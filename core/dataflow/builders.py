import abc
import datetime
import logging
from typing import Any, Dict, List, Optional

import core.config as cconfi
import core.config_builders as cfgb
import core.finance as fin
from core.dataflow.core import DAG, Node
from core.dataflow.nodes.sources import ArmaGenerator
from core.dataflow.nodes.transformers import (
    ColumnTransformer,
    TimeBarResampler,
    TwapVwapComputer,
)
from core.dataflow.nodes.volatility_models import VolatilityModel

_LOG = logging.getLogger(__name__)


class DagBuilder(abc.ABC):
    """
    Abstract class for creating DAGs.

    Concrete classes must specify:
      1) `get_config_template()`
<<<<<<< HEAD
        - It returns a Config object that represents the parameters used to build
=======
        - It returns a `Config` object that represents the parameters used to build
>>>>>>> bf23eef4
          the DAG
        - The config can depend upon variables used in class initialization
        - A config can be incomplete, e.g., "_DUMMY_" is used for required
          fields that must be defined before the config can be used to initialize
          a DAG
      2) `get_dag()`
        - It builds a DAG
<<<<<<< HEAD
        - This function defines the DAG nodes and how they are connected to each
          other. The passed-in config object tells this function how to
=======
        - Defines the DAG nodes and how they are connected to each other. The
          passed-in config object tells this function how to
>>>>>>> bf23eef4
          configure/initialize the various nodes.
    """

    def __init__(self, nid_prefix: Optional[str] = None) -> None:
        """

        :param nid_prefix: a namespace ending with "/" for graph node naming.
            This may be useful if the DAG built by the builder is either built
            upon an existing DAG or will be built upon subsequently.
        """
        # If no nid prefix is specified, make it an empty string to simplify
        # the implementation of helpers.
        self._nid_prefix = nid_prefix or ""
        # Make sure the nid_prefix ends with "/" (unless it is "").
        if self._nid_prefix and not self._nid_prefix.endswith("/"):
            _LOG.warning(
                "Appended '/' to nid_prefix '%s'. To avoid this warning, "
                "only pass nid prefixes ending in '/'.",
                self._nid_prefix,
            )
            self._nid_prefix += "/"

    @property
    def nid_prefix(self) -> str:
        return self._nid_prefix

    @abc.abstractmethod
    def get_config_template(self) -> cconfi.Config:
        """
        Return a config template compatible with `self.get_dag`.

        :return: a valid configuration for `self.get_dag`, possibly with some
            "dummy" required paths.
        """

    @abc.abstractmethod
    # TODO(*): Consider getting rid of the `dag` argument here.
    def get_dag(self, config: cconfi.Config, dag: Optional[DAG] = None) -> DAG:
        """
        Build DAG given `config`.

        WARNING: This function modifies `dag` in-place.
        TODO(Paul): Consider supporting deep copies for `dtf.DAG`.

        :param config: configures DAG. It is up to the client to guarantee
            compatibility. The result of `self.get_config_template` should
            always be compatible following template completion.
        :param dag: may or may not have nodes. If the DAG already has nodes,
            it is up to the client to ensure that there are no `nid` (node id)
            collisions, which can be ensured through the use of `nid_prefix`.
            If this parameter is `None`, then a new `dtf.DAG` object is
            created.
        :return: `dag` with all builder operations applied
        """

    @property
    def methods(self) -> List[str]:
        """
        Methods supported by the DAG.
        """
        # TODO(*): Consider make this an abstractmethod.
        return ["fit", "predict"]

<<<<<<< HEAD
    # TODO(P0, gp): -> Dict[str, ... ?
=======
    # TODO(gp): -> tighten types along the lines of `Dict[Column, ...]`.
>>>>>>> bf23eef4
    def get_column_to_tags_mapping(
        self, config: cconfi.Config
    ) -> Optional[Dict[Any, List[str]]]:
        """
        Get a dictionary of result nid column names to semantic tags.

        :return: dictionary keyed by column names and with values that are
            lists of str tag names
        """
        _ = self, config
        return None

    def _get_nid(self, stage_name: str) -> str:
        nid = self._nid_prefix + stage_name
        return nid

    @staticmethod
    def _append(dag: DAG, tail_nid: Optional[str], node: Node) -> str:
        dag.add_node(node)
        if tail_nid is not None:
            dag.connect(tail_nid, node.nid)
        return node.nid


class ArmaReturnsBuilder(DagBuilder):
    """
    Pipeline for generating filtered returns from an ARMA process.
    """

    def get_config_template(self) -> cconfi.Config:
        """
        Return a reference configuration.

        :return: reference config
        """
        config = cfgb.get_config_from_nested_dict(
            {
                # Load prices.
                self._get_nid("rets/read_data"): {
                    "frequency": "T",
                    "start_date": "2010-01-04 09:00:00",
                    "end_date": "2010-01-04 16:30:00",
                    "ar_coeffs": [0],
                    "ma_coeffs": [0],
                    "scale": 0.1,
                    "burnin": 0,
                    "seed": 0,
                },
                # Filter ATH.
                self._get_nid("rets/filter_ath"): {
                    "col_mode": "replace_all",
                    "transformer_kwargs": {
                        "start_time": datetime.time(9, 30),
                        "end_time": datetime.time(16, 00),
                    },
                },
                # Resample returns.
                self._get_nid("rets/resample"): {
                    "rule": "1T",
                    "price_cols": ["close"],
                    "volume_cols": ["vol"],
                },
                # Compute TWAP and VWAP.
                self._get_nid("rets/compute_wap"): {
                    "rule": "5T",
                    "price_col": "close",
                    "volume_col": "vol",
                },
                # Calculate rets.
                self._get_nid("rets/compute_ret_0"): {
                    "cols": ["twap", "vwap"],
                    "col_mode": "merge_all",
                    "transformer_kwargs": {
                        "mode": "pct_change",
                    },
                },
                # Model volatility.
                self._get_nid("rets/model_volatility"): {
                    "cols": ["vwap_ret_0"],
                    "steps_ahead": 2,
                    "nan_mode": "leave_unchanged",
                },
                # Clip rets.
                self._get_nid("rets/clip"): {
                    "cols": ["vwap_ret_0_vol_adj"],
                    "col_mode": "replace_selected",
                },
            }
        )
        return config

    def get_dag(self, config: cconfi.Config, mode: str = "strict") -> DAG:
        """
        Generate pipeline DAG.

        :param config: config object used to configure DAG
        :param mode: "strict" (e.g., for production) or "loose" (e.g., for
            interactive jupyter notebooks)
        :return: initialized DAG
        """
        dag = DAG(mode=mode)
        _LOG.debug("%s", config)
        # Read data.
        stage = "rets/read_data"
        nid = self._get_nid(stage)
        node = ArmaGenerator(nid, **config[nid].to_dict())
        tail_nid = self._append(dag, None, node)
        # Set weekends to Nan.
        stage = "rets/filter_weekends"
        nid = self._get_nid(stage)
        node = ColumnTransformer(
            nid,
            transformer_func=fin.set_weekends_to_nan,
            col_mode="replace_all",
        )
        tail_nid = self._append(dag, tail_nid, node)
        # Set non-ATH to NaN.
        stage = "rets/filter_ath"
        nid = self._get_nid(stage)
        node = ColumnTransformer(
            nid,
            transformer_func=fin.set_non_ath_to_nan,
            **config[nid].to_dict(),
        )
        tail_nid = self._append(dag, tail_nid, node)
        # Resample.
        stage = "rets/resample"
        nid = self._get_nid(stage)
        node = TimeBarResampler(nid, **config[nid].to_dict())
        tail_nid = self._append(dag, tail_nid, node)
        # Compute TWAP and VWAP.
        stage = "rets/compute_wap"
        nid = self._get_nid(stage)
        node = TwapVwapComputer(
            nid,
            **config[nid].to_dict(),
        )
        tail_nid = self._append(dag, tail_nid, node)
        # Compute returns.
        stage = "rets/compute_ret_0"
        nid = self._get_nid(stage)
        node = ColumnTransformer(
            nid,
            transformer_func=fin.compute_ret_0,
            col_rename_func=lambda x: x + "_ret_0",
            **config[nid].to_dict(),
        )
        tail_nid = self._append(dag, tail_nid, node)
        # Model volatility.
        stage = "rets/model_volatility"
        nid = self._get_nid(stage)
        node = VolatilityModel(nid, **config[nid].to_dict())
        tail_nid = self._append(dag, tail_nid, node)
        # Clip rets.
        stage = "rets/clip"
        nid = self._get_nid(stage)
        node = ColumnTransformer(
            nid,
            transformer_func=lambda x: x.clip(lower=-3, upper=3),
            **config[nid].to_dict(),
        )
        tail_nid = self._append(dag, tail_nid, node)
        _ = tail_nid
<<<<<<< HEAD
        return dag
=======
        return dag

    @staticmethod
    def _append(dag: DAG, tail_nid: Optional[str], node: Node) -> str:
        dag.add_node(node)
        if tail_nid is not None:
            dag.connect(tail_nid, node.nid)
        return node.nid
>>>>>>> bf23eef4
<|MERGE_RESOLUTION|>--- conflicted
+++ resolved
@@ -24,11 +24,7 @@
 
     Concrete classes must specify:
       1) `get_config_template()`
-<<<<<<< HEAD
-        - It returns a Config object that represents the parameters used to build
-=======
         - It returns a `Config` object that represents the parameters used to build
->>>>>>> bf23eef4
           the DAG
         - The config can depend upon variables used in class initialization
         - A config can be incomplete, e.g., "_DUMMY_" is used for required
@@ -36,13 +32,8 @@
           a DAG
       2) `get_dag()`
         - It builds a DAG
-<<<<<<< HEAD
-        - This function defines the DAG nodes and how they are connected to each
-          other. The passed-in config object tells this function how to
-=======
         - Defines the DAG nodes and how they are connected to each other. The
           passed-in config object tells this function how to
->>>>>>> bf23eef4
           configure/initialize the various nodes.
     """
 
@@ -106,11 +97,7 @@
         # TODO(*): Consider make this an abstractmethod.
         return ["fit", "predict"]
 
-<<<<<<< HEAD
-    # TODO(P0, gp): -> Dict[str, ... ?
-=======
     # TODO(gp): -> tighten types along the lines of `Dict[Column, ...]`.
->>>>>>> bf23eef4
     def get_column_to_tags_mapping(
         self, config: cconfi.Config
     ) -> Optional[Dict[Any, List[str]]]:
@@ -274,15 +261,4 @@
         )
         tail_nid = self._append(dag, tail_nid, node)
         _ = tail_nid
-<<<<<<< HEAD
-        return dag
-=======
-        return dag
-
-    @staticmethod
-    def _append(dag: DAG, tail_nid: Optional[str], node: Node) -> str:
-        dag.add_node(node)
-        if tail_nid is not None:
-            dag.connect(tail_nid, node.nid)
-        return node.nid
->>>>>>> bf23eef4
+        return dag