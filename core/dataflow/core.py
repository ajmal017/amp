--- conflicted
+++ resolved
@@ -190,11 +190,7 @@
         self._mode = mode
 
     # TODO(gp): A bit confusing since other classes have `dag / get_dag` method that
-<<<<<<< HEAD
-    # returns a DAG. Maybe -> networkx_digraph()
-=======
     # returns a DAG. Maybe -> `networkx_digraph()`
->>>>>>> 27cabf4f
     @property
     def dag(self) -> networ.DiGraph:
         return self._dag
@@ -384,11 +380,7 @@
         return {sink: self.get_node(sink).get_outputs(method) for sink in sinks}
 
     # TODO(gp): We should have a type for Dict[str, Any] since this is everywhere
-<<<<<<< HEAD
-    #  in the code base and it gets confused with other types (e.g., `**kawrga`)
-=======
     #  in the code base and it gets confused with other types (e.g., `**kwargs`).
->>>>>>> 27cabf4f
     def run_leq_node(
         self, nid: str, method: str, progress_bar: bool = True
     ) -> Dict[str, Any]:
