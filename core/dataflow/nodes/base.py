import abc
import collections
import copy
import datetime
import functools
import logging
from typing import Any, Callable, Dict, List, Optional, Tuple, Union

import pandas as pd

import helpers.dbg as dbg
from core.dataflow.core import Node
from core.dataflow.utils import get_df_info_as_string

_LOG = logging.getLogger(__name__)


# TODO(P0, *): Create a dataflow types file.
# TODO(*): -> COL_NAME or COLUMN_NAME
_COL_TYPE = Union[int, str]
# TODO(*): -> DATETIME
_PANDAS_DATE_TYPE = Union[str, pd.Timestamp, datetime.datetime]

# TODO(*) -> COLUMN_LIST
_TO_LIST_MIXIN_TYPE = Union[
    # List of columns.
    List[_COL_TYPE],
    # List of functions operating on list of columns.
    Callable[[], List[_COL_TYPE]],
]

# TODO(*): Should we allow None to indicate beginning / end of time?
#  This approach complicates the code to simplify the life of the client.
#  Instead we can define constants START_DATETIME=..., END_DATETIME
# Intervals are interpreted as closed [a, b].
# TODO(*): Should we stick to usual (a, b] or [a, b) interpretation everywhere
#  for consistency? This might be a big change.
# INTERVAL = List[Tuple[Optional[DATETIME], Optional[DATETIME]]]

# #############################################################################
# Abstract node classes with sklearn-style interfaces
# #############################################################################


class FitPredictNode(Node, abc.ABC):
    """
    Define an abstract class with sklearn-style `fit` and `predict` functions.

    The class contains an optional state that can be serialized/deserialized with
    `get_fit_state()` and `set_fit_state()`.

    Nodes may store a dictionary of information for each method following the
    method's invocation.
    """

    def __init__(
        self,
        nid: str,
        inputs: Optional[List[str]] = None,
        outputs: Optional[List[str]] = None,
    ) -> None:
        if inputs is None:
            inputs = ["df_in"]
        if outputs is None:
            outputs = ["df_out"]
        super().__init__(nid=nid, inputs=inputs, outputs=outputs)
        self._info = collections.OrderedDict()

    @abc.abstractmethod
    def fit(self, df_in: pd.DataFrame) -> Dict[str, pd.DataFrame]:
        pass

    @abc.abstractmethod
    def predict(self, df_in: pd.DataFrame) -> Dict[str, pd.DataFrame]:
        pass

    def get_fit_state(self) -> Dict[str, Any]:
        return {}

    def set_fit_state(self, fit_state: Dict[str, Any]) -> None:
        pass

    def get_info(
        self, method: str
    ) -> Optional[Union[str, collections.OrderedDict]]:
        # TODO(Paul): Add a dassert_getattr function to use here and in core.
        dbg.dassert_isinstance(method, str)
        dbg.dassert(getattr(self, method))
        if method in self._info.keys():
            return self._info[method]
        # TODO(Paul): Maybe crash if there is no info.
        _LOG.warning("No info found for nid=%s, method=%s", self.nid, method)
        return None

    def _set_info(self, method: str, values: collections.OrderedDict) -> None:
        dbg.dassert_isinstance(method, str)
        dbg.dassert(getattr(self, method))
        dbg.dassert_isinstance(values, collections.OrderedDict)
        # Save the info in the node: we make a copy just to be safe.
        self._info[method] = copy.copy(values)


class DataSource(FitPredictNode, abc.ABC):
    """
    A source node that can be configured for cross-validation.
    """

    def __init__(self, nid: str, outputs: Optional[List[str]] = None) -> None:
        if outputs is None:
            outputs = ["df_out"]
        # TODO(gp): This seems a common function. We can factor it out in a
        #  `validate_string_list()`.
        # Do not allow any empty list, repetition, or empty strings.
        dbg.dassert(outputs)
        dbg.dassert_no_duplicates(outputs)
        for output in outputs:
            dbg.dassert_ne(output, "")
        super().__init__(nid, inputs=[], outputs=outputs)
        #
        self.df = None
        self._fit_intervals = None
        self._predict_intervals = None
        self._predict_idxs = None

    def set_fit_intervals(self, intervals: List[Tuple[Any, Any]]) -> None:
        """
        :param intervals: closed time intervals like [start1, end1],
            [start2, end2]. `None` boundary is interpreted as data start/end
        """
        self._validate_intervals(intervals)
        self._fit_intervals = intervals

    # DataSource does not have a `df_in` in either `fit` or `predict` as a
    # typical `FitPredictNode` does.
    # pylint: disable=arguments-differ
    def fit(self) -> Dict[str, pd.DataFrame]:
        """
        :return: training set as df
        """
        # TODO(gp): This code is the same as in `predict()`. We can factor it out in
        #  a `_transform
        if self._fit_intervals is not None:
            idx_slices = [
                self.df.loc[interval[0] : interval[1]].index
                for interval in self._fit_intervals
            ]
            idx = functools.reduce(lambda x, y: x.union(y), idx_slices)
            fit_df = self.df.loc[idx]
        else:
            fit_df = self.df
        fit_df = fit_df.copy()
        dbg.dassert(not fit_df.empty)
        # Update `info`.
        info = collections.OrderedDict()
        info["fit_df_info"] = get_df_info_as_string(fit_df)
        self._set_info("fit", info)
        return {self.output_names[0]: fit_df}

    def set_predict_intervals(self, intervals: List[Tuple[Any, Any]]) -> None:
        """
        :param intervals: closed time intervals like [start1, end1],
            [start2, end2]. `None` boundary is interpreted as data start/end

        TODO(*): Warn if intervals overlap with `fit` intervals.
        TODO(*): Maybe enforce that the intervals be ordered.
        """
        self._validate_intervals(intervals)
        self._predict_intervals = intervals

    # pylint: disable=arguments-differ
    def predict(self) -> Dict[str, pd.DataFrame]:
        """
        :return: test set as df
        """
        if self._predict_intervals is not None:
            idx_slices = [
                self.df.loc[interval[0] : interval[1]].index
                for interval in self._predict_intervals
            ]
            idx = functools.reduce(lambda x, y: x.union(y), idx_slices)
            predict_df = self.df.loc[idx].copy()
        else:
            predict_df = self.df.copy()
        dbg.dassert(not predict_df.empty)
        # Update `info`.
        info = collections.OrderedDict()
        info["predict_df_info"] = get_df_info_as_string(predict_df)
        self._set_info("predict", info)
        return {self.output_names[0]: predict_df}

    def get_df(self) -> pd.DataFrame:
        dbg.dassert_is_not(self.df, None, "No DataFrame found!")
        return self.df

    # TODO(gp): This is a nice function to move to `dataflow/utils.py`.
    @staticmethod
    def _validate_intervals(intervals: List[Tuple[Any, Any]]) -> None:
        dbg.dassert_isinstance(intervals, list)
        for interval in intervals:
            dbg.dassert_eq(len(interval), 2)
            if interval[0] is not None and interval[1] is not None:
                dbg.dassert_lte(interval[0], interval[1])


class Transformer(FitPredictNode, abc.ABC):
    """
    Single-input single-output node calling a stateless transformation.

    The transformation is user-defined and called before `fit()` and
    `predict()`.
    """

    # TODO(Paul): Consider giving users the option of renaming the single
    #  input and single output (but verify there is only one of each).
    def __init__(self, nid: str) -> None:
        super().__init__(nid)

    # TODO(gp): fit and predict are the same. We can factor out the common code in
    #  _preprocess(df_in, method_name) or _fit_predict()
    def fit(self, df_in: pd.DataFrame) -> Dict[str, pd.DataFrame]:
        # TODO(gp): -> validate_df(df_in)
        dbg.dassert_no_duplicates(df_in.columns)
        # Transform the input df.
        df_out, info = self._transform(df_in)
        dbg.dassert_no_duplicates(df_out.columns)
        # Update `info`.
        self._set_info("fit", info)
        return {"df_out": df_out}

    def predict(self, df_in: pd.DataFrame) -> Dict[str, pd.DataFrame]:
        dbg.dassert_no_duplicates(df_in.columns)
        # Transform the input df.
        df_out, info = self._transform(df_in)
        dbg.dassert_no_duplicates(df_out.columns)
        # Update `info`.
        self._set_info("predict", info)
        return {"df_out": df_out}

    @abc.abstractmethod
    def _transform(
        self, df: pd.DataFrame
    ) -> Tuple[pd.DataFrame, collections.OrderedDict]:
        """
        :return: df, info
        """


# #############################################################################
# Plumbing nodes
# #############################################################################


class YConnector(FitPredictNode):
    """
    Create an output dataframe from two input dataframes.
    """

    # TODO(Paul): Support different input/output names.
    def __init__(
        self,
        nid: str,
        connector_func: Callable[..., pd.DataFrame],
        connector_kwargs: Optional[Any] = None,
    ) -> None:
        """
        :param nid: unique node id
        :param connector_func:
            * Merge
            ```
            connector_func = lambda df_in1, df_in2, **connector_kwargs:
                df_in1.merge(df_in2, **connector_kwargs)
            ```
            * Reindexing
            ```
            connector_func = lambda df_in1, df_in2, connector_kwargs:
                df_in1.reindex(index=df_in2.index, **connector_kwargs)
            ```
            * User-defined functions
            ```
            # my_func(df_in1, df_in2, **connector_kwargs)
            connector_func = my_func
            ```
        :param connector_kwargs: kwargs associated with `connector_func`
        """
        super().__init__(nid, inputs=["df_in1", "df_in2"])
        self._connector_func = connector_func
        self._connector_kwargs = connector_kwargs or {}
        self._df_in1_col_names = None
        self._df_in2_col_names = None

    def get_df_in1_col_names(self) -> List[str]:
        """
        Allow introspection on column names of input dataframe #1.
        """
        return self._get_col_names(self._df_in1_col_names)

    def get_df_in2_col_names(self) -> List[str]:
        """
        Allow introspection on column names of input dataframe #2.
        """
        return self._get_col_names(self._df_in2_col_names)

    # pylint: disable=arguments-differ
    def fit(
        self, df_in1: pd.DataFrame, df_in2: pd.DataFrame
    ) -> Dict[str, pd.DataFrame]:
        df_out, info = self._apply_connector_func(df_in1, df_in2)
        self._set_info("fit", info)
        return {"df_out": df_out}

    # pylint: disable=arguments-differ
    def predict(
        self, df_in1: pd.DataFrame, df_in2: pd.DataFrame
    ) -> Dict[str, pd.DataFrame]:
        df_out, info = self._apply_connector_func(df_in1, df_in2)
        self._set_info("predict", info)
        return {"df_out": df_out}

    def _apply_connector_func(
        self, df_in1: pd.DataFrame, df_in2: pd.DataFrame
    ) -> Tuple[pd.DataFrame, Dict[str, Any]]:
        self._df_in1_col_names = df_in1.columns.tolist()
        self._df_in2_col_names = df_in2.columns.tolist()
        # TODO(Paul): Add meaningful info.
        df_out = self._connector_func(df_in1, df_in2, **self._connector_kwargs)
        info = collections.OrderedDict()
        info["df_merged_info"] = get_df_info_as_string(df_out)
        return df_out, info

    @staticmethod
    def _get_col_names(col_names: List[str]) -> List[str]:
        dbg.dassert_is_not(
            col_names,
            None,
            "No column names. This may indicate "
            "an invocation prior to graph execution.",
        )
        return col_names


# TODO(gp): I would make it a free-standing function, whose value is assigned by
#  the caller to `self._transformed_col_names`.
class ColModeMixin:
    """
    Select columns to propagate in output dataframe.

    TODO(*): Refactor this so that it has clear pre and post processing stages.
    """

    def _apply_col_mode(
        self,
        df_in: pd.DataFrame,
        df_out: pd.DataFrame,
        cols: Optional[List[Any]] = None,
        col_rename_func: Optional[Callable[[Any], Any]] = None,
        col_mode: Optional[str] = None,
    ) -> pd.DataFrame:
        """
        Merge transformed dataframe with original dataframe.

        :param df_in: original dataframe
        :param df_out: transformed dataframe
        :param cols: columns in `df_in` that were transformed to obtain `df_out`
            - `None` defaults to all columns in `df_out`
        :param col_mode: Determines what columns are propagated.
            - "merge_all" (default): perform an outer merge between the
            - "replace_selected":
            - "replace_all": all columns are propagated
        :param col_rename_func: function for naming transformed columns, e.g.,
            `lambda x: "zscore_" + x`
            - `None` defaults to identity transform
        :return: dataframe with columns selected by `col_mode`
        """
        dbg.dassert_isinstance(df_in, pd.DataFrame)
        dbg.dassert_isinstance(df_out, pd.DataFrame)
        dbg.dassert(cols is None or isinstance(cols, list))
        cols = cols or df_out.columns.tolist()
        #
        col_rename_func = col_rename_func or (lambda x: x)
        dbg.dassert_isinstance(col_rename_func, collections.Callable)
        #
        col_mode = col_mode or "merge_all"
        # Rename transformed columns.
        df_out = df_out.rename(columns=col_rename_func)
        self._transformed_col_names = df_out.columns.tolist()
        # Select columns to return.
        if col_mode == "merge_all":
            shared_columns = df_out.columns.intersection(df_in.columns)
            dbg.dassert(
                shared_columns.empty,
                "Transformed column names `%s` conflict with existing column "
                "names `%s`.",
                df_out.columns,
                df_in.columns,
            )
            df_out = df_in.merge(
                df_out, how="outer", left_index=True, right_index=True
            )
        elif col_mode == "replace_selected":
            df_in_not_transformed_cols = df_in.columns.drop(cols)
            dbg.dassert(
                df_in_not_transformed_cols.intersection(df_out.columns).empty,
                "Transformed column names `%s` conflict with existing column "
                "names `%s`.",
                df_out.columns,
                df_in_not_transformed_cols,
            )
            df_out = df_in.drop(columns=cols).merge(
                df_out, left_index=True, right_index=True
            )
        elif col_mode == "replace_all":
            pass
        else:
            dbg.dfatal("Unsupported column mode `%s`", col_mode)
        dbg.dassert_no_duplicates(df_out.columns.tolist())
        return df_out


# #############################################################################
# Column processing helpers
# #############################################################################


class GroupedColDfToDfColProcessor:
    """
    Provides dataflow processing wrappers for dataframe-to-dataframe functions.

    Examples:
    1.  Suppose we want to learn one model per instrument given a dataframe
        `df` with multilevel columns
        ```
        feat1           feat2           y
        MN0 MN1 MN2 MN3 MN0 MN1 MN2 MN3 MN0 MN1 MN2 MN3
        ```
        Then, to `preprocess()` we pass in a list of tuples, i.e.,
        `col_groups = [("feat1",), ("feat2",), ("y",)]. The function
        `preprocess()` returns a dictionary keyed by `MN0`, ..., `MN3`, with
        values consisting of dataframes with columns
        ```
        feat1 feat2 y
        ```
        Suppose the learning step returns a dataframe with column "y_hat" (one
        dataframe for each input dataframe). We then apply `postprocess()` to
        the dictionary of results, taking `col_group = (,)`, to obtain a single
        dataframe with multilevel columns
        ```
        y_hat
        MN0 MN1 MN2 MN3
        ```
    """

    @staticmethod
    def preprocess(
        df: pd.DataFrame,
        col_groups: List[Tuple[_COL_TYPE]],
    ) -> Dict[_COL_TYPE, pd.DataFrame]:
<<<<<<< HEAD
        raise NotImplementedError
=======
        """
        Provides wrappers for transformations operating on many columns.

        :param df: a dataframe with multilevel columns
        :param col_groups: a collection of tuples specifying all but column
            leaves. All tuples provided should provide access to the same
            set of leaf values (the leaf column names are the same). All tuples
            should have the same length.
        :return: a dictionary of single-column-level dataframes indexed by the
            selected leaf column names of `df`. To the single-column-level
            dataframe has column names generated from the last tuple positions
            of the tuples in `col_groups`.
        """
        # The list `col_groups` should be nonempty and not contain any
        # duplicates.
        dbg.dassert_isinstance(col_groups, list)
        dbg.dassert_lt(
            0, len(col_groups), msg="Tuple `col_group` must be nonempty."
        )
        dbg.dassert_no_duplicates(col_groups)
        # This is an implementation requirement that we may be able to relax.
        dbg.dassert_lte(1, len(col_groups))
        #
        dbg.dassert_isinstance(df, pd.DataFrame)
        # Sanity check each column group tuple.
        for col_group in col_groups:
            dbg.dassert_isinstance(col_group, tuple)
            dbg.dassert_eq(
                len(col_group),
                df.columns.nlevels - 1,
                f"Dataframe multiindex column depth incompatible with {col_group}",
            )
        # Determine output dataframe column names.
        out_col_names = [col_group[-1] for col_group in col_groups]
        _LOG.debug("out_col_names=%s", out_col_names)
        dbg.dassert_no_duplicates(out_col_names)
        # Determine keys (i.e., leaf column names).
        keys = df[col_groups[0]].columns.to_list()
        _LOG.debug("keys=%s", keys)
        # Ensure all groups have the same keys.
        for col_group in col_groups:
            col_group_keys = df[col_group].columns.to_list()
            dbg.dassert_set_eq(keys, col_group_keys)
        # Swap levels in `df` so that keys are top level.
        df_out = df.swaplevel(i=-2, j=-1, axis=1)
        # Sort by keys for faster selection.
        df_out.sort_index(axis=1, level=-2, inplace=True)
        # To generate a dataframe for each key, generate tuples that key
        # up to the last two levels.
        roots = [col_group[:-1] for col_group in col_groups]
        # Get rid of any duplicates.
        roots = list(set(roots))
        _LOG.debug("col group roots=%s", roots)
        # Generate one dataframe per key.
        dfs = {}
        for key in keys:
            local_dfs = []
            for root in roots:
                local_df = df_out[root + (key,)]
                local_df = local_df[out_col_names]
                local_dfs.append(local_df)
            local_df = pd.concat(local_dfs, axis=1)
            # Ensure that there is no column name ambiguity.
            dbg.dassert_no_duplicates(local_df.columns.to_list())
            dfs[key] = local_df
        return dfs
>>>>>>> fae3650f

    @staticmethod
    def postprocess(
        dfs: Dict[_COL_TYPE, pd.DataFrame],
        col_group: Tuple[_COL_TYPE],
    ) -> pd.DataFrame:
<<<<<<< HEAD
        raise NotImplementedError
=======
        """
        As in `_postprocess_dataframe_dict()`.
        """
        return _postprocess_dataframe_dict(dfs, col_group)
>>>>>>> fae3650f


class CrossSectionalDfToDfColProcessor:
    """
    Provides dataflow processing wrappers for cross-sectional transformations.

    These helpers are useful when we want to apply an operation such as
    principal component projection or residualization to a family of
    instruments.

    Examples:
    1.  Suppose we want to perform a principal component projection of
        `MN0`, ..., `MN3` of the `ret_0` group of a dataframe `df` with
        multilevel columns as follows:
        ```
        ret_0           close
        MN0 MN1 MN2 MN3 MN0 MN1 MN2 MN3
        ```
        Then we invoke `preprocess()` with `col_group = "ret_0"`.
        The principal component projection operates on a dataframe with columns
        ```
        MN0 MN1 MN2 MN3
        ```
        and returns a dataframe with columns
        ```
        0 1 2 3
        ```
        We apply `postprocess()` to this dataframe with `col_group = "pca'`
        to obtain
        ```
        pca
        0 1 2 3
        ```
    2.  If we perform residualization on `df` as given above instead of
        principcal component projection, then column names are preserved
        after the residualization, and we may apply `postprocess()` with
        `col_group = "residual"` to obtian
        ```
        residual
        MN0 MN1 MN2 MN3
        ```
    """

    @staticmethod
    def preprocess(
        df: pd.DataFrame,
        col_group: Tuple[_COL_TYPE],
    ) -> pd.DataFrame:
        """
        As in `_preprocess_cols()`.
        """
        return _preprocess_cols(df, col_group)

    @staticmethod
    def postprocess(
        df: pd.DataFrame,
        col_group: Tuple[_COL_TYPE],
    ) -> pd.DataFrame:
        """
        Create a multi-indexed column dataframe from a single-indexed one.

        :param df: a single-level column dataframe
        :param col_group: a tuple of indices to insert
        :return: a multi-indexed column dataframe. If `df` has columns
            `MN0 MN1 MN2 MN3` and `col_group = "pca"`, then the output
            dataframe has columns
            ```
            pca
            MN0 MN1 MN2 MN3
            ```
        """
        # Perform sanity checks on dataframe.
        dbg.dassert_isinstance(df, pd.DataFrame)
        dbg.dassert_no_duplicates(df.columns)
        dbg.dassert_eq(
            1,
            df.columns.nlevels,
        )
        #
        dbg.dassert_isinstance(col_group, tuple)
        #
        if col_group:
            df = pd.concat([df], axis=1, keys=[col_group])
        return df


class SeriesToDfColProcessor:
    """
    Provides dataflow processing wrappers for series-to-dataframe functions.

    Examples of functions to wrap include:
        - series decompositions (e.g., STL, Fourier coefficients, wavelet
          levels)
        - multiple lags
        - volatility modeling

    Examples:
    1.  Suppose we want to add two lags of the columns `MN0`, ..., `MN3`
        of the `ret_0` group of a dataframe `df` with multilevel columns as
        follows:
        ```
        ret_0           close
        MN0 MN1 MN2 MN3 MN0 MN1 MN2 MN3
        ```
        Then we invoke `preprocess()` with `col_group = "ret_0"`.
        Two lags are computed for each column of the dataframe with columns
        ```
        MN0 MN1 MN2 MN3
        ```
        The results of the lag computation are represented by a dictionary with
        keys `MN0`, ..., `MN3` and values consisting of dataframes with columns
        ```
        lag_1 lag_2
        ```
        We apply `postprocess()` to this dataframe with `col_group = ()` (an
        empty tuple) to obtain
        ```
        lag_1           lag_2
        MN0 MN1 MN2 MN3 MN0 MN1 MN2 MN3
        ```
    """

    @staticmethod
    def preprocess(
        df: pd.DataFrame,
        col_group: Tuple[_COL_TYPE],
    ) -> pd.DataFrame:
        """
        As in `_preprocess_cols()`.
        """
        return _preprocess_cols(df, col_group)

    @staticmethod
    def postprocess(
        dfs: Dict[_COL_TYPE, pd.DataFrame],
        col_group: Tuple[_COL_TYPE],
    ) -> pd.DataFrame:
        """
        As in `_postprocess_dataframe_dict()`.
        """
        return _postprocess_dataframe_dict(dfs, col_group)


class SeriesToSeriesColProcessor:
    """
    Provides dataflow processing wrappers for series-to-series functions.

    Examples of functions to wrap include:
        - signal filters (e.g., smooth moving averages, z-scoring, outlier
          processing)
        - rolling features (e.g., moments, centered moments)
    """

    @staticmethod
    def preprocess(
        df: pd.DataFrame,
        col_group: Tuple[_COL_TYPE],
    ) -> pd.DataFrame:
        """
        As in `_preprocess_cols()`.
        """
        return _preprocess_cols(df, col_group)

    @staticmethod
    def postprocess(
        srs: List[pd.Series],
        col_group: Tuple[_COL_TYPE],
    ) -> pd.DataFrame:
        """
        Create a multi-indexed column dataframe from `srs` and `col_group`.

        :param srs: a list of symbols uniquely named (by symbol)
        :param col_group: column levels to add
        :return: multi-indexed column dataframe with series names as leaf
            columns
        """
        # Perform basic type checks.
        dbg.dassert_isinstance(srs, list)
        for series in srs:
            dbg.dassert_isinstance(series, pd.Series)
        dbg.dassert_isinstance(col_group, tuple)
        # Create dataframe from series.
        df = pd.concat(srs, axis=1)
        # Ensure that there are no duplicates.
        dbg.dassert_no_duplicates(df.columns)
        if col_group:
            df = pd.concat([df], axis=1, keys=[col_group])
        return df


def _preprocess_cols(
    df: pd.DataFrame,
    col_group: Tuple[_COL_TYPE],
) -> pd.DataFrame:
    """
    Extract a single-level column dataframe from a multi-indexed one.

    Typically, the last column index level corresponds to an instrument.

    :param df: multi-indexed column dataframe, e.g.,
        ```
        ret_0           close
        MN0 MN1 MN2 MN3 MN0 MN1 MN2 MN3
        ```
    :param col_group: tuple specifying all but leaf instruments, which are
        selected implicitly. E.g., `col_group = "ret_0"` extracts
        `(ret_0, MN0)` through `(ret_0, MN3)`.
    :return: a single-level column dataframe. E.g., a dataframe with
        columns
        ```
        MN0 MN1 MN2 MN3
        ```
        extracted from the `ret_0` group.
    """
    # Perform `col_group` sanity checks.
    dbg.dassert_isinstance(col_group, tuple)
    # TODO(Paul): Consider whether we want to allow the "degenerate case".
    dbg.dassert_lt(0, len(col_group), msg="Tuple `col_group` must be nonempty.")
    #
    dbg.dassert_isinstance(df, pd.DataFrame)
    # Do not allow duplicate columns.
    dbg.dassert_no_duplicates(df.columns)
    # Ensure compatibility between dataframe column levels and col groups.
    dbg.dassert_eq(
        len(col_group),
        df.columns.nlevels - 1,
        "Dataframe multiindex column depth incompatible with config.",
    )
    # Select single-column-level dataframe and return.
    df = df[col_group].copy()
    return df


def _postprocess_dataframe_dict(
    dfs: Dict[_COL_TYPE, pd.DataFrame],
    col_group: Tuple[_COL_TYPE],
) -> pd.DataFrame:
    """
    Create a multi-indexed column dataframe from keys, values, `col_group`.

    :param dfs: dataframes indexed by symbol.
    :param col_group: column levels to prefix `df` columns with
    :return: multi-level column dataframe
        - leaf columns are symbols
        - the next column level is defined by the columns of the dataframes
          in `dfs` (which are to be the same).
        - the initial levels are given by `col_group`
    """
    dbg.dassert_isinstance(dfs, dict)
    # Ensure that the dictionary is not empty.
    dbg.dassert(dfs)
    # Perform sanity checks on dataframe.
    for symbol, df in dfs.items():
        # Ensure that each values of `dfs` is a nonempty dataframe.
        dbg.dassert_isinstance(df, pd.DataFrame)
        dbg.dassert(not df.empty)
        # Ensure that `df` columns do not have duplicates and are single-level.
        dbg.dassert_no_duplicates(df.columns)
        dbg.dassert_eq(
            1,
            df.columns.nlevels,
        )
    # Ensure that `col_group` is a (possibly empty) tuple.
    dbg.dassert_isinstance(col_group, tuple)
    # Insert symbols as a column level.
    df = pd.concat(dfs.values(), axis=1, keys=dfs.keys())
    # Swap column levels so that symbols are leaves.
    df = df.swaplevel(i=0, j=1, axis=1)
    df.sort_index(axis=1, level=0, inplace=True)
    if col_group:
        df = pd.concat([df], axis=1, keys=[col_group])
    return df<|MERGE_RESOLUTION|>--- conflicted
+++ resolved
@@ -454,9 +454,6 @@
         df: pd.DataFrame,
         col_groups: List[Tuple[_COL_TYPE]],
     ) -> Dict[_COL_TYPE, pd.DataFrame]:
-<<<<<<< HEAD
-        raise NotImplementedError
-=======
         """
         Provides wrappers for transformations operating on many columns.
 
@@ -523,21 +520,16 @@
             dbg.dassert_no_duplicates(local_df.columns.to_list())
             dfs[key] = local_df
         return dfs
->>>>>>> fae3650f
 
     @staticmethod
     def postprocess(
         dfs: Dict[_COL_TYPE, pd.DataFrame],
         col_group: Tuple[_COL_TYPE],
     ) -> pd.DataFrame:
-<<<<<<< HEAD
-        raise NotImplementedError
-=======
         """
         As in `_postprocess_dataframe_dict()`.
         """
         return _postprocess_dataframe_dict(dfs, col_group)
->>>>>>> fae3650f
 
 
 class CrossSectionalDfToDfColProcessor:
