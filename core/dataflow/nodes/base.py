--- conflicted
+++ resolved
@@ -503,13 +503,7 @@
         return df
 
 
-<<<<<<< HEAD
-# TODO(gp): This is a general function that can be made free-standing. Lots of code
-#  in core relies on this invariants. We can factor it in a central location.
-class RegFreqMixin:
-=======
 class SeriesToDfColProcessor:
->>>>>>> 366d6484
     """
     Provides dataflow processing wrappers for series-to-dataframe functions.
 
@@ -530,12 +524,6 @@
         """
         return _preprocess_cols(df, col_group)
 
-<<<<<<< HEAD
-
-# TODO(gp): It has no state so we can make it a free-standing functions,
-#  and also unit test it in isolation.
-class ToListMixin:
-=======
     @staticmethod
     def postprocess(
         dfs: Dict[str, pd.DataFrame],
@@ -576,7 +564,6 @@
 
 
 class SeriesToSeriesColProcessor:
->>>>>>> 366d6484
     """
     Provides dataflow processing wrappers for series-to-series functions.
 
@@ -609,36 +596,6 @@
         :return: multi-indexed column dataframe with series names as leaf
             columns
         """
-<<<<<<< HEAD
-        Return a list given its input.
-
-        - If the input is a list, the output is the same list.
-        - If the input is a function that returns a list, then the output of
-          the function is returned.
-
-        How this might arise in practice:
-        - A `ColumnTransformer` returns a number of x variables, with the
-          number dependent upon a hyper-parameter expressed in config
-        - The column names of the x variables may be derived from the input
-          dataframe column names, not necessarily known until graph execution
-          (and not at construction)
-        - The `ColumnTransformer` output columns are merged with its input
-          columns (e.g., x vars and y vars are in the same dataframe)
-        Post-merge, we need a way to distinguish the x vars and y vars.
-        Allowing a callable here allows us to pass in the `ColumnTransformer`'s
-        method `transformed_col_names()` and defer the call until graph
-        execution.
-        """
-        # TODO(gp): to_list -> res or out?
-        if callable(to_list):
-            to_list = to_list()
-        if isinstance(to_list, list):
-            # Check that the list of columns is not empty and has no duplicates.
-            dbg.dassert_lte(1, len(to_list))
-            dbg.dassert_no_duplicates(to_list)
-            return to_list
-        raise TypeError("Data type=`%s`" % type(to_list))
-=======
         # Perform basic type checks.
         dbg.dassert_isinstance(srs, list)
         for series in srs:
@@ -690,5 +647,4 @@
     # Select single-column-level dataframe and return.
     if col_group:
         df = df[col_group].copy()
-    return df
->>>>>>> 366d6484
+    return df