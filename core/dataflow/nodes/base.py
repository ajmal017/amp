import abc
import collections
import copy
import datetime
import functools
import logging
from typing import Any, Callable, Dict, List, Optional, Tuple, Union

import pandas as pd

import helpers.dbg as dbg
from core.dataflow.core import Node
from core.dataflow.utils import get_df_info_as_string

_LOG = logging.getLogger(__name__)


# TODO(P0, *): Create a dataflow types file.
# TODO(*): -> COL_NAME or COLUMN_NAME
_COL_TYPE = Union[int, str]
# TODO(*): -> DATETIME
_PANDAS_DATE_TYPE = Union[str, pd.Timestamp, datetime.datetime]

# TODO(*) -> COLUMN_LIST
_TO_LIST_MIXIN_TYPE = Union[
    # List of columns.
    List[_COL_TYPE],
    # List of functions operating on list of columns.
    Callable[[], List[_COL_TYPE]],
]

# TODO(*): Should we allow None to indicate beginning / end of time?
#  This approach complicates the code to simplify the life of the client.
#  Instead we can define constants START_DATETIME=..., END_DATETIME
# Intervals are interpreted as closed [a, b].
# TODO(*): Should we stick to usual (a, b] or [a, b) interpretation everywhere
#  for consistency? This might be a big change.
# INTERVAL = List[Tuple[Optional[DATETIME], Optional[DATETIME]]]

# #############################################################################
# Abstract node classes with sklearn-style interfaces
# #############################################################################


class FitPredictNode(Node, abc.ABC):
    """
    Define an abstract class with sklearn-style `fit` and `predict` functions.

    The class contains an optional state that can be serialized/deserialized with
    `get_fit_state()` and `set_fit_state()`.

    Nodes may store a dictionary of information for each method following the
    method's invocation.
    """

    def __init__(
        self,
        nid: str,
        inputs: Optional[List[str]] = None,
        outputs: Optional[List[str]] = None,
    ) -> None:
        if inputs is None:
            inputs = ["df_in"]
        if outputs is None:
            outputs = ["df_out"]
        super().__init__(nid=nid, inputs=inputs, outputs=outputs)
        self._info = collections.OrderedDict()

    @abc.abstractmethod
    def fit(self, df_in: pd.DataFrame) -> Dict[str, pd.DataFrame]:
        pass

    @abc.abstractmethod
    def predict(self, df_in: pd.DataFrame) -> Dict[str, pd.DataFrame]:
        pass

    def get_fit_state(self) -> Dict[str, Any]:
        return {}

    def set_fit_state(self, fit_state: Dict[str, Any]) -> None:
        pass

    def get_info(
        self, method: str
    ) -> Optional[Union[str, collections.OrderedDict]]:
        # TODO(Paul): Add a dassert_getattr function to use here and in core.
        dbg.dassert_isinstance(method, str)
        dbg.dassert(getattr(self, method))
        if method in self._info.keys():
            return self._info[method]
        # TODO(Paul): Maybe crash if there is no info.
        _LOG.warning("No info found for nid=%s, method=%s", self.nid, method)
        return None

    def _set_info(self, method: str, values: collections.OrderedDict) -> None:
        dbg.dassert_isinstance(method, str)
        dbg.dassert(getattr(self, method))
        dbg.dassert_isinstance(values, collections.OrderedDict)
        # Save the info in the node: we make a copy just to be safe.
        self._info[method] = copy.copy(values)


class DataSource(FitPredictNode, abc.ABC):
    """
    A source node that can be configured for cross-validation.
    """

    def __init__(self, nid: str, outputs: Optional[List[str]] = None) -> None:
        if outputs is None:
            outputs = ["df_out"]
        # TODO(gp): This seems a common function. We can factor it out in a
        #  `validate_string_list()`.
        # Do not allow any empty list, repetition, or empty strings.
        dbg.dassert(outputs)
        dbg.dassert_no_duplicates(outputs)
        for output in outputs:
            dbg.dassert_ne(output, "")
        super().__init__(nid, inputs=[], outputs=outputs)
        #
        self.df = None
        self._fit_intervals = None
        self._predict_intervals = None
        self._predict_idxs = None

    def set_fit_intervals(self, intervals: List[Tuple[Any, Any]]) -> None:
        """
        :param intervals: closed time intervals like [start1, end1],
            [start2, end2]. `None` boundary is interpreted as data start/end
        """
        self._validate_intervals(intervals)
        self._fit_intervals = intervals

    # DataSource does not have a `df_in` in either `fit` or `predict` as a
    # typical `FitPredictNode` does.
    # pylint: disable=arguments-differ
    def fit(self) -> Dict[str, pd.DataFrame]:
        """
        :return: training set as df
        """
        # TODO(gp): This code is the same as in `predict()`. We can factor it out in
        #  a `_transform
        if self._fit_intervals is not None:
            idx_slices = [
                self.df.loc[interval[0] : interval[1]].index
                for interval in self._fit_intervals
            ]
            idx = functools.reduce(lambda x, y: x.union(y), idx_slices)
            fit_df = self.df.loc[idx]
        else:
            fit_df = self.df
        fit_df = fit_df.copy()
        dbg.dassert(not fit_df.empty)
        # Update `info`.
        info = collections.OrderedDict()
        info["fit_df_info"] = get_df_info_as_string(fit_df)
        self._set_info("fit", info)
        return {self.output_names[0]: fit_df}

    def set_predict_intervals(self, intervals: List[Tuple[Any, Any]]) -> None:
        """
        :param intervals: closed time intervals like [start1, end1],
            [start2, end2]. `None` boundary is interpreted as data start/end

        TODO(*): Warn if intervals overlap with `fit` intervals.
        TODO(*): Maybe enforce that the intervals be ordered.
        """
        self._validate_intervals(intervals)
        self._predict_intervals = intervals

    # pylint: disable=arguments-differ
    def predict(self) -> Dict[str, pd.DataFrame]:
        """
        :return: test set as df
        """
        if self._predict_intervals is not None:
            idx_slices = [
                self.df.loc[interval[0] : interval[1]].index
                for interval in self._predict_intervals
            ]
            idx = functools.reduce(lambda x, y: x.union(y), idx_slices)
            predict_df = self.df.loc[idx].copy()
        else:
            predict_df = self.df.copy()
        dbg.dassert(not predict_df.empty)
        # Update `info`.
        info = collections.OrderedDict()
        info["predict_df_info"] = get_df_info_as_string(predict_df)
        self._set_info("predict", info)
        return {self.output_names[0]: predict_df}

    def get_df(self) -> pd.DataFrame:
        dbg.dassert_is_not(self.df, None, "No DataFrame found!")
        return self.df

    # TODO(gp): This is a nice function to move to `dataflow/utils.py`.
    @staticmethod
    def _validate_intervals(intervals: List[Tuple[Any, Any]]) -> None:
        dbg.dassert_isinstance(intervals, list)
        for interval in intervals:
            dbg.dassert_eq(len(interval), 2)
            if interval[0] is not None and interval[1] is not None:
                dbg.dassert_lte(interval[0], interval[1])


class Transformer(FitPredictNode, abc.ABC):
    """
<<<<<<< HEAD
    Single-input single-output node that calls a user-defined stateless
    transformation before `fit()` and `predict()`
=======
    Single-input single-output node calling a stateless transformation.

    The transformation is user-defined and called before `fit()` and
    `predict()`.
>>>>>>> bf23eef4
    """

    # TODO(Paul): Consider giving users the option of renaming the single
    #  input and single output (but verify there is only one of each).
    def __init__(self, nid: str) -> None:
        super().__init__(nid)

    # TODO(gp): fit and predict are the same. We can factor out the common code in
    #  _preprocess(df_in, method_name) or _fit_predict()
    def fit(self, df_in: pd.DataFrame) -> Dict[str, pd.DataFrame]:
        # TODO(gp): -> validate_df(df_in)
        dbg.dassert_no_duplicates(df_in.columns)
        # Transform the input df.
        df_out, info = self._transform(df_in)
        dbg.dassert_no_duplicates(df_out.columns)
        # Update `info`.
        self._set_info("fit", info)
        return {"df_out": df_out}

    def predict(self, df_in: pd.DataFrame) -> Dict[str, pd.DataFrame]:
        dbg.dassert_no_duplicates(df_in.columns)
        # Transform the input df.
        df_out, info = self._transform(df_in)
        dbg.dassert_no_duplicates(df_out.columns)
        # Update `info`.
        self._set_info("predict", info)
        return {"df_out": df_out}

    @abc.abstractmethod
    def _transform(
        self, df: pd.DataFrame
    ) -> Tuple[pd.DataFrame, collections.OrderedDict]:
        """
        :return: df, info
        """


# #############################################################################
# Plumbing nodes
# #############################################################################


class YConnector(FitPredictNode):
    """
    Create an output dataframe from two input dataframes.
    """

    # TODO(Paul): Support different input/output names.
    def __init__(
        self,
        nid: str,
        connector_func: Callable[..., pd.DataFrame],
        connector_kwargs: Optional[Any] = None,
    ) -> None:
        """
        :param nid: unique node id
        :param connector_func:
            * Merge
            ```
            connector_func = lambda df_in1, df_in2, **connector_kwargs:
                df_in1.merge(df_in2, **connector_kwargs)
            ```
            * Reindexing
            ```
            connector_func = lambda df_in1, df_in2, connector_kwargs:
                df_in1.reindex(index=df_in2.index, **connector_kwargs)
            ```
            * User-defined functions
            ```
            # my_func(df_in1, df_in2, **connector_kwargs)
            connector_func = my_func
            ```
        :param connector_kwargs: kwargs associated with `connector_func`
        """
        super().__init__(nid, inputs=["df_in1", "df_in2"])
        self._connector_func = connector_func
        self._connector_kwargs = connector_kwargs or {}
        self._df_in1_col_names = None
        self._df_in2_col_names = None

    def get_df_in1_col_names(self) -> List[str]:
        """
        Allow introspection on column names of input dataframe #1.
        """
        return self._get_col_names(self._df_in1_col_names)

    def get_df_in2_col_names(self) -> List[str]:
        """
        Allow introspection on column names of input dataframe #2.
        """
        return self._get_col_names(self._df_in2_col_names)

    # pylint: disable=arguments-differ
    def fit(
        self, df_in1: pd.DataFrame, df_in2: pd.DataFrame
    ) -> Dict[str, pd.DataFrame]:
        df_out, info = self._apply_connector_func(df_in1, df_in2)
        self._set_info("fit", info)
        return {"df_out": df_out}

    # pylint: disable=arguments-differ
    def predict(
        self, df_in1: pd.DataFrame, df_in2: pd.DataFrame
    ) -> Dict[str, pd.DataFrame]:
        df_out, info = self._apply_connector_func(df_in1, df_in2)
        self._set_info("predict", info)
        return {"df_out": df_out}

    def _apply_connector_func(
        self, df_in1: pd.DataFrame, df_in2: pd.DataFrame
    ) -> Tuple[pd.DataFrame, Dict[str, Any]]:
        self._df_in1_col_names = df_in1.columns.tolist()
        self._df_in2_col_names = df_in2.columns.tolist()
        # TODO(Paul): Add meaningful info.
        df_out = self._connector_func(df_in1, df_in2, **self._connector_kwargs)
        info = collections.OrderedDict()
        info["df_merged_info"] = get_df_info_as_string(df_out)
        return df_out, info

    @staticmethod
    def _get_col_names(col_names: List[str]) -> List[str]:
        dbg.dassert_is_not(
            col_names,
            None,
            "No column names. This may indicate "
            "an invocation prior to graph execution.",
        )
        return col_names


# TODO(gp): I would make it a free-standing function, whose value is assigned by
#  the caller to `self._transformed_col_names`.
class ColModeMixin:
    """
    Select columns to propagate in output dataframe.

    TODO(*): Refactor this so that it has clear pre and post processing stages.
    """

    def _apply_col_mode(
        self,
        df_in: pd.DataFrame,
        df_out: pd.DataFrame,
        cols: Optional[List[Any]] = None,
        col_rename_func: Optional[Callable[[Any], Any]] = None,
        col_mode: Optional[str] = None,
    ) -> pd.DataFrame:
        """
        Merge transformed dataframe with original dataframe.

        :param df_in: original dataframe
        :param df_out: transformed dataframe
        :param cols: columns in `df_in` that were transformed to obtain `df_out`
            - `None` defaults to all columns in `df_out`
        :param col_mode: Determines what columns are propagated.
            - "merge_all" (default): perform an outer merge between the
            - "replace_selected":
            - "replace_all": all columns are propagated
        :param col_rename_func: function for naming transformed columns, e.g.,
            `lambda x: "zscore_" + x`
            - `None` defaults to identity transform
        :return: dataframe with columns selected by `col_mode`
        """
        dbg.dassert_isinstance(df_in, pd.DataFrame)
        dbg.dassert_isinstance(df_out, pd.DataFrame)
        dbg.dassert(cols is None or isinstance(cols, list))
        cols = cols or df_out.columns.tolist()
        #
        col_rename_func = col_rename_func or (lambda x: x)
        dbg.dassert_isinstance(col_rename_func, collections.Callable)
        #
        col_mode = col_mode or "merge_all"
        # Rename transformed columns.
        df_out = df_out.rename(columns=col_rename_func)
        self._transformed_col_names = df_out.columns.tolist()
        # Select columns to return.
        if col_mode == "merge_all":
            shared_columns = df_out.columns.intersection(df_in.columns)
            dbg.dassert(
                shared_columns.empty,
                "Transformed column names `%s` conflict with existing column "
                "names `%s`.",
                df_out.columns,
                df_in.columns,
            )
            df_out = df_in.merge(
                df_out, how="outer", left_index=True, right_index=True
            )
        elif col_mode == "replace_selected":
            df_in_not_transformed_cols = df_in.columns.drop(cols)
            dbg.dassert(
                df_in_not_transformed_cols.intersection(df_out.columns).empty,
                "Transformed column names `%s` conflict with existing column "
                "names `%s`.",
                df_out.columns,
                df_in_not_transformed_cols,
            )
            df_out = df_in.drop(columns=cols).merge(
                df_out, left_index=True, right_index=True
            )
        elif col_mode == "replace_all":
            pass
        else:
            dbg.dfatal("Unsupported column mode `%s`", col_mode)
        dbg.dassert_no_duplicates(df_out.columns.tolist())
        return df_out


class MultiColModeMixin:
    """
    Support pre and post-processing for multiindexed column dataframes.
    """

    def _preprocess_df(
        self,
        in_col_group: Tuple[_COL_TYPE],
        df: pd.DataFrame,
    ) -> pd.DataFrame:
        """
        Select `in_col_group` columns from `df` and perform sanity-checks.

        :param in_col_group: a group of cols specified by the first N - 1
            levels
        :param df: dataframe with a multiindexed column
        :return: single-level column index dataframe
        """
        # Perform col group checks.
        dbg.dassert_isinstance(in_col_group, tuple)
        dbg.dassert_lt(
            0, len(in_col_group), msg="Tuple `in_col_group` must be nonempty."
        )
        dbg.dassert_isinstance(df, pd.DataFrame)
        # Do not allow duplicate columns.
        dbg.dassert_no_duplicates(df.columns)
        # Ensure compatibility between dataframe column levels and col groups.
        dbg.dassert_eq(
            len(in_col_group),
            df.columns.nlevels - 1,
            "Dataframe multiindex column depth incompatible with config.",
        )
        # Select single-column-level dataframe and return.
        return df[in_col_group].copy()

    def _postprocess_df(
        self,
        out_col_group: Tuple[_COL_TYPE],
        df_in: pd.DataFrame,
        df_out: pd.DataFrame,
    ) -> pd.DataFrame:
        """

        :param out_col_group: new output col group names. This specifies the
            names of the first N - 1 levels. The leaf_cols names remain the
            same.
        :param df_in: original dataframe received by node
        :param df_out: single-level column indexed dataframe generated by node
        :return: a merge of `df_in` and `df_out`, using `out_col_group` keys as
            prefixes for `df_out` columns
        """
        dbg.dassert_isinstance(out_col_group, tuple)
        dbg.dassert(
            df_out.index.equals(df_in.index),
            "Input/output indices differ but are expected to be the same!",
        )
        if out_col_group:
            df_out = pd.concat([df_out], axis=1, keys=[out_col_group])
        # Do not allow overwriting existing columns.
        dbg.dassert_not_in(
            df_out.columns.to_list(),
            df_in.columns.to_list(),
            "Output column names overlap with input column names.",
        )
        # Ensure that column depth is preserved.
        dbg.dassert_eq(
            df_in.columns.nlevels,
            df_out.columns.nlevels,
            msg="Column hierarchy depth must be preserved.",
        )
        df_out = df_out.merge(
            df_in,
            how="outer",
            left_index=True,
            right_index=True,
        )
        dbg.dassert_no_duplicates(df_out.columns)
        return df_out


# TODO(gp): This is a general function that can be made free-standing. Lots of code
#  in core relies on this invariants. We can factor it in a central location.
class RegFreqMixin:
    """
    Require input dataframe to have a well-defined frequency and unique cols.
    """

    @staticmethod
    def _validate_input_df(df: pd.DataFrame) -> None:
        """
        Assert if df violates constraints, otherwise return `None`.
        """
        dbg.dassert_isinstance(df, pd.DataFrame)
        dbg.dassert_no_duplicates(df.columns.tolist())
        dbg.dassert(df.index.freq)


# TODO(gp): It has no state so we can make it a free-standing functions,
#  and also unit test it in isolation.
class ToListMixin:
    """
    Support callables that return lists.
    """

    @staticmethod
    def _to_list(to_list: _TO_LIST_MIXIN_TYPE) -> List[_COL_TYPE]:
        """
        Return a list given its input.

        - If the input is a list, the output is the same list.
        - If the input is a function that returns a list, then the output of
          the function is returned.

        How this might arise in practice:
        - A `ColumnTransformer` returns a number of x variables, with the
<<<<<<< HEAD
          number dependent upon a hyper-parameter expressed in config
=======
          number dependent upon a hyperparameter expressed in config
>>>>>>> bf23eef4
        - The column names of the x variables may be derived from the input
          dataframe column names, not necessarily known until graph execution
          (and not at construction)
        - The `ColumnTransformer` output columns are merged with its input
          columns (e.g., x vars and y vars are in the same dataframe)
        Post-merge, we need a way to distinguish the x vars and y vars.
        Allowing a callable here allows us to pass in the `ColumnTransformer`'s
        method `transformed_col_names()` and defer the call until graph
        execution.
        """
        # TODO(gp): to_list -> res or out?
        if callable(to_list):
            to_list = to_list()
        if isinstance(to_list, list):
<<<<<<< HEAD
            # Check that the list of columns
=======
            # Check that the list of columns is not empty and has no duplicates.
>>>>>>> bf23eef4
            dbg.dassert_lte(1, len(to_list))
            dbg.dassert_no_duplicates(to_list)
            return to_list
        raise TypeError("Data type=`%s`" % type(to_list))<|MERGE_RESOLUTION|>--- conflicted
+++ resolved
@@ -204,15 +204,10 @@
 
 class Transformer(FitPredictNode, abc.ABC):
     """
-<<<<<<< HEAD
-    Single-input single-output node that calls a user-defined stateless
-    transformation before `fit()` and `predict()`
-=======
     Single-input single-output node calling a stateless transformation.
 
     The transformation is user-defined and called before `fit()` and
     `predict()`.
->>>>>>> bf23eef4
     """
 
     # TODO(Paul): Consider giving users the option of renaming the single
@@ -536,11 +531,7 @@
 
         How this might arise in practice:
         - A `ColumnTransformer` returns a number of x variables, with the
-<<<<<<< HEAD
           number dependent upon a hyper-parameter expressed in config
-=======
-          number dependent upon a hyperparameter expressed in config
->>>>>>> bf23eef4
         - The column names of the x variables may be derived from the input
           dataframe column names, not necessarily known until graph execution
           (and not at construction)
@@ -555,11 +546,7 @@
         if callable(to_list):
             to_list = to_list()
         if isinstance(to_list, list):
-<<<<<<< HEAD
-            # Check that the list of columns
-=======
             # Check that the list of columns is not empty and has no duplicates.
->>>>>>> bf23eef4
             dbg.dassert_lte(1, len(to_list))
             dbg.dassert_no_duplicates(to_list)
             return to_list
