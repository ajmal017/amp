import collections
import logging
from typing import Any, Callable, Dict, List, Optional, Tuple, Union

import numpy as np
import pandas as pd
import sklearn as sklear

import core.data_adapters as cdataa
import core.signal_processing as csigna
import core.statistics as cstati
import helpers.dbg as dbg
from core.dataflow.nodes.base import FitPredictNode, GroupedColDfToDfColProcessor
from core.dataflow.nodes.transformers import ColModeMixin
from core.dataflow.utils import (
    convert_to_list,
    get_df_info_as_string,
    merge_dataframes,
    validate_df_indices,
)

_LOG = logging.getLogger(__name__)


_COL_TYPE = Union[int, str]
_TO_LIST_MIXIN_TYPE = Union[List[_COL_TYPE], Callable[[], List[_COL_TYPE]]]


# #############################################################################
# sklearn - supervised prediction models
# #############################################################################


class ContinuousSkLearnModel(FitPredictNode, ColModeMixin):
    """
    Fit and predict an sklearn model.
    """

    # pylint: disable=too-many-ancestors

    def __init__(
        self,
        nid: str,
        model_func: Callable[..., Any],
        x_vars: _TO_LIST_MIXIN_TYPE,
        y_vars: _TO_LIST_MIXIN_TYPE,
        steps_ahead: int,
        model_kwargs: Optional[Any] = None,
        col_mode: Optional[str] = None,
        nan_mode: Optional[str] = None,
    ) -> None:
        """
        Specify the data and sklearn modeling parameters.

        :param nid: unique node id
        :param model_func: an sklearn model
        :param x_vars: indexed by knowledge datetimes
            - `x_vars` may contain lags of `y_vars`
        :param y_vars: indexed by knowledge datetimes
            - e.g., in the case of returns, this would correspond to `ret_0`
        :param steps_ahead: number of steps ahead for which a prediction is
            to be generated. E.g.,
            - if `steps_ahead == 0`, then the predictions are
              are contemporaneous with the observed response (and hence
              inactionable)
            - if `steps_ahead == 1`, then the model attempts to predict
              `y_vars` for the next time step
            - The model is only trained to predict the target
              `steps_ahead` steps ahead (and not all intermediate steps)
        :param model_kwargs: parameters to forward to the sklearn model
            (e.g., regularization constants)
        :param col_mode: "merge_all" or "replace_all", as in
            `ColumnTransformer()`
        :param nan_mode: "drop" or "raise"
        """
        super().__init__(nid)
        self._model_func = model_func
        self._model_kwargs = model_kwargs or {}
        self._x_vars = x_vars
        self._y_vars = y_vars
        self._model = None
        self._steps_ahead = steps_ahead
        dbg.dassert_lte(
            0, self._steps_ahead, "Non-causal prediction attempted! Aborting..."
        )
        # NOTE: Set to "replace_all" for backward compatibility.
        # TODO(gp): Is this needed?
        self._col_mode = col_mode or "replace_all"
        dbg.dassert_in(self._col_mode, ["replace_all", "merge_all"])
        self._nan_mode = nan_mode or "raise"

    def fit(self, df_in: pd.DataFrame) -> Dict[str, pd.DataFrame]:
        validate_df_indices(df_in)
        df = df_in.copy()
        # Obtain index slice for which forward targets exist.
        dbg.dassert_lt(self._steps_ahead, df.index.size)
        idx = df.index[: -self._steps_ahead]
        # Determine index where no x_vars are NaN.
        x_vars = convert_to_list(self._x_vars)
        non_nan_idx_x = df.loc[idx][x_vars].dropna().index
        # Determine index where target is not NaN.
        forward_y_df = self._get_forward_y_df(df).loc[idx].dropna()
        non_nan_idx_forward_y = forward_y_df.dropna().index
        # Intersect non-NaN indices.
        non_nan_idx = non_nan_idx_x.intersection(non_nan_idx_forward_y)
        dbg.dassert(not non_nan_idx.empty)
        forward_y_df = forward_y_df.loc[non_nan_idx]
        # Handle presence of NaNs according to `nan_mode`.
        self._handle_nans(idx, non_nan_idx)
        # Prepare x_vars in sklearn format.
        x_fit = cdataa.transform_to_sklearn(df.loc[non_nan_idx], x_vars)
        # Prepare forward y_vars in sklearn format.
        forward_y_fit = cdataa.transform_to_sklearn(
            forward_y_df, forward_y_df.columns.tolist()
        )
        # Define and fit model.
        self._model = self._model_func(**self._model_kwargs)
<<<<<<< HEAD
        self._model = self._model.fit(x_fit, fwd_y_fit)
        # Generate in-sample predictions and put in dataflow dataframe format.
        fwd_y_hat = self._model.predict(x_fit)
=======
        self._model = self._model.fit(x_fit, forward_y_fit)
        # Generate insample predictions and put in dataflow dataframe format.
        forward_y_hat = self._model.predict(x_fit)
>>>>>>> fae3650f
        #
        forward_y_hat_vars = [f"{y}_hat" for y in forward_y_df.columns]
        forward_y_hat = cdataa.transform_from_sklearn(
            non_nan_idx, forward_y_hat_vars, forward_y_hat
        )
        # TODO(Paul): Summarize model perf or make configurable.
        # TODO(Paul): Consider separating model eval from fit/predict.
        info = collections.OrderedDict()
        info["model_x_vars"] = x_vars
        info["model_params"] = self._model.get_params()
        model_attribute_info = collections.OrderedDict()
        for k, v in vars(self._model).items():
            model_attribute_info[k] = v
        info["model_attributes"] = model_attribute_info
        info["insample_perf"] = self._model_perf(forward_y_df, forward_y_hat)
        info["insample_score"] = self._score(forward_y_df, forward_y_hat)
        # Return targets and predictions.
        df_out = forward_y_df.merge(
            forward_y_hat, how="outer", left_index=True, right_index=True
        )
        df_out = df_out.reindex(idx)
        df_out = self._apply_col_mode(
            df,
            df_out,
            cols=convert_to_list(self._y_vars),
            col_mode=self._col_mode,
        )
        # Update `info`.
        info["df_out_info"] = get_df_info_as_string(df_out)
        self._set_info("fit", info)
        return {"df_out": df_out}

    def predict(self, df_in: pd.DataFrame) -> Dict[str, pd.DataFrame]:
        validate_df_indices(df_in)
        df = df_in.copy()
        idx = df.index
        # Restrict to times where x_vars have no NaNs.
        x_vars = convert_to_list(self._x_vars)
        non_nan_idx = df.loc[idx][x_vars].dropna().index
        # Handle presence of NaNs according to `nan_mode`.
        self._handle_nans(idx, non_nan_idx)
        # Transform x_vars to sklearn format.
        x_predict = cdataa.transform_to_sklearn(df.loc[non_nan_idx], x_vars)
        # Use trained model to generate predictions.
        dbg.dassert_is_not(
            self._model, None, "Model not found! Check if `fit` has been run."
        )
        forward_y_hat = self._model.predict(x_predict)
        # Put predictions in dataflow dataframe format.
        forward_y_df = self._get_forward_y_df(df).loc[non_nan_idx]
        forward_y_non_nan_idx = forward_y_df.dropna().index
        forward_y_hat_vars = [f"{y}_hat" for y in forward_y_df.columns]
        forward_y_hat = cdataa.transform_from_sklearn(
            non_nan_idx, forward_y_hat_vars, forward_y_hat
        )
        # Generate basic perf stats.
        info = collections.OrderedDict()
        info["model_params"] = self._model.get_params()
        info["model_perf"] = self._model_perf(forward_y_df, forward_y_hat)
        info["model_score"] = self._score(
            forward_y_df.loc[forward_y_non_nan_idx],
            forward_y_hat.loc[forward_y_non_nan_idx],
        )
        # Return predictions.
        df_out = forward_y_df.merge(
            forward_y_hat, how="outer", left_index=True, right_index=True
        )
        df_out = df_out.reindex(idx)
        df_out = self._apply_col_mode(
            df,
            df_out,
            cols=convert_to_list(self._y_vars),
            col_mode=self._col_mode,
        )
        info["df_out_info"] = get_df_info_as_string(df_out)
        self._set_info("predict", info)
        return {"df_out": df_out}

    def get_fit_state(self) -> Dict[str, Any]:
        fit_state = {"_model": self._model, "_info['fit']": self._info["fit"]}
        return fit_state

    def set_fit_state(self, fit_state: Dict[str, Any]):
        self._model = fit_state["_model"]
        self._info["fit"] = fit_state["_info['fit']"]

    def _get_forward_y_df(self, df: pd.DataFrame) -> pd.DataFrame:
        """
        Return dataframe of `steps_ahead` forward y values.
        """
        y_vars = convert_to_list(self._y_vars)
        mapper = lambda y: str(y) + "_%i" % self._steps_ahead
        # TODO(Paul): Ensure that `forward_y_vars` and `y_vars` do not overlap.
        forward_y_df = df[y_vars].shift(-self._steps_ahead).rename(columns=mapper)
        return forward_y_df

    def _handle_nans(
        self, idx: pd.DataFrame.index, non_nan_idx: pd.DataFrame.index
    ) -> None:
        if self._nan_mode == "raise":
            if idx.shape[0] != non_nan_idx.shape[0]:
                nan_idx = idx.difference(non_nan_idx)
                raise ValueError(f"NaNs detected at {nan_idx}")
        elif self._nan_mode == "drop":
            pass
        else:
            raise ValueError(f"Unrecognized nan_mode `{self._nan_mode}`")

    def _score(
        self,
        y_true: Union[pd.Series, pd.DataFrame],
        y_pred: Union[pd.Series, pd.DataFrame],
    ) -> Optional[float]:
        """
        Compute accuracy for classification or R^2 score for regression.
        """
        if sklear.base.is_classifier(self._model):
            metric = sklear.metrics.accuracy_score
        elif sklear.base.is_regressor(self._model):
            metric = sklear.metrics.r2_score
        else:
            return None
        # In `predict()` method, `y_pred` may exist for index where `y_true`
        # is already `NaN`.
        y_true = y_true.loc[: y_true.last_valid_index()]
        return metric(y_true, y_pred.loc[y_true.index])

    # TODO(Paul): Consider omitting this (and relying on downstream
    #     processing to e.g., adjust for number of hypotheses tested).
    @staticmethod
    def _model_perf(
        y: pd.DataFrame, y_hat: pd.DataFrame
    ) -> collections.OrderedDict:
        info = collections.OrderedDict()
        # info["hitrate"] = pip._compute_model_hitrate(self.model, x, y)
        pnl_rets = y.multiply(
            y_hat.rename(columns=lambda x: x.replace("_hat", ""))
        )
        info["pnl_rets"] = pnl_rets
        info["sr"] = cstati.compute_annualized_sharpe_ratio(
            csigna.resample(pnl_rets, rule="1B").sum()
        )
        return info


class MultiindexSkLearnModel(FitPredictNode):
    """
    Fit and predict multiple sklearn models.
    """

    def __init__(
        self,
        nid: str,
        in_col_groups: List[Tuple[_COL_TYPE]],
        out_col_group: Tuple[_COL_TYPE],
        model_func: Callable[..., Any],
        x_vars: List[_COL_TYPE],
        y_vars: List[_COL_TYPE],
        steps_ahead: int,
        model_kwargs: Optional[Any] = None,
        nan_mode: Optional[str] = None,
    ) -> None:
        """
        Params not listed are as in `ContinuousSkLearnModel`.

        :param in_col_groups: list of tuples, each having length
            `df_in.columns.nlevels - 1`. Leaf values become keys (e.g., they
            may be symbols), and the next-to-leaf level provides column names
            of the dataframe with the `x_vars` and `y_vars`.
        :param out_col_group: column level prefix of length
            `df_in.columns.nlevels - 2`. It may be an empty tuple.
        """
        super().__init__(nid)
        dbg.dassert_isinstance(in_col_groups, list)
        self._in_col_groups = in_col_groups
        self._out_col_group = out_col_group
        #
        self._model_func = model_func
        self._x_vars = x_vars
        self._y_vars = y_vars
        self._steps_ahead = steps_ahead
        self._model_kwargs = model_kwargs
        self._nan_mode = nan_mode
        #
        self._key_fit_state = {}

    def fit(self, df_in: pd.DataFrame) -> Dict[str, pd.DataFrame]:
        return self._fit_predict_helper(df_in, fit=True)

    def predict(self, df_in: pd.DataFrame) -> Dict[str, pd.DataFrame]:
        return self._fit_predict_helper(df_in, fit=False)

    def get_fit_state(self) -> Dict[str, Any]:
        fit_state = {
            "_key_fit_state": self._key_fit_state,
            "_info['fit']": self._info["fit"],
        }
        return fit_state

    def set_fit_state(self, fit_state: Dict[str, Any]):
        self._key_fit_state = fit_state["_key_fit_state"]
        self._info["fit"] = fit_state["_info['fit']"]

    def _fit_predict_helper(self, df_in: pd.DataFrame, fit: bool):
        validate_df_indices(df_in)
        dfs = GroupedColDfToDfColProcessor.preprocess(df_in, self._in_col_groups)
        results = {}
        info = collections.OrderedDict()
        for key, df in dfs.items():
            csklm = ContinuousSkLearnModel(
                "sklearn",
                model_func=self._model_func,
                x_vars=self._x_vars,
                y_vars=self._y_vars,
                steps_ahead=self._steps_ahead,
                model_kwargs=self._model_kwargs,
                col_mode="replace_all",
                nan_mode=self._nan_mode,
            )
            if fit:
                df_out = csklm.fit(df)["df_out"]
                info_out = csklm.get_info("fit")
                self._key_fit_state[key] = csklm.get_fit_state()
            else:
                csklm.set_fit_state(self._key_fit_state[key])
                df_out = csklm.predict(df)["df_out"]
                info_out = csklm.get_info("predict")
            results[key] = df_out
            info[key] = info_out
        df_out = GroupedColDfToDfColProcessor.postprocess(
            results, self._out_col_group
        )
        df_out = df_out.reindex(df_in.index)
        df_out = merge_dataframes(df_in, df_out)
        if fit:
            self._set_info("fit", info)
        else:
            self._set_info("predict", info)
        return {"df_out": df_out}


class SkLearnModel(FitPredictNode, ColModeMixin):
    """
    Fit and predict an sklearn model.

    No NaN-handling or uniform sampling frequency requirement.
    """

    def __init__(
        self,
        nid: str,
        x_vars: _TO_LIST_MIXIN_TYPE,
        y_vars: _TO_LIST_MIXIN_TYPE,
        model_func: Callable[..., Any],
        model_kwargs: Optional[Any] = None,
        col_mode: Optional[str] = None,
    ) -> None:
        super().__init__(nid)
        self._model_func = model_func
        self._model_kwargs = model_kwargs or {}
        self._x_vars = x_vars
        self._y_vars = y_vars
        self._model = None
        self._col_mode = col_mode or "replace_all"
        dbg.dassert_in(self._col_mode, ["replace_all", "merge_all"])

    def fit(self, df_in: pd.DataFrame) -> Dict[str, pd.DataFrame]:
        SkLearnModel._validate_input_df(df_in)
        dbg.dassert(
            df_in[df_in.isna().any(axis=1)].index.empty,
            "NaNs detected at index `%s`",
            str(df_in[df_in.isna().any(axis=1)].head().index),
        )
        df = df_in.copy()
        idx = df.index
        x_vars, x_fit, y_vars, y_fit = self._to_sklearn_format(df)
        self._model = self._model_func(**self._model_kwargs)
        self._model = self._model.fit(x_fit, y_fit)
        y_hat = self._model.predict(x_fit)
        #
        x_fit, y_fit, y_hat = self._from_sklearn_format(
            idx, x_vars, x_fit, y_vars, y_fit, y_hat
        )
        # TODO(Paul): Summarize model perf or make configurable.
        # TODO(Paul): Consider separating model eval from fit/predict.
        info = collections.OrderedDict()
        info["model_x_vars"] = x_vars
        info["model_params"] = self._model.get_params()
        # Return targets and predictions.
        y_hat = y_hat.reindex(idx)
        df_out = self._apply_col_mode(
            df, y_hat, cols=y_vars, col_mode=self._col_mode
        )
        info["df_out_info"] = get_df_info_as_string(df_out)
        self._set_info("fit", info)
        return {"df_out": df_out}

    def predict(self, df_in: pd.DataFrame) -> Dict[str, pd.DataFrame]:
        SkLearnModel._validate_input_df(df_in)
        df = df_in.copy()
        idx = df.index
        x_vars, x_predict, y_vars, y_predict = self._to_sklearn_format(df)
        dbg.dassert_is_not(
            self._model, None, "Model not found! Check if `fit` has been run."
        )
        y_hat = self._model.predict(x_predict)
        x_predict, y_predict, y_hat = self._from_sklearn_format(
            idx, x_vars, x_predict, y_vars, y_predict, y_hat
        )
        info = collections.OrderedDict()
        info["model_params"] = self._model.get_params()
        info["model_perf"] = self._model_perf(x_predict, y_predict, y_hat)
        # Return predictions.
        y_hat = y_hat.reindex(idx)
        df_out = self._apply_col_mode(
            df, y_hat, cols=y_vars, col_mode=self._col_mode
        )
        info["df_out_info"] = get_df_info_as_string(df_out)
        self._set_info("predict", info)
        return {"df_out": df_out}

    def get_fit_state(self) -> Dict[str, Any]:
        fit_state = {"_model": self._model, "_info['fit']": self._info["fit"]}
        return fit_state

    def set_fit_state(self, fit_state: Dict[str, Any]):
        self._model = fit_state["_model"]
        self._info["fit"] = fit_state["_info['fit']"]

    @staticmethod
    def _validate_input_df(df: pd.DataFrame) -> None:
        """
        Assert if df violates constraints, otherwise return `None`.
        """
        dbg.dassert_isinstance(df, pd.DataFrame)
        dbg.dassert_no_duplicates(df.columns)

    # TODO(Paul): Add type hints.
    @staticmethod
    def _model_perf(
        x: pd.DataFrame, y: pd.DataFrame, y_hat: pd.DataFrame
    ) -> collections.OrderedDict:
        _ = x
        info = collections.OrderedDict()
        # info["hitrate"] = pip._compute_model_hitrate(self.model, x, y)
        pnl_rets = y.multiply(y_hat.rename(columns=lambda x: x.strip("_hat")))
        info["pnl_rets"] = pnl_rets
        info["sr"] = cstati.compute_sharpe_ratio(
            csigna.resample(pnl_rets, rule="1B").sum(), time_scaling=252
        )
        return info

    def _to_sklearn_format(
        self, df: pd.DataFrame
    ) -> Tuple[List[_COL_TYPE], np.array, List[_COL_TYPE], np.array]:
        x_vars = convert_to_list(self._x_vars)
        y_vars = convert_to_list(self._y_vars)
        x_vals, y_vals = cdataa.transform_to_sklearn_old(df, x_vars, y_vars)
        return x_vars, x_vals, y_vars, y_vals

    @staticmethod
    def _from_sklearn_format(
        idx: pd.Index,
        x_vars: List[_COL_TYPE],
        x_vals: np.array,
        y_vars: List[_COL_TYPE],
        y_vals: np.array,
        y_hat: np.array,
    ) -> Tuple[pd.DataFrame, pd.DataFrame, pd.DataFrame]:
        x = cdataa.transform_from_sklearn(idx, x_vars, x_vals)
        y = cdataa.transform_from_sklearn(idx, y_vars, y_vals)
        y_h = cdataa.transform_from_sklearn(
            idx, [f"{y}_hat" for y in y_vars], y_hat
        )
        return x, y, y_h<|MERGE_RESOLUTION|>--- conflicted
+++ resolved
@@ -115,15 +115,9 @@
         )
         # Define and fit model.
         self._model = self._model_func(**self._model_kwargs)
-<<<<<<< HEAD
-        self._model = self._model.fit(x_fit, fwd_y_fit)
+        self._model = self._model.fit(x_fit, forward_y_fit)
         # Generate in-sample predictions and put in dataflow dataframe format.
-        fwd_y_hat = self._model.predict(x_fit)
-=======
-        self._model = self._model.fit(x_fit, forward_y_fit)
-        # Generate insample predictions and put in dataflow dataframe format.
         forward_y_hat = self._model.predict(x_fit)
->>>>>>> fae3650f
         #
         forward_y_hat_vars = [f"{y}_hat" for y in forward_y_df.columns]
         forward_y_hat = cdataa.transform_from_sklearn(
