"""
Implement several data source nodes.

Import as:

import core.dataflow.nodes.sources as cdtfns
"""
import abc
import datetime
import logging
import os
from typing import Any, Callable, Dict, List, Optional, Union

import numpy as np
import pandas as pd

import core.artificial_signal_generators as cartif
import core.dataflow.nodes.base as cdnb
import core.dataflow.real_time as cdrt
import core.finance as cfinan
import core.pandas_helpers as pdhelp
import helpers.dbg as dbg
import helpers.printing as hprint
import helpers.s3 as hs3

_LOG = logging.getLogger(__name__)

# TODO(*): Create a dataflow types file.
_COL_TYPE = Union[int, str]
_PANDAS_DATE_TYPE = Union[str, pd.Timestamp, datetime.datetime]


# #############################################################################


# TODO(gp): -> DfDataSource
class ReadDataFromDf(cdnb.DataSource):
    """
    Accept data as a DataFrame passed through the constructor and output the
    data.
    """

    def __init__(self, nid: str, df: pd.DataFrame) -> None:
        super().__init__(nid)
        dbg.dassert_isinstance(df, pd.DataFrame)
        self.df = df


# #############################################################################


# TODO(gp): -> FunctionDataSource
class DataLoader(cdnb.DataSource):
    """
    Use the passed function and arguments to generate the data outputted by the
    node.
    """

    def __init__(
        self,
        nid: str,
        func: Callable,
        func_kwargs: Optional[Dict[str, Any]] = None,
    ) -> None:
        """
        Constructor.

        :param func: function used to generate data. Typically it accepts
            `start_date` and `end_date` as parameters
        :param func_kwargs: kwargs passed to the function when generating and loading
            the data
        """
        super().__init__(nid)
        self._func = func
        self._func_kwargs = func_kwargs or {}

    def fit(self) -> Optional[Dict[str, pd.DataFrame]]:
        self._lazy_load()
        return super().fit()  # type: ignore[no-any-return]

    def predict(self) -> Optional[Dict[str, pd.DataFrame]]:
        self._lazy_load()
        return super().predict()  # type: ignore[no-any-return]

    def _lazy_load(self) -> None:
        if self.df is not None:
            return
        df_out = self._func(**self._func_kwargs)
        # TODO(gp): Add more checks like df.index is an increasing timestamp.
        dbg.dassert_isinstance(df_out, pd.DataFrame)
        self.df = df_out


# #############################################################################


# TODO(gp): This should go in a lower layer API, but it's not clear where.
def load_data_from_disk(
    file_path: str,
    # TODO(gp): -> index_col? (Like pandas naming)
    timestamp_col: Optional[str] = None,
    start_date: Optional[_PANDAS_DATE_TYPE] = None,
    end_date: Optional[_PANDAS_DATE_TYPE] = None,
    aws_profile: Optional[str] = None,
    reader_kwargs: Optional[Dict[str, Any]] = None,
) -> pd.DataFrame:
    """
    Read data from CSV or Parquet `file_path`.

    :param file_path: path to the file to read with ".csv" or ".pq" extension
    # TODO(*): Don't the readers support this already?
    :param timestamp_col: name of the timestamp column. If `None`, assume
        that index contains timestamps
    :param start_date: data start date in timezone of the dataset, included
    :param end_date: data end date in timezone of the dataset, included
    :param reader_kwargs: kwargs for the data reading function
    """
    reader_kwargs = reader_kwargs or {}
    kwargs = reader_kwargs.copy()
    # Add S3 credentials, if needed.
<<<<<<< HEAD
    if aws_profile:
=======
    if aws_profile is not None:
>>>>>>> 27cabf4f
        s3fs = hs3.get_s3fs(aws_profile)
        kwargs["s3fs"] = s3fs
    # Get the extension.
    ext = os.path.splitext(file_path)[-1]
    # Select the reading method based on the extension.
    if ext == ".csv":
        # Assume that the first column is the index, unless specified.
        if "index_col" not in reader_kwargs:
            kwargs["index_col"] = 0
        read_data = pdhelp.read_csv
    elif ext == ".pq":
        read_data = pdhelp.read_parquet
    else:
        raise ValueError("Invalid file extension='%s'" % ext)
    # Read the data.
    _LOG.debug("filepath=%s kwargs=%s", file_path, str(kwargs))
    df = read_data(file_path, **kwargs)
    # Process the data.
    # Use the specified timestamp column as index, if needed.
    if timestamp_col is not None:
        df.set_index(timestamp_col, inplace=True)
    # Convert index in timestamps.
    df.index = pd.to_datetime(df.index)
    dbg.dassert_strictly_increasing_index(df)
    # Filter by start / end date.
    # TODO(gp): Not sure that a view is enough to force discarding the unused
    #  rows in the DataFrame. Maybe do a copy, delete the old data, and call the
    #  garbage collector.
    # TODO(gp): A bit inefficient since Parquet might allow to read only the needed
    #  data.
    df = df.loc[start_date:end_date]  # type: ignore[misc]
    dbg.dassert(not df.empty, "Dataframe is empty")
    return df


class DiskDataSource(cdnb.DataSource):
    """
    Read CSV or Parquet data from disk or S3 and output the data.

    This is a wrapper node around `load_data_from_disk()`.
    """

    def __init__(
        self, nid: str, **load_data_from_disk_kwargs: Dict[str, Any]
    ) -> None:
        """
        Constructor.

        :param nid: node identifier
        """
        super().__init__(nid)
        self._load_data_from_disk_kwargs = load_data_from_disk_kwargs

    def fit(self) -> Optional[Dict[str, pd.DataFrame]]:
        """
        Load the data on the first invocation and then delegate to the base
        class.

        We don't need to implement `predict()` since the data is read only on the
        first call to `fit()`, so the behavior of the base class is sufficient.

        :return: dict from output name to DataFrame
        """
        self._lazy_load()
        return super().fit()  # type: ignore[no-any-return]

    def _lazy_load(self) -> None:
        """
        Load the data if it was not already done.
        """
        if self.df is not None:  # type: ignore[has-type]
            return
        df = load_data_from_disk(**self._load_data_from_disk_kwargs)
        self.df = df


# #############################################################################


# TODO(gp): -> ArmaDataSource
class ArmaGenerator(cdnb.DataSource):
    """
    Generate price data from ARMA process returns.
    """

    def __init__(
        self,
        nid: str,
        frequency: str,
        start_date: _PANDAS_DATE_TYPE,
        end_date: _PANDAS_DATE_TYPE,
        ar_coeffs: Optional[List[float]] = None,
        ma_coeffs: Optional[List[float]] = None,
        scale: Optional[float] = None,
        # TODO(gp): -> burn_in_period? Otherwise it seems burning without the final g.
        burnin: Optional[float] = None,
        seed: Optional[float] = None,
    ) -> None:
        super().__init__(nid)
        self._frequency = frequency
        self._start_date = start_date
        self._end_date = end_date
        self._ar_coeffs = ar_coeffs or [0]
        self._ma_coeffs = ma_coeffs or [0]
        self._scale = scale or 1
        self._burnin = burnin or 0
        self._seed = seed
        self._arma_process = cartif.ArmaProcess(
            ar_coeffs=self._ar_coeffs, ma_coeffs=self._ma_coeffs
        )

    def fit(self) -> Optional[Dict[str, pd.DataFrame]]:
        self._lazy_load()
        return super().fit()  # type: ignore[no-any-return]

    def predict(self) -> Optional[Dict[str, pd.DataFrame]]:
        self._lazy_load()
        return super().predict()  # type: ignore[no-any-return]

    def _lazy_load(self) -> None:
        if self.df is not None:
            return
        rets = self._arma_process.generate_sample(
            date_range_kwargs={
                "start": self._start_date,
                "end": self._end_date,
                "freq": self._frequency,
            },
            scale=self._scale,
            burnin=self._burnin,
            seed=self._seed,
        )
        # Cumulatively sum to generate a price series (implicitly assumes the
        # returns are log returns; at small enough scales and short enough
        # times this is practically interchangeable with percentage returns).
        # TODO(*): Allow specification of annualized target volatility.
        prices = np.exp(0.1 * rets.cumsum())
        prices.name = "close"
        df = prices.to_frame()
        self.df = df.loc[self._start_date : self._end_date]  # type: ignore[misc]
        # Use constant volume (for now).
        self.df["vol"] = 100


# #############################################################################


# TODO(gp): -> MultivariateNormalDataSource
class MultivariateNormalGenerator(cdnb.DataSource):
    """
    Generate price data from multivariate normal returns.
    """

    def __init__(
        self,
        nid: str,
        frequency: str,
        start_date: _PANDAS_DATE_TYPE,
        end_date: _PANDAS_DATE_TYPE,
        dim: int,
        target_volatility: Optional[float] = None,
        seed: Optional[float] = None,
    ) -> None:
        super().__init__(nid)
        self._frequency = frequency
        self._start_date = start_date
        self._end_date = end_date
        self._dim = dim
        self._target_volatility = target_volatility
        self._volatility_scale_factor = 1
        self._seed = seed
        self._multivariate_normal_process = cartif.MultivariateNormalProcess()
        # Initialize process with appropriate dimension.
        self._multivariate_normal_process.set_cov_from_inv_wishart_draw(
            dim=self._dim, seed=self._seed
        )

    def fit(self) -> Optional[Dict[str, pd.DataFrame]]:
        self._lazy_load(fit=True)
        return super().fit()  # type: ignore[no-any-return]

    def predict(self) -> Optional[Dict[str, pd.DataFrame]]:
        self._lazy_load(fit=False)
        return super().predict()  # type: ignore[no-any-return]

    def _generate_returns(self, fit: bool) -> pd.DataFrame:
        rets = self._multivariate_normal_process.generate_sample(
            date_range_kwargs={
                "start": self._start_date,
                "end": self._end_date,
                "freq": self._frequency,
            },
            seed=self._seed,
        )
        if self._target_volatility is None:
            return rets
        if fit:
            avg_rets = rets.mean(axis=1)
            vol = cfinan.compute_annualized_volatility(avg_rets)
            self._volatility_scale_factor = self._target_volatility / vol
        return rets * self._volatility_scale_factor

    def _lazy_load(self, fit: bool) -> None:
        if self.df is not None:
            return
        rets = self._generate_returns(fit)
        # Cumulatively sum to generate a price series (implicitly assumes the
        # returns are log returns; at small enough scales and short enough
        # times this is practically interchangeable with percentage returns).
        prices = np.exp(rets.cumsum())
        prices = prices.rename(columns=lambda x: "MN" + str(x))
        # Use constant volume (for now).
        volume = pd.DataFrame(
            index=prices.index, columns=prices.columns, data=100
        )
        df = pd.concat([prices, volume], axis=1, keys=["close", "volume"])
        self.df = df.loc[self._start_date : self._end_date]  # type: ignore[misc]


# #############################################################################


class _AbstractRealTimeDataSource(cdnb.DataSource):
    """
    Output data according to a real-time behavior.
    """

    def __init__(
        self,
        nid: str,
        delay_in_secs: float,
        data_builder: Callable[[Any], pd.DataFrame],
        data_builder_kwargs: Dict[str, Any],
    ) -> None:
        """
        Constructor.

        :param delay_in_secs: represent how long it takes for the simulated system to
            respond. See `get_data_as_of_datetime()` for more details
        :param external_clock: an external wall clock represented in the form of a
            function that returns the time. `None` means that the time is provided
            through an explicit call to `set_current_time()`
        :param data_builder, data_builder_kwargs: function and its argument to create
            all the data for this node
        """
        super().__init__(nid)
        # Save the constr
        self._delay_in_secs = delay_in_secs
        self._data_builder = data_builder
        self._data_builder_kwargs = data_builder_kwargs
        # This indicates what is the current time is, so that the node can emit data
        # up to that time.
        self._current_time: Optional[pd.Timestamp] = None
        # Last executed timestamp to verify that time always increases.
        self._last_time: Optional[pd.Timestamp] = None

    def reset(self) -> None:
        _LOG.debug("reset")
        self._current_time = None
        self._last_time = None

    def fit(self) -> Optional[Dict[str, pd.DataFrame]]:
        # TODO(gp): This approach of communicating params through the state makes
        #  the code difficult to understand.
        self.df = self._get_data_until_current_time()
        return super().fit()  # type: ignore[no-any-return]

    def predict(self) -> Optional[Dict[str, pd.DataFrame]]:
        self.df = self._get_data_until_current_time()
        return super().predict()  # type: ignore[no-any-return]

    def _set_current_time(self, datetime_: pd.Timestamp) -> None:
        """
        Update the current time.
        """
        _LOG.debug(hprint.to_str("datetime_"))
        dbg.dassert_isinstance(datetime_, pd.Timestamp)
        # Time only moves forward.
        if self._last_time is not None:
            dbg.dassert_lte(self._last_time, datetime_)
        # Update the state.
        _LOG.debug(
            "before: %s", hprint.to_str("self._last_time self._current_time")
        )
        self._last_time = self._current_time
        self._current_time = datetime_
        _LOG.debug(
            "after: %s", hprint.to_str("self._last_time self._current_time")
        )

    def _get_current_time(self) -> pd.Timestamp:
        """
        Get the current time.

        It can be:
        - provided from the external clock `get_current_time()`; or
        - set through the method `set_current_time()`
        """
        # Return the current time.
        _LOG.debug(hprint.to_str("self._current_time"))
        dbg.dassert_is_not(self._current_time, None)
        return self._current_time

    def _get_data_until_current_time(self) -> pd.DataFrame:
        """
        Return the data up and including the current time.
        """
        # Get the data.
        df = self._get_data()
        # Filter the data as of the current time.
        current_time = self._get_current_time()
        _LOG.debug(hprint.to_str("current_time"))
        df = cdrt.get_data_as_of_datetime(
            df, current_time, delay_in_secs=self._delay_in_secs
        )
        dbg.dassert_lte(df.index.max(), current_time)
        return df

    @abc.abstractmethod
    def _get_data(self) -> pd.DataFrame:
        """
        Return the data to be filtered.
        """


# #############################################################################


class SimulatedRealTimeDataSource(_AbstractRealTimeDataSource):
    """
    Implement a "simulated" real-time behavior (see `real_time.py` for
    details).

    This node:
    - builds and caches the data like a `DataSourceNode`
    - has its current time set by an external object through a call to
      `set_not_time()`
    - emits the data available up and including the current time
    """

    def __init__(self, nid: str, **kwargs: Dict[str, Any]) -> None:
        super().__init__(nid, **kwargs)  # type: ignore[arg-type]
        # Store the entire history of the data.
        self._entire_df: Optional[pd.DataFrame] = None

    def set_current_time(self, datetime_: pd.Timestamp) -> None:
        """
        Set the current time using the passed timestamp.
        """
        self._set_current_time(datetime_)

    def _get_data(self) -> pd.DataFrame:
        # Lazy load.
        if self._entire_df is None:
            _LOG.debug("Computing data for data source node")
            # Compute and store the entire history of the data through the passed
            # dataframe builder.
            self._entire_df = self._data_builder(**self._data_builder_kwargs)  # type: ignore[call-arg]
        return self._entire_df


# #############################################################################


class TrueRealTimeDataSource(_AbstractRealTimeDataSource):
    """
    Implement a "true" real-time behavior (see `real_time.py` for details).

    This node executes the data building function at every invocation
    since the data is generated by an external data source whose state
    changes over time (e.g., a DB storing the last N hours worth of
    data).
    """

    def __init__(
        self,
        nid: str,
        external_clock: cdrt.GetCurrentTimeFunction,
        **kwargs: Dict[str, Any]
    ) -> None:
        super().__init__(nid, **kwargs)  # type: ignore[arg-type]
        dbg.dassert_is_not(external_clock, None)
        self._external_clock = external_clock

    def _get_current_time(self) -> pd.Timestamp:
        # Get the current time provided from the external clock and saves it.
        current_time = self._external_clock()
        self._set_current_time(current_time)
        # # Return the current time.
        # _LOG.debug(hprint.to_str("self._current_time"))
        # dbg.dassert_is_not(self._current_time, None)
        # return self._current_time
        return super()._get_current_time()

    def _get_data(self) -> pd.DataFrame:
        _LOG.debug("Getting data from the real-time source")
        df = self._data_builder(**self._data_builder_kwargs)  # type: ignore[call-arg]
        # The data source should not return data after the current time.
        current_time = self._get_current_time()
        _LOG.debug(hprint.to_str("current_time"))
        dbg.dassert_lte(df.index.max(), current_time)
        return df


# #############################################################################


# pylint: disable=too-many-ancestors
class ReplayedRealTimeDataSource(TrueRealTimeDataSource):
    """
    Implement a "replayed" real-time behavior (see real_time.py for details).

    This node is a `TrueRealTimeDataSource` node with the following differences:
    - the data is computed once and cached, instead of being queried at every
      invocation
    """

    def __init__(self, nid: str, **kwargs: Dict[str, Any]) -> None:
        super().__init__(nid, **kwargs)
        # Store the entire history of the data.
        self._entire_df: Optional[pd.DataFrame] = None

    def _get_data(self) -> pd.DataFrame:
        # Lazy load.
        if self._entire_df is None:
            _LOG.debug("Computing data for data source node")
            # Compute and store the entire history of the data through the passed
            # dataframe builder.
            self._entire_df = self._data_builder(**self._data_builder_kwargs)  # type: ignore[call-arg]
        return self._entire_df<|MERGE_RESOLUTION|>--- conflicted
+++ resolved
@@ -118,11 +118,7 @@
     reader_kwargs = reader_kwargs or {}
     kwargs = reader_kwargs.copy()
     # Add S3 credentials, if needed.
-<<<<<<< HEAD
-    if aws_profile:
-=======
     if aws_profile is not None:
->>>>>>> 27cabf4f
         s3fs = hs3.get_s3fs(aws_profile)
         kwargs["s3fs"] = s3fs
     # Get the extension.
