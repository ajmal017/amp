--- conflicted
+++ resolved
@@ -61,11 +61,7 @@
 
     def test3(self) -> None:
         """
-<<<<<<< HEAD
-        Test `get_fit_state()` and `set_fit_state()`
-=======
         Test `get_fit_state()` and `set_fit_state()`.
->>>>>>> 18ffd382
         """
         data = self._get_data()
         config = ccbuild.get_config_from_nested_dict(
@@ -77,11 +73,7 @@
         )
         fit_df = data.loc["2000-01-03":"2000-01-31"]
         predict_df = data.loc["2000-02-01":"2000-02-25"]
-<<<<<<< HEAD
-        expected, actual = _test_get_set_state(
-=======
         expected, actual = cdnth.test_get_set_state(
->>>>>>> 18ffd382
             fit_df, predict_df, config, UnsupervisedSkLearnModel
         )
         self.assert_equal(actual, expected)
@@ -139,11 +131,7 @@
 
     def test3(self) -> None:
         """
-<<<<<<< HEAD
-        Test `get_fit_state()` and `set_fit_state()`
-=======
         Test `get_fit_state()` and `set_fit_state()`.
->>>>>>> 18ffd382
         """
         data = self._get_data()
         config = ccbuild.get_config_from_nested_dict(
@@ -156,11 +144,7 @@
         )
         fit_df = data.loc["2000-01-03":"2000-01-31"]
         predict_df = data.loc["2000-02-01":"2000-02-25"]
-<<<<<<< HEAD
-        expected, actual = _test_get_set_state(
-=======
         expected, actual = cdnth.test_get_set_state(
->>>>>>> 18ffd382
             fit_df, predict_df, config, MultiindexUnsupervisedSkLearnModel
         )
         self.assert_equal(actual, expected)
@@ -228,11 +212,7 @@
 
     def test3(self) -> None:
         """
-<<<<<<< HEAD
-        Test `get_fit_state()` and `set_fit_state()`
-=======
         Test `get_fit_state()` and `set_fit_state()`.
->>>>>>> 18ffd382
         """
         data = self._get_data()
         config = ccbuild.get_config_from_nested_dict(
@@ -245,11 +225,7 @@
         )
         fit_df = data.loc["2000-01-03":"2000-01-31"]
         predict_df = data.loc["2000-02-01":"2000-02-25"]
-<<<<<<< HEAD
-        expected, actual = _test_get_set_state(
-=======
         expected, actual = cdnth.test_get_set_state(
->>>>>>> 18ffd382
             fit_df, predict_df, config, Residualizer
         )
         self.assert_equal(actual, expected)
