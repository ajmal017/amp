import collections
import datetime
import inspect
import logging
from typing import Any, Callable, Dict, Iterable, List, Optional, Tuple, Union

import pandas as pd

import core.finance as cfinan
import core.signal_processing as csigna
import helpers.dbg as dbg
import helpers.introspection as intro

_LOG = logging.getLogger(__name__)

from core.dataflow.nodes.base import (
    ColModeMixin,
    SeriesToSeriesColProcessor,
    Transformer,
)
from core.dataflow.utils import get_df_info_as_string, merge_dataframes

# TODO(*): Create a dataflow types file.
_COL_TYPE = Union[int, str]
_PANDAS_DATE_TYPE = Union[str, pd.Timestamp, datetime.datetime]


# #############################################################################
# Transformer nodes
# #############################################################################


class ColumnTransformer(Transformer, ColModeMixin):
    """
    Perform non-index modifying changes of columns.
    """

    def __init__(
        self,
        nid: str,
        transformer_func: Callable[..., pd.DataFrame],
        transformer_kwargs: Optional[Dict[str, Any]] = None,
        # TODO(Paul): May need to assume `List` instead.
        cols: Optional[Iterable[str]] = None,
        col_rename_func: Optional[Callable[[Any], Any]] = None,
        col_mode: Optional[str] = None,
        nan_mode: Optional[str] = None,
    ) -> None:
        """
        :param nid: unique node id
        :param transformer_func: df -> df
            - The keyword `info` (if present) means that:
                - An empty dict is passed in to this `info`
                - The resulting (populated) dict is included in the node's
                  `_info`
        :param transformer_kwargs: `transformer_func` kwargs
        :param cols: columns to transform; `None` defaults to all available.
        :param col_rename_func: function for naming transformed columns, e.g.,
            `lambda x: "zscore_" + x`
        :param col_mode: determines what columns are propagated by the node.
            Same values as in `apply_col_mode()`.
        :param nan_mode: determines how to handle NaNs
            - `leave_unchanged` (default): do not process NaNs
            - `drop`: it applies to all columns simultaneously.
        """
        super().__init__(nid)
        if cols is not None:
            dbg.dassert_isinstance(cols, list)
        self._cols = cols
        self._col_rename_func = col_rename_func
        self._col_mode = col_mode
        self._transformer_func = transformer_func
        self._transformer_kwargs = transformer_kwargs or {}
        # Store the list of columns after the transformation.
        self._transformed_col_names = None
        self._nan_mode = nan_mode or "leave_unchanged"
        # State of the object. This is set by derived classes.
        self._fit_cols = cols

    @property
    def transformed_col_names(self) -> List[str]:
        dbg.dassert_is_not(
            self._transformed_col_names,
            None,
            "No transformed column names. This may indicate "
            "an invocation prior to graph execution.",
        )
        return self._transformed_col_names

    def _transform(
        self, df: pd.DataFrame
    ) -> Tuple[pd.DataFrame, collections.OrderedDict]:
        df_in = df.copy()
        df = df.copy()
        if self._fit_cols is None:
            self._fit_cols = df.columns.tolist() or self._cols
        if self._cols is None:
            dbg.dassert_set_eq(self._fit_cols, df.columns)
        df = df[self._fit_cols]
        # Handle NaNs.
        idx = df.index
        if self._nan_mode == "leave_unchanged":
            pass
        elif self._nan_mode == "drop":
            df = df.dropna()
        else:
            raise ValueError(f"Unrecognized `nan_mode` {self._nan_mode}")
        # Initialize container to store info (e.g., auxiliary stats) in the
        # node.
        info = collections.OrderedDict()
        # Perform the column transformation operations.
        # Introspect to see whether `_transformer_func` contains an `info`
        # parameter. If so, inject an empty dict to be populated when
        # `_transformer_func` is executed.
        func_sig = inspect.signature(self._transformer_func)
        if "info" in func_sig.parameters:
            func_info = collections.OrderedDict()
            df = self._transformer_func(
                df, info=func_info, **self._transformer_kwargs
            )
            info["func_info"] = func_info
        else:
            df = self._transformer_func(df, **self._transformer_kwargs)
        # Reindex df to align it with the original data.
        df = df.reindex(index=idx)
        # TODO(Paul): Consider supporting the option of relaxing or foregoing this
        #  check.
        dbg.dassert(
            df.index.equals(df_in.index),
            "Input/output indices differ but are expected to be the same!",
        )
        # Maybe merge transformed columns with a subset of input df columns.
        df = self._apply_col_mode(
            df_in,
            df,
            cols=df.columns.tolist(),
            col_rename_func=self._col_rename_func,
            col_mode=self._col_mode,
        )
        # Update `info`.
        info["df_transformed_info"] = get_df_info_as_string(df)
        return df, info


class SeriesTransformer(Transformer, ColModeMixin):
    """
    Perform non-index modifying changes of columns.

    TODO(*): Factor out code common with `MultiindexSeriesTransformer`.
    """

    def __init__(
        self,
        nid: str,
        transformer_func: Callable[..., pd.DataFrame],
        transformer_kwargs: Optional[Dict[str, Any]] = None,
        # TODO(Paul): May need to assume `List` instead.
        cols: Optional[Iterable[Union[int, str]]] = None,
        col_rename_func: Optional[Callable[[Any], Any]] = None,
        col_mode: Optional[str] = None,
        nan_mode: Optional[str] = None,
    ) -> None:
        """
        :param nid: unique node id
        :param transformer_func: srs -> df. The keyword `info` (if present) is
            assumed to have a specific semantic meaning. If present,
                - An empty dict is passed in to this `info`
                - The resulting (populated) dict is included in the node's
                  `_info`
        :param transformer_kwargs: transformer_func kwargs
        :param cols: columns to transform; `None` defaults to all available.
        :param col_rename_func: function for naming transformed columns, e.g.,
            lambda x: "zscore_" + x
        :param col_mode: `merge_all`, `replace_selected`, or `replace_all`.
            Determines what columns are propagated by the node.
        :param nan_mode: `leave_unchanged` or `drop`. If `drop`, applies to
            columns individually.
        """
        super().__init__(nid)
        if cols is not None:
            dbg.dassert_isinstance(cols, list)
        self._cols = cols
        self._col_rename_func = col_rename_func
        self._col_mode = col_mode
        self._transformer_func = transformer_func
        self._transformer_kwargs = transformer_kwargs or {}
        # Store the list of columns after the transformation.
        self._transformed_col_names = None
        self._nan_mode = nan_mode or "leave_unchanged"
        self._fit_cols = cols

    @property
    def transformed_col_names(self) -> List[str]:
        dbg.dassert_is_not(
            self._transformed_col_names,
            None,
            "No transformed column names. This may indicate "
            "an invocation prior to graph execution.",
        )
        return self._transformed_col_names

    def _transform(
        self, df: pd.DataFrame
    ) -> Tuple[pd.DataFrame, collections.OrderedDict]:
        df_in = df.copy()
        df = df.copy()
        if self._fit_cols is None:
            self._fit_cols = df.columns.tolist() or self._cols
        if self._cols is None:
            dbg.dassert_set_eq(self._fit_cols, df.columns)
        df = df[self._fit_cols]
        idx = df.index
        # Initialize container to store info (e.g., auxiliary stats) in the
        # node.
        info = collections.OrderedDict()
        info["func_info"] = collections.OrderedDict()
        func_info = info["func_info"]
        srs_list = []
        for col in self._leaf_cols:
            srs, col_info = _apply_func_to_series(
                df[col],
                self._nan_mode,
                self._transformer_func,
                self._transformer_kwargs,
            )
            if col_info is not None:
                func_info[col] = col_info
            srs_list.append(srs)
        info["func_info"] = func_info
        df = pd.concat(srs_list, axis=1)
        df = df.reindex(index=idx)
        # TODO(Paul): Consider supporting the option of relaxing or
        # foregoing this check.
        dbg.dassert(
            df.index.equals(df_in.index),
            "Input/output indices differ but are expected to be the same!",
        )
        # Maybe merge transformed columns with a subset of input df columns.
        df = self._apply_col_mode(
            df_in,
            df,
            cols=df.columns.tolist(),
            col_rename_func=None,
            col_mode=self._col_mode,
        )
        #
        info["df_transformed_info"] = get_df_info_as_string(df)
        return df, info


class MultiindexSeriesTransformer(Transformer):
    """
    Perform non-index modifying changes of columns.

    When operating on multiple columns, this applies the transformer function
    one series at a time. Additionally, NaN-handling is performed "locally"
    (one series at a time, without regard to NaNs in other columns).

    Example: df like
                          close                     vol
                          MN0   MN1    MN2   MN3    MN0    MN1    MN2    MN3
    2010-01-04 10:30:00 -2.62  8.81  14.93 -0.88  100.0  100.0  100.0  100.0
    2010-01-04 11:00:00 -2.09  8.27  16.75 -0.92  100.0  100.0  100.0  100.0
    2010-01-04 11:30:00 -2.52  6.97  12.56 -1.52  100.0  100.0  100.0  100.0
    2010-01-04 12:00:00 -2.54  5.30   8.90 -1.54  100.0  100.0  100.0  100.0
    2010-01-04 12:30:00 -1.91  2.02   4.65 -1.77  100.0  100.0  100.0  100.0

    Then, e.g., to calculate, returns, we could take
      - `in_col_group = "close",`
      - `out_col_group = "ret_0",`
    Notice that the trailing comma makes these tuples.

    The transformer_func and `nan_mode` would operate on the price columns
    individually and return one return column per price column, e.g.,
    generating

                          ret_0                   close                     vol
                          MN0   MN1   MN2   MN3   MN0   MN1    MN2   MN3    MN0    MN1    MN2    MN3
    2010-01-04 10:30:00 -0.02  0.11  0.16 -0.35 -2.62  8.81  14.93 -0.88  100.0  100.0  100.0  100.0
    2010-01-04 11:00:00 -0.20 -0.06  0.12  0.04 -2.09  8.27  16.75 -0.92  100.0  100.0  100.0  100.0
    2010-01-04 11:30:00  0.20 -0.16 -0.25  0.66 -2.52  6.97  12.56 -1.52  100.0  100.0  100.0  100.0
    2010-01-04 12:00:00  0.01 -0.24 -0.29  0.01 -2.54  5.30   8.90 -1.54  100.0  100.0  100.0  100.0
    2010-01-04 12:30:00 -0.25 -0.62 -0.48  0.15 -1.91  2.02   4.65 -1.77  100.0  100.0  100.0  100.0
    """

    def __init__(
        self,
        nid: str,
        in_col_group: Tuple[_COL_TYPE],
        out_col_group: Tuple[_COL_TYPE],
        transformer_func: Callable[..., pd.Series],
        transformer_kwargs: Optional[Dict[str, Any]] = None,
        nan_mode: Optional[str] = None,
    ) -> None:
        """
        For reference, let:

          - N = df.columns.nlevels
          - leaf_cols = df[in_col_group].columns

        :param nid: unique node id
        :param in_col_group: a group of cols specified by the first N - 1
            levels
        :param out_col_group: new output col group names. This specifies the
            names of the first N - 1 levels. The leaf_cols names remain the
            same.
        :param transformer_func: srs -> srs
        :param transformer_kwargs: transformer_func kwargs
        :param nan_mode: `leave_unchanged` or `drop`. If `drop`, applies to
            columns individually.
        """
        super().__init__(nid)
        dbg.dassert_isinstance(in_col_group, tuple)
        dbg.dassert_isinstance(out_col_group, tuple)
        dbg.dassert_eq(
            len(in_col_group),
            len(out_col_group),
            msg="Column hierarchy depth must be preserved.",
        )
        self._in_col_group = in_col_group
        self._out_col_group = out_col_group
        self._transformer_func = transformer_func
        self._transformer_kwargs = transformer_kwargs or {}
        self._nan_mode = nan_mode or "leave_unchanged"
        # The leaf col names are determined from the dataframe at runtime.
        self._leaf_cols = None

    def _transform(
        self, df: pd.DataFrame
    ) -> Tuple[pd.DataFrame, collections.OrderedDict]:
        # Preprocess to extract relevant flat dataframe.
        # TODO(gp): -> df_orig otherwise it gets confused with df_in (vs df_out).
        df_in = df.copy()
        df = SeriesToSeriesColProcessor.preprocess(df, self._in_col_group)
        # Apply `transform()` function column-wise.
        self._leaf_cols = df.columns.tolist()
        # Initialize container to store info (e.g., auxiliary stats) in the
        # node.
        info = collections.OrderedDict()
        info["func_info"] = collections.OrderedDict()
        func_info = info["func_info"]
        srs_list = []
        for col in self._leaf_cols:
            srs, col_info = _apply_func_to_series(
                df[col],
                self._nan_mode,
                self._transformer_func,
                self._transformer_kwargs,
            )
            if col_info is not None:
                func_info[col] = col_info
            srs_list.append(srs)
        info["func_info"] = func_info
        # Combine the series representing leaf col transformations back into a
        # single dataframe.
        df = SeriesToSeriesColProcessor.postprocess(srs_list, self._out_col_group)
        df = merge_dataframes(df_in, df)
        info["df_transformed_info"] = get_df_info_as_string(df)
        return df, info


def _apply_func_to_series(
    srs: pd.Series,
    nan_mode: str,
    func,
    func_kwargs,
) -> Tuple[pd.Series, Optional[collections.OrderedDict]]:
    """
    Apply `func` to `srs` with `func_kwargs` after first applying `nan_mode`.

    This is mainly a wrapper for propagating `info` back when `func` supports
    the parameter.

    TODO(*): We should consider only having `nan_mode` as one of the
    `func_kwargs`, since now many functions support it directly.
    """
    if nan_mode == "leave_unchanged":
        pass
    elif nan_mode == "drop":
        srs = srs.dropna()
    else:
        raise ValueError(f"Unrecognized `nan_mode` {nan_mode}")
    # Preserve original series name.
    name = srs.name
    info = collections.OrderedDict()
    # Perform the column transformation operations.
    # Introspect to see whether `_transformer_func` contains an `info`
    # parameter. If so, inject an empty dict to be populated when
    # `_transformer_func` is executed.
    func_sig = inspect.signature(func)
    if "info" in func_sig.parameters:
        srs = func(
            srs,
            info=info,
            **func_kwargs,
        )
    else:
        srs = func(srs, **func_kwargs)
        info = None
    dbg.dassert_isinstance(srs, pd.Series)
    srs.name = name
    return srs, info


class DataframeMethodRunner(Transformer):
    def __init__(
        self,
        nid: str,
        method: str,
        method_kwargs: Optional[Dict[str, Any]] = None,
    ) -> None:
        super().__init__(nid)
        dbg.dassert(method)
        # TODO(Paul): Ensure that this is a valid method.
        self._method = method
        self._method_kwargs = method_kwargs or {}

    def _transform(
        self, df: pd.DataFrame
    ) -> Tuple[pd.DataFrame, collections.OrderedDict]:
        df = df.copy()
        df = getattr(df, self._method)(**self._method_kwargs)
        # Not all methods return DataFrames. We want to restrict to those that
        # do.
        dbg.dassert_isinstance(df, pd.DataFrame)
        #
        info = collections.OrderedDict()
        info["df_transformed_info"] = get_df_info_as_string(df)
        return df, info


class Resample(Transformer):
    def __init__(
        self,
        nid: str,
        rule: Union[pd.DateOffset, pd.Timedelta, str],
        agg_func: str,
        resample_kwargs: Optional[Dict[str, Any]] = None,
        agg_func_kwargs: Optional[Dict[str, Any]] = None,
    ) -> None:
        """
        :param nid: node identifier
        :param rule: resampling frequency
        :param agg_func: a function that is applied to the resampler
        :param resample_kwargs: kwargs for `resample`. Should not include
            `rule` since we handle this separately.
        :param agg_func_kwargs: kwargs for agg_func
        """
        super().__init__(nid)
        self._rule = rule
        self._agg_func = agg_func
        self._resample_kwargs = resample_kwargs or {}
        self._agg_func_kwargs = agg_func_kwargs or {}

    def _transform(
        self, df: pd.DataFrame
    ) -> Tuple[pd.DataFrame, collections.OrderedDict]:
        df = df.copy()
        resampler = csigna.resample(df, rule=self._rule, **self._resample_kwargs)
        func = getattr(resampler, self._agg_func)
        df = func(**self._agg_func_kwargs)
<<<<<<< HEAD
        # Update info.
=======
        # Update `info`.
>>>>>>> b64cb181
        info: collections.OrderedDict[str, Any] = collections.OrderedDict()
        info["df_transformed_info"] = get_df_info_as_string(df)
        return df, info


class TimeBarResampler(Transformer):
    def __init__(
        self,
        nid: str,
        rule: Union[pd.DateOffset, pd.Timedelta, str],
        return_cols: Optional[list] = None,
        return_agg_func: Optional[str] = None,
        return_agg_func_kwargs: Optional[dict] = None,
        price_cols: Optional[list] = None,
        price_agg_func: Optional[str] = None,
        price_agg_func_kwargs: Optional[list] = None,
        volume_cols: Optional[list] = None,
        volume_agg_func: Optional[str] = None,
        volume_agg_func_kwargs: Optional[list] = None,
    ) -> None:
        """
        Resample time bars with returns, price, volume.

        This function wraps `resample_time_bars()`. Params as in that function.

        :param nid: node identifier
        """
        super().__init__(nid)
        self._rule = rule
        self._return_cols = return_cols
        self._return_agg_func = return_agg_func
        self._return_agg_func_kwargs = return_agg_func_kwargs
        self._price_cols = price_cols
        self._price_agg_func = price_agg_func
        self._price_agg_func_kwargs = price_agg_func_kwargs
        self._volume_cols = volume_cols
        self._volume_agg_func = volume_agg_func
        self._volume_agg_func_kwargs = volume_agg_func_kwargs

    def _transform(
        self, df: pd.DataFrame
    ) -> Tuple[pd.DataFrame, collections.OrderedDict]:
        df = df.copy()
        df = cfinan.resample_time_bars(
            df,
            self._rule,
            return_cols=self._return_cols,
            return_agg_func=self._return_agg_func,
            return_agg_func_kwargs=self._return_agg_func_kwargs,
            price_cols=self._price_cols,
            price_agg_func=self._price_agg_func,
            price_agg_func_kwargs=self._price_agg_func_kwargs,
            volume_cols=self._volume_cols,
            volume_agg_func=self._volume_agg_func,
            volume_agg_func_kwargs=self._volume_agg_func_kwargs,
        )
        #
        info: collections.OrderedDict[str, Any] = collections.OrderedDict()
        info["df_transformed_info"] = get_df_info_as_string(df)
        return df, info


class TwapVwapComputer(Transformer):
    def __init__(
        self,
        nid: str,
        rule: Union[pd.DateOffset, pd.Timedelta, str],
        price_col: Any,
        volume_col: Any,
    ) -> None:
        """
        Calculate TWAP and VWAP prices from price and volume columns.

        This function wraps `compute_twap_vwap()`. Params as in that function.

        :param nid: node identifier
        """
        super().__init__(nid)
        self._rule = rule
        self._price_col = price_col
        self._volume_col = volume_col

    def _transform(
        self, df: pd.DataFrame
    ) -> Tuple[pd.DataFrame, collections.OrderedDict]:
        df = df.copy()
        df = cfinan.compute_twap_vwap(
            df,
            self._rule,
            price_col=self._price_col,
            volume_col=self._volume_col,
        )
        #
        info: collections.OrderedDict[str, Any] = collections.OrderedDict()
        info["df_transformed_info"] = get_df_info_as_string(df)
        return df, info<|MERGE_RESOLUTION|>--- conflicted
+++ resolved
@@ -459,11 +459,7 @@
         resampler = csigna.resample(df, rule=self._rule, **self._resample_kwargs)
         func = getattr(resampler, self._agg_func)
         df = func(**self._agg_func_kwargs)
-<<<<<<< HEAD
-        # Update info.
-=======
         # Update `info`.
->>>>>>> b64cb181
         info: collections.OrderedDict[str, Any] = collections.OrderedDict()
         info["df_transformed_info"] = get_df_info_as_string(df)
         return df, info
