import collections
import datetime
import logging
from typing import Any, Callable, Dict, List, Optional, Tuple, Union

import numpy as np
import pandas as pd
import scipy as sp
import sklearn as sklear

import core.config as cconfi
import core.config_builders as ccbuild
import core.data_adapters as cdataa
import core.finance as cfinan
import core.signal_processing as csigna
import core.statistics as cstati
import helpers.dbg as dbg
from core.dataflow.core import DAG, Node
from core.dataflow.nodes.base import (
    ColModeMixin,
    FitPredictNode,
    MultiColModeMixin,
    RegFreqMixin,
    ToListMixin,
)
from core.dataflow.nodes.sources import ReadDataFromDf
from core.dataflow.nodes.transformers import ColumnTransformer
from core.dataflow.utils import get_df_info_as_string
from core.dataflow.visitors import extract_info

_LOG = logging.getLogger(__name__)


_COL_TYPE = Union[int, str]
_PANDAS_DATE_TYPE = Union[str, pd.Timestamp, datetime.datetime]
_TO_LIST_MIXIN_TYPE = Union[List[_COL_TYPE], Callable[[], List[_COL_TYPE]]]


class SmaModel(FitPredictNode, RegFreqMixin, ColModeMixin, ToListMixin):
    """
    Fit and predict a smooth moving average (SMA) model.
    """

    def __init__(
        self,
        nid: str,
        col: _TO_LIST_MIXIN_TYPE,
        steps_ahead: int,
        tau: Optional[float] = None,
        min_tau_periods: Optional[float] = 2,
        col_mode: Optional[str] = None,
        nan_mode: Optional[str] = None,
    ) -> None:
        """
        Specify the data and SMA modeling parameters.

        :param nid: unique node id
        :param col: name of column to model
        :param steps_ahead: as in `ContinuousSkLearnModel`
        :param tau: as in `csigna.compute_smooth_moving_average`. If `None`,
            learn this parameter. Will be re-learned on each `fit` call.
        :param min_tau_periods: similar to `min_periods` as in
            `csigna.compute_smooth_moving_average`, but expressed in units of
            tau
        :param col_mode: `merge_all` or `replace_all`, as in `ColumnTransformer()`
        :param nan_mode: as in `ContinuousSkLearnModel`
        """
        super().__init__(nid)
        self._col = self._to_list(col)
        dbg.dassert_eq(len(self._col), 1)
        self._steps_ahead = steps_ahead
        dbg.dassert_lte(
            0, self._steps_ahead, "Non-causal prediction attempted! Aborting..."
        )
        if nan_mode is None:
            self._nan_mode = "raise"
        else:
            self._nan_mode = nan_mode
        self._col_mode = col_mode or "replace_all"
        dbg.dassert_in(self._col_mode, ["replace_all", "merge_all"])
        # Smooth moving average model parameters to learn.
        self._must_learn_tau = tau is None
        self._tau = tau
        self._min_tau_periods = min_tau_periods or 0
        self._min_depth = 1
        self._max_depth = 1
        self._metric = sklear.metrics.mean_absolute_error

    def fit(self, df_in: pd.DataFrame) -> Dict[str, pd.DataFrame]:
        self._validate_input_df(df_in)
        df = df_in.copy()
        # TODO(gp): Same code as `ContinuousSkLearnModel.fit()`. Create a
        #  free-standing function `_prepare_data_for_fit()`.
        # Obtain index slice for which forward targets exist.
        dbg.dassert_lt(self._steps_ahead, df.index.size)
        idx = df.index[: -self._steps_ahead]
        # Determine index where no `x_vars` are NaN.
        non_nan_idx_x = df.loc[idx][self._col].dropna().index
        # Determine index where target is not NaN.
        fwd_y_df = self._get_fwd_y_df(df).loc[idx].dropna()
        non_nan_idx_fwd_y = fwd_y_df.dropna().index
        # Intersect non-NaN indices.
        non_nan_idx = non_nan_idx_x.intersection(non_nan_idx_fwd_y)
        dbg.dassert(not non_nan_idx.empty)
        fwd_y_df = fwd_y_df.loc[non_nan_idx]
        # Handle presence of NaNs according to `nan_mode`.
        self._handle_nans(idx, non_nan_idx)
        # Prepare x_vars in sklearn format.
        x_fit = cdataa.transform_to_sklearn(df.loc[non_nan_idx], self._col)
        # Prepare forward y_vars in sklearn format.
        fwd_y_fit = cdataa.transform_to_sklearn(
            fwd_y_df, fwd_y_df.columns.tolist()
        )
        # TODO(gp): End of duplicated section.
        # Define and fit model.
        if self._must_learn_tau:
            self._tau = self._learn_tau(x_fit, fwd_y_fit)
        min_periods = self._get_min_periods(self._tau)
        _LOG.debug("tau=%s", self._tau)
        # Update `info`.
        info = collections.OrderedDict()
        info["tau"] = self._tau
        info["min_periods"] = min_periods
        # TODO(gp): Same code as `ContinuousSkLearnModel.fit()`. Create a
        #  free-standing function `_process_in_sample_predictions()` or
        #  `_process_predictions_for_fit()`.
        # Generate in-sample predictions and put in dataflow dataframe format.
        fwd_y_hat = self._predict(x_fit)
        fwd_y_hat_vars = [f"{y}_hat" for y in fwd_y_df.columns]
        fwd_y_hat = cdataa.transform_from_sklearn(
            non_nan_idx, fwd_y_hat_vars, fwd_y_hat
        )
        # Return targets and predictions.
        df_out = fwd_y_df.reindex(idx).merge(
            fwd_y_hat.reindex(idx), left_index=True, right_index=True
        )
        dbg.dassert_no_duplicates(df_out.columns)
        df_out = self._apply_col_mode(
            df, df_out, cols=self._col, col_mode=self._col_mode
        )
        # Update `info`.
        info["df_out_info"] = get_df_info_as_string(df_out)
        self._set_info("fit", info)
        return {"df_out": df_out}

    def predict(self, df_in: pd.DataFrame) -> Dict[str, pd.DataFrame]:
        self._validate_input_df(df_in)
        df = df_in.copy()
        # TODO(gp): Same code as `ContinuousSkLearnModel.predict()`. Create a
        #  free-standing function `_prepare_data_for_predict()`.
        idx = df.index
        # Restrict to times where col has no NaNs.
        non_nan_idx = df.loc[idx][self._col].dropna().index
        # Handle presence of NaNs according to `nan_mode`.
        self._handle_nans(idx, non_nan_idx)
        # Transform `x_vars` to sklearn format.
        x_predict = cdataa.transform_to_sklearn(df.loc[non_nan_idx], self._col)
        # TODO(gp): End of duplicated section.
        # Use trained model to generate predictions.
        dbg.dassert_is_not(
            self._tau,
            None,
            "Parameter tau not found! Check if `fit` has been run.",
        )
        fwd_y_hat = self._predict(x_predict)
        # TODO(gp): Same code as `ContinuousSkLearnModel.predict()`. Create a
        #  free-standing function `_process_predictions_for_predict()`.
        # Put predictions in dataflow dataframe format.
        fwd_y_df = self._get_fwd_y_df(df).loc[non_nan_idx]
        fwd_y_hat_vars = [f"{y}_hat" for y in fwd_y_df.columns]
        fwd_y_hat = cdataa.transform_from_sklearn(
            non_nan_idx, fwd_y_hat_vars, fwd_y_hat
        )
        # Return targets and predictions.
        df_out = fwd_y_df.reindex(idx).merge(
            fwd_y_hat.reindex(idx), left_index=True, right_index=True
        )
        dbg.dassert_no_duplicates(df_out.columns)
        # Select columns for output.
        df_out = self._apply_col_mode(
            df, df_out, cols=self._col, col_mode=self._col_mode
        )
<<<<<<< HEAD
        # TODO(gp): End of duplicated section.
=======
>>>>>>> bf23eef4
        # Update `info`.
        info = collections.OrderedDict()
        info["df_out_info"] = get_df_info_as_string(df_out)
        self._set_info("predict", info)
        return {"df_out": df_out}

    def get_fit_state(self) -> Dict[str, Any]:
        fit_state = {"_tau": self._tau, "_info['fit']": self._info["fit"]}
        return fit_state

    def set_fit_state(self, fit_state: Dict[str, Any]):
        self._tau = fit_state["_tau"]
        self._info["fit"] = fit_state["_info['fit']"]

    # TODO(gp): A bit difficult to read. How about _get_forward_y_df().
    def _get_fwd_y_df(self, df: pd.DataFrame) -> pd.DataFrame:
        """
        Return dataframe of `steps_ahead` forward y values.
        """
        mapper = lambda y: str(y) + "_%i" % self._steps_ahead
        # TODO(Paul): Ensure that `fwd_y_vars` and `y_vars` do not overlap.
        fwd_y_df = df[self._col].shift(-self._steps_ahead).rename(columns=mapper)
        return fwd_y_df

    # TODO(gp): There are several copies of this. Move it to a central location, e.g.,
    #  `dataflow/utils.py`?
    def _handle_nans(
        self, idx: pd.DataFrame.index, non_nan_idx: pd.DataFrame.index
    ) -> None:
        if self._nan_mode == "raise":
            if idx.shape[0] != non_nan_idx.shape[0]:
                nan_idx = idx.difference(non_nan_idx)
                raise ValueError(f"NaNs detected at {nan_idx}")
        elif self._nan_mode == "drop":
            pass
        elif self._nan_mode == "leave_unchanged":
            pass
        else:
            raise ValueError(f"Unrecognized nan_mode `{self._nan_mode}`")

    def _learn_tau(self, x: np.array, y: np.array) -> float:
        def score(tau: float) -> float:
            x_srs = pd.DataFrame(x.flatten())
            sma = csigna.compute_smooth_moving_average(
                x_srs,
                tau=tau,
                min_periods=0,
                min_depth=self._min_depth,
                max_depth=self._max_depth,
            )
            min_periods = self._get_min_periods(tau)
            return self._metric(sma[min_periods:], y[min_periods:])

        tau_lb, tau_ub = 1, 1000
        # Satisfy 2 * tau_ub * min_tau_periods = len(x).
        # This ensures that no more than half of the `fit` series is burned.
        if self._min_tau_periods > 0:
            tau_ub = int(len(x) / (2 * self._min_tau_periods))
        opt_results = sp.optimize.minimize_scalar(
            score, method="bounded", bounds=[tau_lb, tau_ub]
        )
        return opt_results.x

    def _get_min_periods(self, tau: float) -> int:
        """
        Return burn-in period.

        Multiplies `tau` by `min_tau_periods` and converts to an integer.

        :param tau: kernel tau (approximately equal to center of mass)
        :return: minimum number of periods required to generate a prediction
        """
        return int(np.rint(self._min_tau_periods * tau))

    def _predict(self, x: np.array) -> np.array:
        x_srs = pd.DataFrame(x.flatten())
        # TODO(*): Make `min_periods` configurable.
        min_periods = int(np.rint(self._min_tau_periods * self._tau))
        _LOG.debug("min_periods=%f", min_periods)
        x_sma = csigna.compute_smooth_moving_average(
            x_srs,
            tau=self._tau,
            min_periods=min_periods,
            min_depth=self._min_depth,
            max_depth=self._max_depth,
        )
        return x_sma.values

    # TODO(Paul): Consider omitting this (and relying on downstream
    #     processing to e.g., adjust for number of hypotheses tested).
    @staticmethod
    def _model_perf(
        y: pd.DataFrame, y_hat: pd.DataFrame
    ) -> collections.OrderedDict:
        info = collections.OrderedDict()
        # info["hitrate"] = pip._compute_model_hitrate(self.model, x, y)
        pnl_rets = y.multiply(
            y_hat.rename(columns=lambda x: x.replace("_hat", ""))
        )
        info["pnl_rets"] = pnl_rets
        info["sr"] = cstati.compute_annualized_sharpe_ratio(
            csigna.resample(pnl_rets, rule="1B").sum()
        )
        return info


class SingleColumnVolatilityModel(FitPredictNode):
    def __init__(
        self,
        nid: str,
        steps_ahead: int,
        col: _COL_TYPE,
        p_moment: float = 2,
        tau: Optional[float] = None,
        nan_mode: Optional[str] = None,
        out_col_prefix: Optional[str] = None,
    ) -> None:
        """
        Parameters have the same meaning as `SmaModel`.
        """
        super().__init__(nid)
        self._col = col
        self._steps_ahead = steps_ahead
        dbg.dassert_lte(1, p_moment)
        self._p_moment = p_moment
        self._tau = tau
        self._learn_tau_on_fit = tau is None
        self._nan_mode = nan_mode
        self._out_col_prefix = out_col_prefix

    def get_fit_state(self) -> Dict[str, Any]:
        fit_state = {
            "_col": self._col,
            "_tau": self._tau,
            "_info['fit']": self._info["fit"],
            "_out_col_prefix": self._out_col_prefix,
        }
        return fit_state

    def set_fit_state(self, fit_state: Dict[str, Any]):
        self._col = fit_state["_col"]
        self._tau = fit_state["_tau"]
        self._info["fit"] = fit_state["_info['fit']"]
        self._out_col_prefix = fit_state["_out_col_prefix"]

    def fit(self, df_in: pd.DataFrame) -> Dict[str, pd.DataFrame]:
        return {"df_out": self._fit_predict_helper(df_in, fit=True)}

    def predict(self, df_in: pd.DataFrame) -> Dict[str, pd.DataFrame]:
        return {"df_out": self._fit_predict_helper(df_in, fit=False)}

    def _fit_predict_helper(self, df_in: pd.DataFrame, fit: bool) -> pd.DataFrame:
        info = collections.OrderedDict()
        name = self._out_col_prefix or self._col
        name = str(name)
        dbg.dassert_not_in(name + "_vol", df_in.columns)
        if self._learn_tau_on_fit and fit:
            tau = None
        else:
            tau = self._tau
        config = self._get_config(col=self._col, out_col_prefix=name, tau=tau)
        dag = self._get_dag(df_in[[self._col]], config)
        if fit:
            mode = "fit"
        else:
            mode = "predict"
        df_out = dag.run_leq_node("demodulate_using_vol_pred", mode)["df_out"]
        info[self._col] = extract_info(dag, [mode])
        if self._learn_tau_on_fit and fit:
            self._tau = info[self._col]["compute_smooth_moving_average"]["fit"][
                "tau"
            ]
        df_out = df_out.reindex(df_in.index)
        self._set_info(mode, info)
        return df_out

    def _get_config(
        self,
        col: _COL_TYPE,
        out_col_prefix: _COL_TYPE,
        tau: Optional[float] = None,
    ) -> cconfi.Config:
        """
        Generate a DAG config.

        :param col: column whose volatility is to be modeled
        :param tau: tau for SMA; if `None`, then to be learned
        :return: a complete config to be used with `_get_dag()`
        """
        config = ccbuild.get_config_from_nested_dict(
            {
                "calculate_vol_pth_power": {
                    "cols": [col],
                    "col_rename_func": lambda x: out_col_prefix + "_vol",
                    "col_mode": "merge_all",
                },
                "compute_smooth_moving_average": {
                    "col": [out_col_prefix + "_vol"],
                    "steps_ahead": self._steps_ahead,
                    "tau": tau,
                    "col_mode": "merge_all",
                    "nan_mode": self._nan_mode,
                },
                "calculate_vol_pth_root": {
                    "cols": [
                        out_col_prefix + "_vol",
                        out_col_prefix + "_vol_" + str(self._steps_ahead),
                        out_col_prefix
                        + "_vol_"
                        + str(self._steps_ahead)
                        + "_hat",
                    ],
                    "col_mode": "replace_selected",
                },
                "demodulate_using_vol_pred": {
                    "signal_cols": [col],
                    "volatility_col": out_col_prefix
                    + "_vol_"
                    + str(self._steps_ahead)
                    + "_hat",
                    "signal_steps_ahead": 0,
                    "volatility_steps_ahead": self._steps_ahead,
                    "col_rename_func": lambda x: out_col_prefix + "_vol_adj",
                    "col_mode": "replace_selected",
                    "nan_mode": self._nan_mode,
                },
            }
        )
        return config

    def _get_dag(self, df_in: pd.DataFrame, config: cconfi.Config) -> DAG:
        """
        Build a DAG from data and config.

        :param df_in: data over which to run DAG
        :param config: config for configuring DAG nodes
        :return: ready-to-run DAG
        """
        dag = DAG(mode="strict")
        _LOG.debug("%s", config)
        # Load `df_in`.
        nid = "load_data"
        node = ReadDataFromDf(nid, df_in)
        tail_nid = self._append(dag, None, node)
        # Raise volatility columns to pth power.
        nid = "calculate_vol_pth_power"
        node = ColumnTransformer(
            nid,
            transformer_func=lambda x: np.abs(x) ** self._p_moment,
            **config[nid].to_dict(),
        )
        tail_nid = self._append(dag, tail_nid, node)
        # Predict pth power of volatility using smooth moving average.
        nid = "compute_smooth_moving_average"
        node = SmaModel(nid, **config[nid].to_dict())
        tail_nid = self._append(dag, tail_nid, node)
        # Calculate the pth root of volatility columns.
        nid = "calculate_vol_pth_root"
        node = ColumnTransformer(
            nid,
            transformer_func=lambda x: np.abs(x) ** (1.0 / self._p_moment),
            **config[nid].to_dict(),
        )
        tail_nid = self._append(dag, tail_nid, node)
        # Divide returns by volatilty prediction.
        nid = "demodulate_using_vol_pred"
        node = VolatilityModulator(
            nid, mode="demodulate", **config[nid].to_dict()
        )
        self._append(dag, tail_nid, node)
        return dag

    # TODO(gp): This code has several copies. Move it to the base class.
    @staticmethod
    def _append(dag: DAG, tail_nid: Optional[str], node: Node) -> str:
        dag.add_node(node)
        if tail_nid is not None:
            dag.connect(tail_nid, node.nid)
        return node.nid


class _MultiColVolatilityModelMixin:
    def _fit_predict_volatility_model(
        self, df: pd.DataFrame, fit: bool, out_col_prefix: Optional[str] = None
    ) -> Tuple[List[pd.DataFrame], collections.OrderedDict]:
        dfs = []
        info = collections.OrderedDict()
        for col in df.columns:
            local_out_col_prefix = out_col_prefix or col
            scvm = SingleColumnVolatilityModel(
                "volatility",
                steps_ahead=self._steps_ahead,
                col=col,
                p_moment=self._p_moment,
                tau=self._tau,
                nan_mode=self._nan_mode,
                out_col_prefix=local_out_col_prefix,
            )
            if fit:
                df_out = scvm.fit(df[[col]])["df_out"]
                info_out = scvm.get_info("fit")
                self._col_fit_state[col] = scvm.get_fit_state()
            else:
                scvm.set_fit_state(self._col_fit_state[col])
                df_out = scvm.predict(df[[col]])["df_out"]
                info_out = scvm.get_info("predict")
            dfs.append(df_out)
            info[col] = info_out
        return dfs, info


class VolatilityModel(
    FitPredictNode,
    RegFreqMixin,
    ColModeMixin,
    ToListMixin,
    _MultiColVolatilityModelMixin,
):
    """
    Fit and predict a smooth moving average volatility model.

    Wraps `SmaModel` internally, handling calculation of volatility from
    returns and column appends.
    """

    def __init__(
        self,
        nid: str,
        steps_ahead: int,
        cols: Optional[_TO_LIST_MIXIN_TYPE] = None,
        p_moment: float = 2,
        tau: Optional[float] = None,
        col_rename_func: Callable[[Any], Any] = lambda x: f"{x}_zscored",
        col_mode: Optional[str] = None,
        nan_mode: Optional[str] = None,
    ) -> None:
        """
<<<<<<< HEAD
        Specify the data and Smooth Moving Average (SMA) modeling parameters.
=======
        Specify the data and smooth moving average (SMA) modeling parameters.
>>>>>>> bf23eef4

        :param nid: unique node id
        :param cols: name of columns to model
        :param steps_ahead: as in ContinuousSkLearnModel
        :param p_moment: exponent to apply to the absolute value of returns
        :param tau: as in `csigna.compute_smooth_moving_average`. If `None`,
            learn this parameter
        :param col_rename_func: renaming function for z-scored column
        :param col_mode:
            - If "merge_all" (default), merge all columns from input dataframe and
              transformed columns
            - If "replace_selected", merge unselected columns from input dataframe
              and transformed selected columns
            - If "replace_all", leave only transformed selected columns
        :param nan_mode: as in ContinuousSkLearnModel
        """
        super().__init__(nid)
        self._cols = cols
        self._steps_ahead = steps_ahead
        #
        dbg.dassert_lte(1, p_moment)
        self._p_moment = p_moment
        #
        dbg.dassert(tau is None or tau > 0)
        self._tau = tau
        self._col_rename_func = col_rename_func
        self._col_mode = col_mode or "merge_all"
        self._nan_mode = nan_mode
        # State of the model to serialize/deserialize.
        self._fit_cols: List[_COL_TYPE] = []
        self._col_fit_state = {}

    def fit(self, df_in: pd.DataFrame) -> Dict[str, pd.DataFrame]:
        return self._fit_predict_helper(df_in, fit=True)

    def predict(self, df_in: pd.DataFrame) -> Dict[str, pd.DataFrame]:
        return self._fit_predict_helper(df_in, fit=False)

    def get_fit_state(self) -> Dict[str, Any]:
        fit_state = {
            "_fit_cols": self._fit_cols,
            "_col_fit_state": self._col_fit_state,
            "_info['fit']": self._info["fit"],
        }
        return fit_state

    def set_fit_state(self, fit_state: Dict[str, Any]):
        self._fit_cols = fit_state["_fit_cols"]
        self._col_fit_state = fit_state["_col_fit_state"]
        self._info["fit"] = fit_state["_info['fit']"]

    def _fit_predict_helper(self, df_in: pd.DataFrame, fit: bool):
        self._validate_input_df(df_in)
        # Get the columns.
        self._fit_cols = self._to_list(self._cols or df_in.columns.tolist())
        df = df_in[self._fit_cols]
        dfs, info = self._fit_predict_volatility_model(df, fit=fit)
        df_out = pd.concat(dfs, axis=1)
        df_out = self._apply_col_mode(
            df_in.drop(df_out.columns.intersection(df_in.columns), 1),
            df_out,
            cols=self._fit_cols,
            col_mode=self._col_mode,
        )
        if fit:
            self._set_info("fit", info)
        else:
            self._set_info("predict", info)
        return {"df_out": df_out}


class MultiindexVolatilityModel(
    FitPredictNode, RegFreqMixin, MultiColModeMixin, _MultiColVolatilityModelMixin
):
    """
    Fit and predict a smooth moving average volatility model.

    Wraps SmaModel internally, handling calculation of volatility from
    returns and column appends.

    TODO(*): There is a lot of code shared with `MultiindexSeriesTransformer`.
        Can anything be shared?
    TODO(*): We hit
        ```
        PerformanceWarning: indexing past lexsort depth may impact performance.
        ```
    TODO(*): Add tests.
    TODO(*): Ensure new column names do not collide with existing ones.
    """

    def __init__(
        self,
        nid: str,
        in_col_group: Tuple[_COL_TYPE],
        steps_ahead: int,
        p_moment: float = 2,
        tau: Optional[float] = None,
        nan_mode: Optional[str] = None,
    ) -> None:
        """
        Specify the data and sma modeling parameters.

        :param nid: unique node id
        :param steps_ahead: as in ContinuousSkLearnModel
        :param p_moment: exponent to apply to the absolute value of returns
        :param tau: as in `csigna.compute_smooth_moving_average`. If `None`,
            learn this parameter
        :param nan_mode: as in ContinuousSkLearnModel
        """
        super().__init__(nid)
        dbg.dassert_isinstance(in_col_group, tuple)
        self._in_col_group = in_col_group
        self._out_col_group = in_col_group[:-1]
        self._out_col_prefix = str(in_col_group[-1])
        #
        self._steps_ahead = steps_ahead
        dbg.dassert_lte(1, p_moment)
        self._p_moment = p_moment
        #
        self._tau = tau
        self._nan_mode = nan_mode
        #
        self._col_fit_state = {}

    def fit(self, df_in: pd.DataFrame) -> Dict[str, pd.DataFrame]:
        return self._fit_predict_helper(df_in, fit=True)

    def predict(self, df_in: pd.DataFrame) -> Dict[str, pd.DataFrame]:
        return self._fit_predict_helper(df_in, fit=False)

    def get_fit_state(self) -> Dict[str, Any]:
        fit_state = {
            "_col_fit_state": self._col_fit_state,
            "_info['fit']": self._info["fit"],
        }
        return fit_state

    def set_fit_state(self, fit_state: Dict[str, Any]):
        self._col_fit_state = fit_state["_col_fit_state"]
        self._info["fit"] = fit_state["_info['fit']"]

    def _fit_predict_helper(self, df_in: pd.DataFrame, fit: bool):
        self._validate_input_df(df_in)
        df = self._preprocess_df(self._in_col_group, df_in)
        dfs, info = self._fit_predict_volatility_model(
            df, fit=fit, out_col_prefix=self._out_col_prefix
        )
        df_out = self._insert_col_level(dfs, df.columns)
        df_out = self._postprocess_df(self._out_col_group, df_in, df_out)
        if fit:
            self._set_info("fit", info)
        else:
            self._set_info("predict", info)
        return {"df_out": df_out}

    def _insert_col_level(
        self, dfs: List[pd.DataFrame], keys: List[_COL_TYPE]
    ) -> pd.DataFrame:
        dbg.dassert_eq(len(dfs), len(keys))
        df_out = pd.concat(dfs, axis=1, keys=keys)
        df_out = df_out.swaplevel(i=0, j=1, axis=1)
        df_out.sort_index(axis=1, level=0, inplace=True)
        return df_out


class VolatilityModulator(FitPredictNode, ColModeMixin, ToListMixin):
    """
    Modulate or demodulate signal by volatility.

    Processing steps:
      - shift volatility to align it with signal
      - multiply/divide signal by volatility

    Usage examples:
      - Z-scoring
        - to obtain volatility prediction, pass in returns into `SmaModel` with
          a `steps_ahead` parameter
        - to z-score, pass in signal, volatility prediction, `signal_steps_ahead=0`,
          `volatility_steps_ahead=steps_ahead`, `mode='demodulate'`
      - Undoing z-scoring
        - Let's say we have
          - forward volatility prediction `n` steps ahead
          - prediction of forward z-scored returns `m` steps ahead. Z-scoring
            for the target has been done using the volatility prediction above
        - To undo z-scoring, we need to pass in the prediction of forward
          z-scored returns, forward volatility prediction, `signal_steps_ahead=n`,
          `volatility_steps_ahead=m`, `mode='modulate'`
    """

    def __init__(
        self,
        nid: str,
        signal_cols: _TO_LIST_MIXIN_TYPE,
        volatility_col: _COL_TYPE,
        signal_steps_ahead: int,
        volatility_steps_ahead: int,
        mode: str,
        col_rename_func: Optional[Callable[[Any], Any]] = None,
        col_mode: Optional[str] = None,
        nan_mode: Optional[str] = None,
    ) -> None:
        """
        :param nid: node identifier
        :param signal_cols: names of columns to (de)modulate
        :param volatility_col: name of volatility column
        :param signal_steps_ahead: steps ahead of the signal columns. If signal
            is at `t_0`, this value should be `0`. If signal is a forward
            prediction of z-scored returns indexed by knowledge time, this
            value should be equal to the number of steps of the prediction
        :param volatility_steps_ahead: steps ahead of the volatility column. If
            volatility column is an output of `SmaModel`, this corresponds to
            the `steps_ahead` parameter
        :param mode: "modulate" or "demodulate"
        :param col_rename_func: as in `ColumnTransformer`
        :param col_mode: as in `ColumnTransformer`
        """
        super().__init__(nid)
        self._signal_cols = self._to_list(signal_cols)
        self._volatility_col = volatility_col
        dbg.dassert_lte(0, signal_steps_ahead)
        self._signal_steps_ahead = signal_steps_ahead
        dbg.dassert_lte(0, volatility_steps_ahead)
        self._volatility_steps_ahead = volatility_steps_ahead
        dbg.dassert_in(mode, ["modulate", "demodulate"])
        self._mode = mode
        self._col_rename_func = col_rename_func or (lambda x: x)
        self._col_mode = col_mode or "replace_all"
        self._nan_mode = nan_mode or "leave_unchanged"

    def fit(self, df_in: pd.DataFrame) -> Dict[str, pd.DataFrame]:
        df_out = self._process_signal(df_in)
        info = collections.OrderedDict()
        info["df_out_info"] = get_df_info_as_string(df_out)
        self._set_info("fit", info)
        return {"df_out": df_out}

    def predict(self, df_in: pd.DataFrame) -> Dict[str, pd.DataFrame]:
        df_out = self._process_signal(df_in)
        info = collections.OrderedDict()
        info["df_out_info"] = get_df_info_as_string(df_out)
        self._set_info("predict", info)
        return {"df_out": df_out}

    def _process_signal(self, df_in: pd.DataFrame) -> pd.DataFrame:
        """
        Modulate or demodulate signal by volatility prediction.

        :param df_in: dataframe with `self._signal_cols` and
            `self._volatility_col` columns
        :return: adjusted signal indexed in the same way as the input signal
        """
        dbg.dassert_is_subset(self._signal_cols, df_in.columns.tolist())
        dbg.dassert_in(self._volatility_col, df_in.columns)
        fwd_signal = df_in[self._signal_cols]
        fwd_volatility = df_in[self._volatility_col]
        # Shift volatility to align it with signal.
        volatility_shift = self._volatility_steps_ahead - self._signal_steps_ahead
        if self._nan_mode == "drop":
            fwd_volatility = fwd_volatility.dropna()
        elif self._nan_mode == "leave_unchanged":
            pass
        else:
            raise ValueError(f"Unrecognized `nan_mode` {self._nan_mode}")
        volatility_aligned = fwd_volatility.shift(volatility_shift)
        # Adjust signal by volatility.
        if self._mode == "demodulate":
            adjusted_signal = fwd_signal.divide(volatility_aligned, axis=0)
        elif self._mode == "modulate":
            adjusted_signal = fwd_signal.multiply(volatility_aligned, axis=0)
        else:
            raise ValueError(f"Invalid mode=`{self._mode}`")
        df_out = self._apply_col_mode(
            df_in,
            adjusted_signal,
            cols=self._signal_cols,
            col_rename_func=self._col_rename_func,
            col_mode=self._col_mode,
        )
        return df_out


class VolatilityNormalizer(FitPredictNode, ColModeMixin):
    def __init__(
        self,
        nid: str,
        col: str,
        target_volatility: float,
        col_mode: Optional[str] = None,
    ) -> None:
        """
        Normalize series to target annual volatility.

        :param nid: node identifier
        :param col: name of column to rescale
        :param target_volatility: target volatility as a proportion
        :param col_mode: `merge_all` or `replace_all`. If `replace_all`, return
            only the rescaled column, if `merge_all`, append the rescaled
            column to input dataframe
        """
        super().__init__(nid)
        self._col = col
        self._target_volatility = target_volatility
        self._col_mode = col_mode or "merge_all"
        dbg.dassert_in(
            self._col_mode,
            ["merge_all", "replace_all"],
            "Invalid `col_mode`='%s'",
            self._col_mode,
        )
        self._scale_factor: Optional[float] = None

    def fit(self, df_in: pd.DataFrame) -> Dict[str, pd.DataFrame]:
        dbg.dassert_in(self._col, df_in.columns)
        self._scale_factor = cfinan.compute_volatility_normalization_factor(
            df_in[self._col], self._target_volatility
        )
        rescaled_y_hat = self._scale_factor * df_in[self._col]
        df_out = self._apply_col_mode(
            df_in,
            rescaled_y_hat.to_frame(),
            cols=[self._col],
            col_rename_func=lambda x: f"rescaled_{x}",
            col_mode=self._col_mode,
        )
        # Store info.
        info = collections.OrderedDict()
        info["scale_factor"] = self._scale_factor
        self._set_info("fit", info)
        return {"df_out": df_out}

    def predict(self, df_in: pd.DataFrame) -> Dict[str, pd.DataFrame]:
        dbg.dassert_in(self._col, df_in.columns)
        rescaled_y_hat = self._scale_factor * df_in[self._col]
        df_out = self._apply_col_mode(
            df_in,
            rescaled_y_hat.to_frame(),
            cols=[self._col],
            col_rename_func=lambda x: f"rescaled_{x}",
            col_mode=self._col_mode,
        )
        return {"df_out": df_out}<|MERGE_RESOLUTION|>--- conflicted
+++ resolved
@@ -180,10 +180,7 @@
         df_out = self._apply_col_mode(
             df, df_out, cols=self._col, col_mode=self._col_mode
         )
-<<<<<<< HEAD
         # TODO(gp): End of duplicated section.
-=======
->>>>>>> bf23eef4
         # Update `info`.
         info = collections.OrderedDict()
         info["df_out_info"] = get_df_info_as_string(df_out)
@@ -521,11 +518,7 @@
         nan_mode: Optional[str] = None,
     ) -> None:
         """
-<<<<<<< HEAD
-        Specify the data and Smooth Moving Average (SMA) modeling parameters.
-=======
         Specify the data and smooth moving average (SMA) modeling parameters.
->>>>>>> bf23eef4
 
         :param nid: unique node id
         :param cols: name of columns to model
