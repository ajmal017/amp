--- conflicted
+++ resolved
@@ -552,40 +552,7 @@
         self._col_fit_state = {}
 
     def fit(self, df_in: pd.DataFrame) -> Dict[str, pd.DataFrame]:
-<<<<<<< HEAD
-        self._validate_input_df(df_in)
-        # Get the columns.
-        self._fit_cols = self._to_list(self._cols or df_in.columns.tolist())
-        # Scan the columns and use `SingleColumnVolatilityModel` for each of them.
-        dfs = []
-        info = collections.OrderedDict()
-        for col in self._fit_cols:
-            scvm = SingleColumnVolatilityModel(
-                "volatility",
-                steps_ahead=self._steps_ahead,
-                col=col,
-                p_moment=self._p_moment,
-                tau=self._tau,
-                nan_mode=self._nan_mode,
-                out_col_prefix=str(col),
-            )
-            df_out = scvm.fit(df_in[[col]])["df_out"]
-            dfs.append(df_out)
-            info_out = scvm.get_info("fit")
-            info[col] = info_out
-            self._col_fit_state[col] = scvm.get_fit_state()
-        df_out = pd.concat(dfs, axis=1)
-        df_out = self._apply_col_mode(
-            df_in.drop(df_out.columns.intersection(df_in.columns), 1),
-            df_out,
-            cols=self._fit_cols,
-            col_mode=self._col_mode,
-        )
-        self._set_info("fit", info)
-        return {"df_out": df_out}
-=======
         return self._fit_predict_helper(df_in, fit=True)
->>>>>>> 78adabbc
 
     def predict(self, df_in: pd.DataFrame) -> Dict[str, pd.DataFrame]:
         return self._fit_predict_helper(df_in, fit=False)
@@ -605,6 +572,7 @@
 
     def _fit_predict_helper(self, df_in: pd.DataFrame, fit: bool):
         self._validate_input_df(df_in)
+        # Get the columns.
         self._fit_cols = self._to_list(self._cols or df_in.columns.tolist())
         df = df_in[self._fit_cols]
         dfs, info = self._fit_predict_volatility_model(df, fit=fit)
