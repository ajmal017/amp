--- conflicted
+++ resolved
@@ -87,8 +87,6 @@
     def fit(self, df_in: pd.DataFrame) -> Dict[str, pd.DataFrame]:
         cdu.validate_df_indices(df_in)
         df = df_in.copy()
-        # TODO(gp): Same code as `ContinuousSkLearnModel.fit()`. Create a
-        #  free-standing function `_prepare_data_for_fit()`.
         # Obtain index slice for which forward targets exist.
         dbg.dassert_lt(self._steps_ahead, df.index.size)
         idx = df.index[: -self._steps_ahead]
@@ -103,16 +101,6 @@
         dbg.dassert(not non_nan_idx.empty)
         # Handle presence of NaNs according to `nan_mode`.
         self._handle_nans(idx, non_nan_idx)
-<<<<<<< HEAD
-        # Prepare `x_vars` in sklearn format.
-        x_fit = cdataa.transform_to_sklearn(df.loc[non_nan_idx], self._col)
-        # Prepare forward y_vars in sklearn format.
-        fwd_y_fit = cdataa.transform_to_sklearn(
-            fwd_y_df, fwd_y_df.columns.tolist()
-        )
-        # TODO(gp): End of duplicated section.
-=======
->>>>>>> 18ffd382
         # Define and fit model.
         if self._must_learn_tau:
             forward_y_df= forward_y_df.loc[non_nan_idx]
@@ -124,56 +112,24 @@
             x_fit = cdataa.transform_to_sklearn(df.loc[non_nan_idx], self._col)
             self._tau = self._learn_tau(x_fit, fwd_y_fit)
         _LOG.debug("tau=%s", self._tau)
-<<<<<<< HEAD
-        # Update `info`.
-        info = collections.OrderedDict()
-        info["tau"] = self._tau
-        info["min_periods"] = min_periods
-        # TODO(gp): Same code as `ContinuousSkLearnModel.fit()`. Create a
-        #  free-standing function `_process_in_sample_predictions()` or
-        #  `_process_predictions_for_fit()`.
-        # Generate in-sample predictions and put in dataflow dataframe format.
-        fwd_y_hat = self._predict(x_fit)
-        fwd_y_hat_vars = [f"{y}_hat" for y in fwd_y_df.columns]
-        fwd_y_hat = cdataa.transform_from_sklearn(
-            non_nan_idx, fwd_y_hat_vars, fwd_y_hat
-        )
-        # Return targets and predictions.
-        df_out = fwd_y_df.reindex(idx).merge(
-            fwd_y_hat.reindex(idx), left_index=True, right_index=True
-=======
         return self._predict_and_package_results(
             df_in, idx, non_nan_idx, fit=True
->>>>>>> 18ffd382
         )
 
     def predict(self, df_in: pd.DataFrame) -> Dict[str, pd.DataFrame]:
         cdu.validate_df_indices(df_in)
         df = df_in.copy()
-        # TODO(gp): Same code as `ContinuousSkLearnModel.predict()`. Create a
-        #  free-standing function `_prepare_data_for_predict()`.
         idx = df.index
         # Restrict to times where col has no NaNs.
         non_nan_idx = df.loc[idx][self._col].dropna().index
         # Handle presence of NaNs according to `nan_mode`.
         self._handle_nans(idx, non_nan_idx)
-<<<<<<< HEAD
-        # Transform `x_vars` to sklearn format.
-        x_predict = cdataa.transform_to_sklearn(df.loc[non_nan_idx], self._col)
-        # TODO(gp): End of duplicated section.
-=======
->>>>>>> 18ffd382
         # Use trained model to generate predictions.
         dbg.dassert_is_not(
             self._tau,
             None,
             "Parameter tau not found! Check if `fit` has been run.",
         )
-<<<<<<< HEAD
-        fwd_y_hat = self._predict(x_predict)
-        # TODO(gp): Same code as `ContinuousSkLearnModel.predict()`. Create a
-        #  free-standing function `_process_predictions_for_predict()`.
-=======
         return self._predict_and_package_results(
             df_in, idx, non_nan_idx, fit=False
         )
@@ -197,7 +153,6 @@
         fwd_y_hat = self._predict(data)
         forward_y_df = cdu.get_forward_cols(df_in, self._col, self._steps_ahead)
         forward_y_df = forward_y_df.loc[non_nan_idx]
->>>>>>> 18ffd382
         # Put predictions in dataflow dataframe format.
         fwd_y_hat_vars = [f"{y}_hat" for y in forward_y_df.columns]
         fwd_y_hat = cdataa.transform_from_sklearn(
@@ -212,7 +167,6 @@
         df_out = self._apply_col_mode(
             df_in, df_out, cols=self._col, col_mode=self._col_mode
         )
-        # TODO(gp): End of duplicated section.
         # Update `info`.
         info = collections.OrderedDict()
         info["tau"] = self._tau
@@ -224,29 +178,6 @@
             self._set_info("predict", info)
         return {"df_out": df_out}
 
-<<<<<<< HEAD
-    def get_fit_state(self) -> Dict[str, Any]:
-        fit_state = {"_tau": self._tau, "_info['fit']": self._info["fit"]}
-        return fit_state
-
-    def set_fit_state(self, fit_state: Dict[str, Any]) -> None:
-        self._tau = fit_state["_tau"]
-        self._info["fit"] = fit_state["_info['fit']"]
-
-    # TODO(gp): A bit difficult to read. How about _get_forward_y_df().
-    def _get_fwd_y_df(self, df: pd.DataFrame) -> pd.DataFrame:
-        """
-        Return dataframe of `steps_ahead` forward y values.
-        """
-        mapper = lambda y: str(y) + "_%i" % self._steps_ahead
-        # TODO(Paul): Ensure that `fwd_y_vars` and `y_vars` do not overlap.
-        fwd_y_df = df[self._col].shift(-self._steps_ahead).rename(columns=mapper)
-        return fwd_y_df
-
-    # TODO(gp): There are several copies of this. Move it to a central location, e.g.,
-    #  `dataflow/utils.py`?
-=======
->>>>>>> 18ffd382
     def _handle_nans(
         self, idx: pd.DataFrame.index, non_nan_idx: pd.DataFrame.index
     ) -> None:
