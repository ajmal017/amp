"""
Import as:

import core.dataflow.real_time as cdtfrt
"""

import asyncio
import collections
import datetime
import logging
import time
from typing import (
    Any,
    AsyncGenerator,
    Callable,
    Dict,
    List,
    Optional,
    Tuple,
    cast,
)

import numpy as np
import pandas as pd

import helpers.datetime_ as hdatetime
import helpers.dbg as dbg
import helpers.hnumpy as hnumpy
import helpers.printing as hprint

_LOG = logging.getLogger(__name__)

# There are different ways of reproducing real-time behaviors:
# 1) True real-time
#    - We are running against the real prod / QA system
#    - The same query to a DB returns the true real-time values, which change
#      depending on the actual wall-clock time
# 2) Simulated real-time
#   - The advancing of time is simulated through calling a method (e.g.,
#     `set_current_time(simulated_time)`) or through a simulated version of the
#     `asyncio` `EventLoop`
# 3) Replayed time
#    - The wall-clock time is transformed in a historical wall-clock time (e.g.,
#      5:30pm today is remapped to 9:30pm of 2021-01-04)
#    - Data is returned depending on the current wall-clock time
#      - The data can be frozen from a real-time system or synthetic
# 4) Simulated replayed time
#    - The time is simulated in terms of events and replayed in the past


# TODO(gp): This doesn't belong here, but it's not clear where should it go.
def generate_synthetic_data(
    columns: List[str],
    start_datetime: pd.Timestamp,
    end_datetime: pd.Timestamp,
    freq: str = "1T",
    seed: int = 42,
) -> pd.DataFrame:
    """
    Generate synthetic data used to mimic real-time data.
    """
    hdatetime.dassert_tz_compatible(start_datetime, end_datetime)
    dbg.dassert_lte(start_datetime, end_datetime)
    dates = pd.date_range(start_datetime, end_datetime, freq=freq)
    # TODO(gp): Filter by ATH, if needed.
    # Random walk with increments independent and uniform in [-0.5, 0.5].
    with hnumpy.random_seed_context(seed):
        data = np.random.rand(len(dates), len(columns)) - 0.5
    df = pd.DataFrame(data, columns=columns, index=dates)
    df = df.cumsum()
    return df


# #############################################################################
# Replayed and simulated time.
# #############################################################################


class ReplayedTime:
    """
    Allow to test a real-time system replaying current times in the past.

    A use case is the following:
    - Assume we have captured data in an interval starting on `2021-01-04 9:30am`
      (which we call `initial_replayed_dt`) until the following day `2021-01-05 9:30am`
    - We want to replay this data in real-time starting now, which is by example
      `2021-06-04 10:30am` (which we call `initial_wall_clock_dt`)
    - We use this class to map times after `2021-06-04 10:30am` to the corresponding
      time after `2021-01-04 9:30am`
    - E.g., when we ask to this class the current "replayed" time at (wall clock
      time) `2021-06-04 12:00pm`, the class returns `2021-01-04 11:00am`, since 1hr
      has passed since the `initial_wall_clock_dt`

    In other terms this class mocks `datetime.datetime.now()` so that the actual
    wall clock time `initial_wall_clock_dt` corresponds to `initial_replayed_dt`
    """

    def __init__(
        self,
        initial_replayed_dt: pd.Timestamp,
        get_wall_clock_time: hdatetime.GetWallClockTime,
        speed_up_factor: float = 1.0,
    ):
        """
        Constructor.

        If param `initial_replayed_dt` has timezone info then this class works in
        the same timezone.

        :param initial_replayed_dt: the time that we want the current wall clock
            time to correspond to
        :param get_wall_clock_time: return the wall clock time. It is usually
            a closure of `hdatetime.get_wall_clock_time()`. The returned time needs
            to have the same timezone as `initial_replayed_dt`
        """
        # This is the original time we want to "rewind" to.
        self._initial_replayed_dt = initial_replayed_dt
        self._get_wall_clock_time = get_wall_clock_time
        dbg.dassert_lt(0, speed_up_factor)
        self._speed_up_factor = speed_up_factor
        # This is when the experiment start.
        self._initial_wall_clock_dt = self._get_wall_clock_time()
        _LOG.debug(
            hprint.to_str("self._initial_replayed_dt self._initial_wall_clock_dt")
        )
        hdatetime.dassert_tz_compatible(
            self._initial_replayed_dt, self._initial_wall_clock_dt
        )
        dbg.dassert_lte(
            self._initial_replayed_dt,
            self._initial_wall_clock_dt,
            msg="Replaying time can be done only for the past. "
            "The future can't be replayed yet",
        )

    def get_wall_clock_time(self) -> pd.Timestamp:
        """
        Transform the current time into the time corresponding to the real-time
        experiment starting at `initial_simulated_dt`.
        """
        now = self._get_wall_clock_time()
        dbg.dassert_lte(self._initial_wall_clock_dt, now)
        elapsed_time = now - self._initial_wall_clock_dt
        current_replayed_dt = (
            self._initial_replayed_dt + self._speed_up_factor * elapsed_time
        )
        return current_replayed_dt


def get_data_as_of_datetime(
    df: pd.DataFrame, datetime_: pd.Timestamp, delay_in_secs: int = 0
) -> pd.DataFrame:
    """
    Extract data available at `datetime_` from a df indexed with knowledge
    time.

    :param df: df indexed with timestamp representing knowledge time
    :param datetime_: the "as of" timestamp
    :param delay_in_secs: represent how long it takes for the simulated system to
        respond. E.g., if the data comes from a DB, `delay_in_secs` is the delay
        of the data query with respect to the knowledge time.

    E.g., if the "as of" timestamp is `2021-07-13 13:01:00` and the simulated system
    takes 4 seconds to respond, all and only data before `2021-07-13 13:00:56` is
    returned.
    """
    dbg.dassert_lte(0, delay_in_secs)
    hdatetime.dassert_tz_compatible_timestamp_with_df(datetime_, df)
    # TODO(gp): We could also use the `timestamp_db` field if available.
    datetime_eff = datetime_ - datetime.timedelta(seconds=delay_in_secs)
    mask = df.index <= datetime_eff
    df = df[mask].copy()
    return df


# #############################################################################
# Real time.
# #############################################################################


def execute_every_2_seconds(datetime_: pd.Timestamp) -> bool:
    """
    Return true every other second.
    """
    ret = datetime_.second % 2 == 0
    ret = cast(bool, ret)
    return ret


def execute_every_5_minutes(datetime_: pd.Timestamp) -> bool:
    """
    Return true if `datetime_` is aligned on a 5 minute grid.
    """
    ret = datetime_.minute % 5 == 0
    ret = cast(bool, ret)
    return ret


def align_on_even_second(use_time_sleep: bool = False) -> None:
    """
    Wait until the current wall clock time reports an even number of seconds.

    E.g., if wall clock time is `2021-07-29 10:45:51`, then this function
    terminates when the wall clock is `2021-07-29 10:46:00`.

    :param use_time_sleep: `time.sleep()` has low resolution, so by default this
        function spins on the wall clock until the proper amount of time has elapsed
    """
    current_time = hdatetime.get_current_time(tz="ET")
    # Align on 2 seconds.
    target_time = current_time.round("2S")
    if target_time < current_time:
        target_time += datetime.timedelta(seconds=2)
    if use_time_sleep:
        secs_to_wait = (target_time - current_time).total_seconds()
        # _LOG.debug(hprint.to_str("current_time target_time secs_to_wait"))
        dbg.dassert_lte(0, secs_to_wait)
        time.sleep(secs_to_wait)
    else:
        # Busy waiting. OS courses says to never do this, but in this case we need
        # a high-resolution wait.
        while True:
            current_time = hdatetime.get_current_time(tz="ET")
            if current_time >= target_time:
                break


class Event(
    collections.namedtuple("Event", "num_it current_time wall_clock_time")
):
    """
    Information about the real time execution.
    """

    def __str__(self) -> str:
        return self.to_str(
            include_tenths_of_secs=False, include_wall_clock_time=True
        )

    # From
    # https://docs.python.org/3/library/collections.html#
    #    namedtuple-factory-function-for-tuples-with-named-fields

    def to_str(
        self, include_tenths_of_secs: bool, include_wall_clock_time: bool
    ) -> str:
        vals = []
        vals.append("num_it=%s" % self.num_it)
        #
        current_time = self.current_time
        if not include_tenths_of_secs:
            current_time = current_time.replace(microsecond=0, nanosecond=0)
        vals.append("current_time='%s'" % current_time)
        #
        if include_wall_clock_time:
            vals.append("wall_clock_time='%s'" % self.wall_clock_time)
        return " ".join(vals)


class Events(List[Event]):
    """
    A list of events.
    """

    def __str__(self) -> str:
        return "\n".join(map(str, self))

    def to_str(self, *args: Any, **kwargs: Any) -> str:
        return "\n".join([x.to_str(*args, **kwargs) for x in self])


async def execute_with_real_time_loop(
    get_wall_clock_time: hdatetime.GetWallClockTime,
    sleep_interval_in_secs: float,
    time_out_in_secs: Optional[int],
    workload: Callable[[pd.Timestamp], Any],
) -> AsyncGenerator[Tuple[Event, Any], None]:
    """
    Execute a function using a true, simulated, replayed event loop.

    :param sleep_interval_in_secs: the loop wakes up every `sleep_interval_in_secs`
        true or simulated seconds
    :param num_iterations: number of loops to execute. `None` means an infinite loop
    :param get_wall_clock_time: function returning the current true or simulated time
    :param workload: function executing the workload

    :return: a Tuple with:
        - an execution trace representing the events in the real-time loop; and
        - a list of results returned by the workload function
    """
    dbg.dassert(
        callable(get_wall_clock_time),
        "get_wall_clock_time='%s' is not callable",
        str(get_wall_clock_time),
    )
    dbg.dassert_lt(0, sleep_interval_in_secs)
    num_iterations: Optional[int] = None
    if time_out_in_secs is not None:
        # TODO(gp): Consider using a real-time check instead of number of iterations.
        num_iterations = int(time_out_in_secs / sleep_interval_in_secs)
        dbg.dassert_lt(0, num_iterations)
    #
    num_it = 1
    while True:
        wall_clock_time = get_wall_clock_time()
        # For the wall clock time, we always use the real one. This is used only for
        # book-keeping.
        real_wall_clock_time = hdatetime.get_current_time(tz="ET")
        # Update the current events.
        event = Event(num_it, wall_clock_time, real_wall_clock_time)
        _LOG.debug("event='%s'", str(event))
        # Execute workload.
        result = await asyncio.gather(  # type: ignore[var-annotated]
            asyncio.sleep(sleep_interval_in_secs),
            # We need to use the passed `wall_clock_time` since that's what being
            # used as real, simulated, replayed time.
            workload(wall_clock_time),
        )
        _, workload_result = result
        yield event, workload_result
        # Exit, if needed.
        if num_iterations is not None and num_it >= num_iterations:
            break
        num_it += 1


async def execute_all_with_real_time_loop(
    *args: Tuple[Any], **kwargs: Dict[str, Any]
) -> Tuple[List[Event], List[Any]]:
    """
    Execute the entire event loop until the end.
    """
    vals = zip(
<<<<<<< HEAD
        *[v async for v in
            execute_with_real_time_loop(*args, **kwargs)]  # type: ignore[arg-type]
    )
=======
        *[v async for v in execute_with_real_time_loop(*args, **kwargs)]
    )  # type: ignore[arg-type]
>>>>>>> 5cb77ab6
    events, results = list(vals)
    events = Events(events)
    results = list(results)
    return events, results<|MERGE_RESOLUTION|>--- conflicted
+++ resolved
@@ -331,14 +331,9 @@
     Execute the entire event loop until the end.
     """
     vals = zip(
-<<<<<<< HEAD
         *[v async for v in
             execute_with_real_time_loop(*args, **kwargs)]  # type: ignore[arg-type]
     )
-=======
-        *[v async for v in execute_with_real_time_loop(*args, **kwargs)]
-    )  # type: ignore[arg-type]
->>>>>>> 5cb77ab6
     events, results = list(vals)
     events = Events(events)
     results = list(results)
