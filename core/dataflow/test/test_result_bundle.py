import collections
import logging
import os

import pandas as pd

import core.config as cconfig
<<<<<<< HEAD

=======
>>>>>>> bd6bddfc
# TODO(gp): Use
# import core.dataflow.result_bundle as cdtfrb
import core.dataflow as dtf
import helpers.printing as hprint
import helpers.unit_test as hut

_LOG = logging.getLogger(__name__)


class TestResultBundle(hut.TestCase):
    def test_to_config1(self) -> None:
        """
        Convert a `ResultBundle` to a config.
        """
        rb = self._get_result_bundle()
        # Check.
        actual_config = rb.to_config(commit_hash=False)
        txt = f"config without 'commit_hash' field:\n{actual_config}"
        self.check_string(txt)

    def test_from_config1(self) -> None:
        """
        Initialize a `ResultBundle` from a config.
        """
        # Initialize a `ResultBundle` from a config.
        init_config = self._get_init_config()
        rb = dtf.ResultBundle.from_config(init_config)
        # Check.
        actual_config = rb.to_config(commit_hash=False)
        txt = f"config without 'commit_hash' field:\n{actual_config}"
        self.check_string(txt)

    def test_to_dict_and_back(self) -> None:
        """
        Round-trip conversion using `from_config()` and `to_config()`.
        """
        # Initialize a `ResultBundle` from a config.
        init_config = self._get_init_config()
        result_bundle = dtf.ResultBundle.from_config(init_config)
        # This pattern is used in `master_experiment.py` before pickling.
        rb_as_dict = result_bundle.to_config().to_dict()
        # After unpickling, we convert to a `Config`, then to a `ResultBundle`.
        result_bundle_2 = dtf.ResultBundle.from_config(
            cconfig.get_config_from_nested_dict(rb_as_dict)
        )
        # Check.
        self.assert_equal(str(result_bundle), str(result_bundle_2))

    def test_pickle1(self) -> None:
        rb = self._get_result_bundle()
        # Serialize.
        dir_name = self.get_scratch_space()
        file_name = os.path.join(dir_name, "result_bundle.pkl")
        rb.to_pickle(file_name, use_pq=False)
        # Compute the signature of the dir.
<<<<<<< HEAD
        act = hut.get_dir_signature(dir_name, include_file_content=False)
        # Check.
        exp = []
        self.assert_equal(act, exp)
=======
        actual = hut.get_dir_signature(dir_name, include_file_content=False)
        # Check.
        expected = """
        # Dir structure
        /app/amp/core/dataflow/test/TestResultBundle.test_pickle1/tmp.scratch
        /app/amp/core/dataflow/test/TestResultBundle.test_pickle1/tmp.scratch/result_bundle.v1_0.pkl
        """
        expected = hprint.dedent(expected)
        self.assert_equal(str(actual), str(expected))
>>>>>>> bd6bddfc

    def test_get_tags_for_column1(self) -> None:
        rb = self._get_result_bundle()
        #
        actual = rb.get_tags_for_column("col2")
        expected = ["target_col", "step_1"]
        self.assert_equal(str(actual), str(expected))

    def test_get_columns_for_tag1(self) -> None:
        rb = self._get_result_bundle()
        #
        actual = rb.get_columns_for_tag("step_1")
        expected = ["col2", "col4"]
        self.assert_equal(str(actual), str(expected))

    @staticmethod
    def _get_init_config() -> cconfig.Config:
        # TODO(gp): Factor out common part.
        df = pd.DataFrame([range(5)], columns=[f"col{i}" for i in range(5)])
        init_config = cconfig.get_config_from_nested_dict(
            {
                "config": {
                    "key": "val",
                },
                "result_nid": "leaf_node",
                "method": "fit",
                "result_df": df,
                "column_to_tags": {
                    "col0": ["feature_col"],
                    "col1": ["target_col", "step_0"],
                    "col2": ["target_col", "step_1"],
                    "col3": ["prediction_col", "step_0"],
                    "col4": ["prediction_col", "step_1"],
                },
                "info": {"df_info": dtf.get_df_info_as_string(df)},
                "payload": None,
            }
        )
        return init_config

<<<<<<< HEAD
    @staticmethod
    def _get_result_bundle() -> dtf.ResultBundle:
=======
    def _get_result_bundle(self) -> dtf.ResultBundle:
>>>>>>> bd6bddfc
        """
        Initialize a `ResultBundle` from a config.
        """
        init_config = self._get_init_config()
        rb = dtf.ResultBundle.from_config(init_config)
        return rb


<<<<<<< HEAD
# #############################################################################
=======
# ##################################################################################
>>>>>>> bd6bddfc


class TestPredictionResultBundle(hut.TestCase):
    def test_to_config1(self) -> None:
        init_config = self._get_init_config()
        prb = dtf.PredictionResultBundle(**init_config.to_dict())
        actual_config = prb.to_config(commit_hash=False)
        self.check_string(f"config without 'commit_hash' field:\n{actual_config}")

    def test_feature_col_names1(self) -> None:
        init_config = self._get_init_config()
        prb = dtf.PredictionResultBundle(**init_config.to_dict())
        actual = prb.feature_col_names
        expected = ["col0"]
        self.assertListEqual(actual, expected)

    def test_target_col_names1(self) -> None:
        init_config = self._get_init_config()
        prb = dtf.PredictionResultBundle(**init_config.to_dict())
        actual = prb.target_col_names
        expected = ["col1", "col2"]
        self.assertListEqual(actual, expected)

    def test_prediction_col_names1(self) -> None:
        init_config = self._get_init_config()
        prb = dtf.PredictionResultBundle(**init_config.to_dict())
        actual = prb.prediction_col_names
        expected = ["col3", "col4"]
        self.assertListEqual(actual, expected)

    def test_get_target_and_prediction_col_names_for_tags1(self) -> None:
        init_config = self._get_init_config()
        prb = dtf.PredictionResultBundle(**init_config.to_dict())
        actual = prb.get_target_and_prediction_col_names_for_tags(
            tags=["step_0", "step_1"]
        )
        expected = {"step_0": ("col1", "col3"), "step_1": ("col2", "col4")}
        self.assertDictEqual(actual, expected)

    def test_get_target_and_prediction_col_names_for_tags2(self) -> None:
        """
        Try to extract columns with no target column for given tag.
        """
        init_config = self._get_init_config()
        init_config["column_to_tags"].pop("col1")
        prb = dtf.PredictionResultBundle(**init_config.to_dict())
        with self.assertRaises(AssertionError):
            prb.get_target_and_prediction_col_names_for_tags(tags=["step_0"])

    def test_get_target_and_prediction_col_names_for_tags3(self) -> None:
        """
        Extract columns with no target column for another tag.
        """
        init_config = self._get_init_config()
        init_config["column_to_tags"].pop("col1")
        prb = dtf.PredictionResultBundle(**init_config.to_dict())
        actual = prb.get_target_and_prediction_col_names_for_tags(tags=["step_1"])
        expected = {"step_1": ("col2", "col4")}
        self.assertDictEqual(actual, expected)

    def test_get_targets_and_predictions_for_tags1(self) -> None:
        init_config = self._get_init_config()
        prb = dtf.PredictionResultBundle(**init_config.to_dict())
        actual = prb.get_targets_and_predictions_for_tags(
            tags=["step_0", "step_1"]
        )
        expected = {
            "step_0": (pd.Series([1], name="col1"), pd.Series([3], name="col3")),
            "step_1": (pd.Series([2], name="col2"), pd.Series([4], name="col4")),
        }
        # Compare dicts.
        self.assertListEqual(list(actual.keys()), list(expected.keys()))
        for tag, (target, prediction) in actual.items():
            pd.testing.assert_series_equal(target, expected[tag][0])
            pd.testing.assert_series_equal(prediction, expected[tag][1])

    @staticmethod
    def _get_init_config() -> cconfig.Config:
        init_config = cconfig.Config()
        init_config["config"] = cconfig.get_config_from_nested_dict(
            {"key": "val"}
        )
        init_config["result_nid"] = "leaf_node"
        init_config["method"] = "fit"
        df = pd.DataFrame([range(5)], columns=[f"col{i}" for i in range(5)])
        init_config["result_df"] = df
        init_config["column_to_tags"] = {
            "col0": ["feature_col"],
            "col1": ["target_col", "step_0"],
            "col2": ["target_col", "step_1"],
            "col3": ["prediction_col", "step_0"],
            "col4": ["prediction_col", "step_1"],
        }
        init_config["info"] = collections.OrderedDict(
            {"df_info": dtf.get_df_info_as_string(df)}
        )
        return init_config<|MERGE_RESOLUTION|>--- conflicted
+++ resolved
@@ -5,10 +5,6 @@
 import pandas as pd
 
 import core.config as cconfig
-<<<<<<< HEAD
-
-=======
->>>>>>> bd6bddfc
 # TODO(gp): Use
 # import core.dataflow.result_bundle as cdtfrb
 import core.dataflow as dtf
@@ -64,12 +60,6 @@
         file_name = os.path.join(dir_name, "result_bundle.pkl")
         rb.to_pickle(file_name, use_pq=False)
         # Compute the signature of the dir.
-<<<<<<< HEAD
-        act = hut.get_dir_signature(dir_name, include_file_content=False)
-        # Check.
-        exp = []
-        self.assert_equal(act, exp)
-=======
         actual = hut.get_dir_signature(dir_name, include_file_content=False)
         # Check.
         expected = """
@@ -79,7 +69,6 @@
         """
         expected = hprint.dedent(expected)
         self.assert_equal(str(actual), str(expected))
->>>>>>> bd6bddfc
 
     def test_get_tags_for_column1(self) -> None:
         rb = self._get_result_bundle()
@@ -120,12 +109,7 @@
         )
         return init_config
 
-<<<<<<< HEAD
-    @staticmethod
-    def _get_result_bundle() -> dtf.ResultBundle:
-=======
     def _get_result_bundle(self) -> dtf.ResultBundle:
->>>>>>> bd6bddfc
         """
         Initialize a `ResultBundle` from a config.
         """
@@ -134,11 +118,7 @@
         return rb
 
 
-<<<<<<< HEAD
-# #############################################################################
-=======
 # ##################################################################################
->>>>>>> bd6bddfc
 
 
 class TestPredictionResultBundle(hut.TestCase):
