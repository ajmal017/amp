--- conflicted
+++ resolved
@@ -2,44 +2,11 @@
 import networkx as networ
 import pygraphviz
 
-<<<<<<< HEAD
-import IPython
-=======
 import core.dataflow as dtf
 import helpers.dbg as dbg
 import helpers.io_ as hio
->>>>>>> 1c89f2d9
-
-import helpers.dbg as dbg
-import helpers.io_ as hio
-
-<<<<<<< HEAD
-# TODO(gp): Think if this is part of the DAG interface.
 
 
-# TODO(gp): Pass a DAG through the interface.
-def draw(graph: networ.Graph) -> IPython.core.display.Image:
-    """
-    Render NetworkX graph in a notebook.
-    """
-    dbg.dassert_isinstance(graph, networ.Graph)
-    # Convert the graph into pygraphviz object.
-    agraph = networ.nx_agraph.to_agraph(graph)
-    image = IPython.display.Image(agraph.draw(format="png", prog="dot"))
-    return image
-
-
-def to_file(graph: networ.Graph, file_name: str = "graph.png") -> None:
-    """
-    Save NetworkX graph to file.
-    """
-    dbg.dassert_isinstance(graph, networ.Graph)
-    # Convert the graph into pygraphviz object.
-    agraph = networ.nx_agraph.to_agraph(graph)
-    # Save to file.
-    hio.create_enclosing_dir(file_name)
-    agraph.draw(file_name, prog="dot")
-=======
 def draw(dag: dtf.DAG) -> IPython.core.display.Image:
     """
     Render DAG in a notebook.
@@ -70,5 +37,4 @@
     dbg.dassert_isinstance(graph, networ.Graph)
     # Convert the DAG into a pygraphviz graph.
     agraph = networ.nx_agraph.to_agraph(graph)
-    return agraph
->>>>>>> 1c89f2d9
+    return agraph