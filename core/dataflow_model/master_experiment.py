import logging

import core.config as cconfig
import core.dataflow as cdataf
import core.dataflow_model.utils as cdtfut

_LOG = logging.getLogger(__name__)


def run_experiment(config: cconfig.Config) -> None:
    """
    Implement the master experiment to:

    - create a DAG
    - run it
    - save the generated `ResultBundle`

    All parameters are passed through a `Config`.
    """
    _LOG.debug("config=\n%s", config)
    dag_config = config.pop("DAG")
    dag_runner = cdataf.PredictionDagRunner(
        dag_config, config["meta"]["dag_builder"]
    )
    # TODO(gp): Maybe save the drawing to file?
    # cdataf.draw(dag_runner.dag)
    # TODO(gp): Why passing function instead of the values directly?
    if "set_fit_intervals" in config["meta"].to_dict():
        dag_runner.set_fit_intervals(
            **config["meta", "set_fit_intervals", "func_kwargs"].to_dict()
        )
    if "set_predict_intervals" in config["meta"].to_dict():
        dag_runner.set_predict_intervals(
            **config["meta", "set_predict_intervals", "func_kwargs"].to_dict()
        )
    fit_result_bundle = dag_runner.fit()
<<<<<<< HEAD
    # Process paylod.
    payload = cfgb.get_config_from_nested_dict({"config": config})
=======

    payload = cconfig.get_config_from_nested_dict({"config": config})

>>>>>>> a46bb704
    if "run_oos" in config["meta"].to_dict().keys() and config["meta"]:
        result_bundle = dag_runner.predict()
        payload["fit_result_bundle"] = fit_result_bundle.to_config()
    else:
        result_bundle = fit_result_bundle
    result_bundle.payload = payload
    # Save results.
    # TODO(gp): We could return a `ResultBundle` and have
    # `run_experiment_stub.py` save it.
    cdtfut.save_experiment_result_bundle(config, result_bundle)<|MERGE_RESOLUTION|>--- conflicted
+++ resolved
@@ -34,14 +34,8 @@
             **config["meta", "set_predict_intervals", "func_kwargs"].to_dict()
         )
     fit_result_bundle = dag_runner.fit()
-<<<<<<< HEAD
     # Process paylod.
-    payload = cfgb.get_config_from_nested_dict({"config": config})
-=======
-
     payload = cconfig.get_config_from_nested_dict({"config": config})
-
->>>>>>> a46bb704
     if "run_oos" in config["meta"].to_dict().keys() and config["meta"]:
         result_bundle = dag_runner.predict()
         payload["fit_result_bundle"] = fit_result_bundle.to_config()
