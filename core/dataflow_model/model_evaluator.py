--- conflicted
+++ resolved
@@ -97,12 +97,7 @@
         abort_on_error: bool = True,
     ) -> ModelEvaluator:
         """
-<<<<<<< HEAD
-        Initialize a `ModelEvaluator` from a dictionary `key` ->
-        `ResultBundle`.
-=======
         Initialize a `ModelEvaluator` from a dictionary `key` -> `ResultBundle`.
->>>>>>> bd6bddfc
 
         :param result_bundle_dict: mapping from key to `ResultBundle`
         :param *: as in `ModelEvaluator` constructor
