import collections
import copy
import logging
from typing import Any, Dict, List, Tuple

import numpy as np
import pandas as pd
from tqdm.autonotebook import tqdm

import helpers.dbg as dbg
import helpers.htqdm as htqdm
import helpers.printing as hprint

_LOG = logging.getLogger(__name__)

<<<<<<< HEAD
#old = _LOG.debug

_LOG.debug = lambda *args: 0

=======
>>>>>>> 43803744
# TODO(gp): Generalize for different intervals, besides 5 mins trading.
# TODO(gp): Extend for computing PnL on multiple stocks.
# TODO(gp): Consider ts -> datetime_, {start,end}_ts -> {start,end}_datetime for
#  uniformity with the rest of the code.


def _ts_to_str(ts: pd.Timestamp) -> str:
    """
    Print timestamp as string only in terms of time.

    This is useful to simplify the debug output of intraday trading.
    """
    val = "'%s'" % str(ts.time())
    return val


def get_random_market_data(num_samples: int, seed: int = 42) -> pd.DataFrame:
    """
    Generate random 1-minute market data in terms of `price`, `ask`, `bid`.
    """
    np.random.seed(seed)
    date_range = pd.date_range("2021-09-12 09:30", periods=num_samples, freq="1T")
    # Random walk for `price`.
    diff = np.random.normal(0, 1, size=len(date_range))
    diff = diff.cumsum()
    price = 100.0 + diff
    df = pd.DataFrame(price, index=date_range, columns=["price"])
    # Add `ask`, `bid` (note that `price` is not the midpoint).
    df["ask"] = price + np.abs(np.random.normal(0, 1, size=len(date_range)))
    df["bid"] = price - np.abs(np.random.normal(0, 1, size=len(date_range)))
    return df


def resample_data(df: pd.DataFrame, mode: str, seed: int = 42) -> pd.DataFrame:
    """
    Resample 1-min market data to 5 minutes to match the trading pattern and
    add random predictions.

    This data is used by the lag-based computation and has the same semantic as
    Dataflow approach.
    - intervals are (a, b]
    - everything is computed by the end of the interval whose timestamp is the label
      of the row
    - predictions are computed instantaneously using the data available up to b for
      an interval (a, b]
    """
    # Sample on 5 minute bars, labeling and close interval on the right.
    df_5mins = df.resample("5T", closed="right", label="right")
    if mode == "instantaneous":
        df_5mins = df_5mins.last()
    elif mode == "twap":
        # This allows to use TWAP prices instead of instantaneous prices, using the
        # same lag-based PnL code.
        # TODO(gp): We might need to delay 1 min to make it more similar to real-time.
        df_5mins = df_5mins.mean()
    else:
        raise ValueError("Invalid mode='%s'" % mode)
    # Compute ret_0.
    df_5mins["ret_0"] = df_5mins["price"].pct_change()
    # Compute random predictions.
    np.random.seed(seed)
    vals = (np.random.random(df_5mins.shape[0]) >= 0.5) * 2.0 - 1.0
    # Zero out the last two predictions since we need two lags to realize (enter /
    # exit) a prediction.
    vals[-2:] = 0
    df_5mins["preds"] = vals
    return df_5mins


# #############################################################################


def get_example_market_data1() -> Tuple[pd.DataFrame, pd.DataFrame]:
    """
    Handcrafted small example.
    """
    date_range = pd.date_range("2021-09-12 09:30", periods=5, freq="5T")
    df_5mins = pd.DataFrame(
        [
            [100, 1.0],
            [90, -1.0],
            [80, 1.0],
            [90, 0.0],
            [70, 0.0],
        ],
        index=date_range,
        columns=["price", "preds"],
    )
    df_5mins["ret_0"] = df_5mins["price"].pct_change()
    df = df_5mins.copy()
    return df, df_5mins


def get_example_market_data2(
    num_samples: int, seed: int
) -> Tuple[pd.DataFrame, pd.DataFrame]:
    """
    Fixed random example.
    """
    # Generate some random data.
    df = get_random_market_data(num_samples, seed=seed)
    mode = "instantaneous"
    df_5mins = resample_data(df, mode)
    return df, df_5mins


# #############################################################################


def compute_pnl_level1(
    initial_wealth: float, df: pd.DataFrame, df_5mins: pd.DataFrame
) -> Tuple[float, float, pd.DataFrame]:
    """
    In this implementation:

    - we act on each prediction at the time the prediction is available, by
      buying / selling looking into the future prices. Thus for each timestamp, we
      can associate each PnL to that prediction.
    - the execution is instantaneous at the end of the trading interval
    - there are no costs

    This is equivalent to the `compute_lag_pnl()` but using a little more detail.
    """
    columns = [
        "num_shares",
        "diff",
        "wealth",
    ]
    accounting = _create_accounting_stats(columns)

    def _update(key: str, value: float) -> None:
        prev_value = accounting[key][-1] if accounting[key] else None
        _LOG.debug("%s=%s -> %s", key, prev_value, value)
        accounting[key].append(value)

    # Initial balance.
    wealth = initial_wealth
    # Skip the last two rows since we need two rows to enter / exit the position.
<<<<<<< HEAD
    num_rows = df_5mins.shape[0]
    for ts, row in tqdm(df_5mins[:-2].iterrows(), total=num_rows):
=======
    tqdm_out = htqdm.TqdmToLogger(_LOG, level=logging.INFO)
    num_rows = df_5mins.shape[0] - 2
    for ts, row in tqdm(df_5mins[:-2].iterrows(), total=num_rows, file=tqdm_out):
>>>>>>> 43803744
        _LOG.debug(hprint.frame("# ts=%s" % _ts_to_str(ts), char1="<"))
        pred = row["preds"]
        _LOG.debug("wealth=%s", wealth)
        #
        ts_5 = ts + pd.DateOffset(minutes=5)
        dbg.dassert_in(ts_5, df.index)
        price_5 = df.loc[ts_5]["price"]
        #
        ts_10 = ts + pd.DateOffset(minutes=10)
        dbg.dassert_in(ts_10, df.index)
        price_10 = df.loc[ts_10]["price"]
        _LOG.debug("pred=%s price_5=%s price_10=%s", pred, price_5, price_10)
        #
        num_shares = wealth / price_5
        # The magnitude of the prediction is interpreted as amount of leverage.
        num_shares *= abs(pred)
        _update("num_shares", num_shares)
        if pred > 0:
            # Go long.
            buy_pnl = num_shares * price_5
            _LOG.debug(
                "Buy: @ ts_5=%s for price_5=$%s -> buy_pnl=$%s",
                _ts_to_str(ts_5),
                price_5,
                buy_pnl,
            )
            sell_pnl = num_shares * price_10
            _LOG.debug(
                "Sell: @ ts_10=%s for price_10=$%s -> sell_pnl=$%s",
                _ts_to_str(ts_10),
                price_10,
                sell_pnl,
            )
            diff = -buy_pnl + sell_pnl
        elif pred < 0:
            # Short sell.
            sell_pnl = num_shares * price_5
            _LOG.debug(
                "Short sell: @ ts_5=%s for price_5=$%s -> sell_pnl=$%s",
                _ts_to_str(ts_5),
                price_5,
                sell_pnl,
            )
            buy_pnl = num_shares * price_10
            _LOG.debug(
                "Cover: @ ts_10=%s for price_10=$%s -> buy_pnl=$%s",
                _ts_to_str(ts_10),
                price_10,
                buy_pnl,
            )
            diff = sell_pnl - buy_pnl
        elif pred == 0:
            # Stay flat.
            diff = 0.0
        else:
            raise ValueError
        _update("diff", diff)
        wealth += diff
        _update("wealth", wealth)
    # Update the df with intermediate results.
    df_5mins = _append_accounting_df(df_5mins, accounting)
    # Little index gymnastic to introduce the initial value, given that the
    # semantic of the interval is at the end of the interval.
    wealth_srs = pd.Series([initial_wealth] + df_5mins["wealth"].values.tolist())
    # _LOG.debug("wealth_srs=%s", wealth_srs)
    df_5mins["pnl.sim1"] = wealth_srs.pct_change().values[1:]
    # Compute total return.
    total_ret = (wealth - initial_wealth) / initial_wealth
    return wealth, total_ret, df_5mins


def compute_lag_pnl(df_5mins: pd.DataFrame) -> pd.DataFrame:
    """
    Compute PnL using vectorized equation as in post-processing of
    `ResultBundles`.
    """
    df_5mins["pnl.lag"] = df_5mins["preds"] * df_5mins["ret_0"].shift(-2)
    tot_ret_lag = (1 + df_5mins["pnl.lag"]).prod() - 1
    return tot_ret_lag, df_5mins


# #############################################################################
# Price computation.
# #############################################################################

# _LOG.debug = _LOG.info
#_LOG.debug = lambda *_: 0

<<<<<<< HEAD
def get_instantaneous_price(
    df: pd.DataFrame, ts: pd.Timestamp, column: str
) -> float:
    dbg.dassert_in(ts, df.index)
    dbg.dassert_in(column, df.columns)
    price: float = df.loc[ts][column]
    dbg.dassert(np.isfinite(price), "price=%s at ts=%s", price, ts)
    return price
=======
#debug_mode = True
debug_mode = False
>>>>>>> 43803744


class MarketInterface:

    def __init__(self, df: pd.DataFrame, column: str, use_cache: bool):
        self._use_cache = use_cache
        self._df = df
        if debug_mode: dbg.dassert_in(column, df.columns)
        self._column = column
        if self._use_cache:
            self._cached = df[column].to_dict()

    def get_instantaneous_price(
        self, ts: pd.Timestamp
    ) -> float:
        if self._use_cache:
            price = self._cached[ts]
        else:
            if debug_mode: dbg.dassert_in(ts, self._df.index)
            price: float = self._df.loc[ts][self._column]
            #idx = df.index.searchsorted(ts)
            #price: float = df.iloc[idx][column]
        return price

    def get_twap_price(
        self, ts_start: pd.Timestamp, ts_end: pd.Timestamp
    ) -> float:
        """
        Compute TWAP of the column `column` in (ts_start, ts_end].

        E.g., TWAP for (9:30, 9:35] means avg(p(9:31), ..., p(9:35)).

        The function should be called `get_twa_price()` or `get_twap()`.
        """
        # TODO(gp): For use_cache=True it's not clear how to speed this up.
        if debug_mode: dbg.dassert_lt(ts_start, ts_end)
        # Get the slice (ts_start, ts_end] of prices.
        # TODO(gp): Maybe binary search can help.
        if debug_mode: dbg.dassert_in(ts_start, self._df.index)
        if debug_mode: dbg.dassert_in(ts_end, self._df.index)
        prices = self._df[ts_start:ts_end][self._column]
        prices = prices.iloc[1:]
        if debug_mode: _LOG.debug("prices=\n%s", prices)
        if debug_mode: dbg.dassert_lte(1, prices.shape[0])
        price: float = prices.mean()
        return price


# #############################################################################
# Order
# #############################################################################


class Order:
    def __init__(
        self,
        mi: MarketInterface,
        type_: str,
        ts_start: pd.Timestamp,
        ts_end: pd.Timestamp,
        num_shares: float,
    ):
        """
        Represent an order executed in (ts_start, ts_end].
        """
        self._mi = mi
        # An order has 2 characteristics:
        # 1) what price is executed at, e.g.,
        #    - price: the (historical) realized price
        #    - midpoint: the midpoint
        #    - full_spread: always cross the spread to hit ask or lift bid
        #    - partial_spread: pay a percentage of spread
        # 2) timing semantic, i.e., when it is executed
        #    - at beginning of interval
        #    - at end of interval
        #    - TWAP
        #    - VWAP
        self.type_ = type_
        if debug_mode: dbg.dassert_lt(ts_start, ts_end)
        self.ts_start = ts_start
        self.ts_end = ts_end
        self.num_shares = num_shares

    def __str__(self) -> str:
        return (
            f"Order: type={self.type_} "
            + f"ts=[{self.ts_start}, {self.ts_end}] "
            + f"num_shares={self.num_shares}"
        )

    @staticmethod
    def get_price(
        mi: MarketInterface,
        type_: str,
        ts_start: pd.Timestamp,
        ts_end: pd.Timestamp,
        num_shares: float,
    ) -> float:
        """
        Get price that one order with given parameters would achieve.
        """
        # Parse the type.
        config = type_.split(".")
        if debug_mode: dbg.dassert_eq(len(config), 2, "Invalid type_='%s'", type_)
        price_type, timing = config
        # Get the price depending on the price_type.
        if price_type in ("price", "midpoint"):
            column = price_type
            price = Order._get_price(mi, ts_start, ts_end, column, timing)
        elif price_type == "full_spread":
            # Cross the spread depending on buy / sell.
            if num_shares >= 0:
                column = "ask"
            else:
                column = "bid"
            price = Order._get_price(mi, ts_start, ts_end, column, timing)
        elif price_type.startswith("partial_spread"):
            perc = float(price_type.split("_")[2])
            if debug_mode: dbg.dassert_lte(0, perc)
            if debug_mode: dbg.dassert_lte(perc, 1.0)
            bid_price = Order._get_price(mi, ts_start, ts_end, column, "bid")
            ask_price = Order._get_price(mi, ts_start, ts_end, column, "ask")
            if num_shares >= 0:
                # We need to buy:
                # - if perc == 1.0 pay ask (i.e., pay full-spread)
                # - if perc == 0.5 pay midpoint
                # - if perc == 0.0 pay bid
                price = perc * ask_price + (1.0 - perc) * bid_price
            else:
                # We need to sell:
                # - if perc == 1.0 pay bid
                # - if perc == 0.5 pay midpoint
                # - if perc == 0.0 pay ask
                price = (1.0 - perc) * ask_price + perc * bid_price
        else:
            raise ValueError("Invalid type='%s'", type_)
        if debug_mode: _LOG.debug(
            "type=%s, ts_start=%s, ts_end=%s -> execution_price=%s",
            type_,
            ts_start,
            ts_end,
            price,
        )
        return price

    def get_execution_price(self) -> float:
        """
        Get price that this order executes at.
        """
        price = self.get_price(
            self._mi, self.type_, self.ts_start, self.ts_end, self.num_shares
        )
        return price

    def is_mergeable(self, rhs: "Order") -> bool:
        """
        Return whether this order can be merged (i.e., internal crossed) with
        `rhs`.
        """
        return (
            (self.type_ == rhs.type_)
            and (self.ts_start == rhs.ts_start)
            and (self.ts_end == rhs.ts_end)
        )

    def merge(self, rhs: "Order") -> "Order":
        """
        Accumulate current order with `rhs` and return the merged order.
        """
        # Only orders for the same type / interval, with different num_shares can
        # be merged.
        if debug_mode: dbg.dassert(self.is_mergeable(rhs))
        num_shares = self.num_shares + rhs.num_shares
        order = Order(
            self._mi, self.type_, self.ts_start, self.ts_end, num_shares
        )
        return order

    def copy(self) -> "Order":
        return copy.copy(self)

    @staticmethod
    def _get_price(
        mi: MarketInterface,
        ts_start: pd.Timestamp,
        ts_end: pd.Timestamp,
        column: str,
        timing: str,
    ) -> float:
        """
        Get the price corresponding to a certain column and timing.
        """
        if timing == "start":
            price = mi.get_instantaneous_price(ts_start)
        elif timing == "end":
            price = mi.get_instantaneous_price(ts_end)
        elif timing == "twap":
            price = mi.get_twap_price(ts_start, ts_end)
        else:
            raise ValueError("Invalid timing='%s'", timing)
        return price


def get_orders_to_execute(orders: List[Order], ts: pd.Timestamp) -> List[Order]:
    """
    Return the orders from `orders` that can be executed at timestamp `ts`.
    """
    orders.sort(key=lambda x: x.ts_start, reverse=False)
    if debug_mode: dbg.dassert_lte(orders[0].ts_start, ts)
    # TODO(gp): This is inefficient. Use binary search.
    curr_orders = []
    for order in orders:
        if order.ts_start == ts:
            curr_orders.append(order)
    return curr_orders


def orders_to_string(orders: List[Order]) -> str:
    return str(list(map(str, orders)))


# #############################################################################
# Accounting functions.
# #############################################################################

Accounting = Dict[str, List[float]],

def _create_accounting_stats(columns: List[str]) -> Accounting:
    accounting = collections.OrderedDict()
    for column in columns:
        accounting[column] = []
    return accounting


def _append_accounting_df(
    df_5mins: pd.DataFrame, accounting: Accounting,
) -> pd.DataFrame:
    """
    Update the df with intermediate results.
    """
    for key, value in accounting.items():
        if debug_mode: _LOG.debug("key=%s", key)
        num_vals = len(accounting[key])
        buffer = [np.nan] * (df_5mins.shape[0] - num_vals)
        df_5mins[key] = value + buffer
    return df_5mins


# TODO(gp): Move to MarketInterface?
def get_total_wealth(
    mi: MarketInterface, ts: pd.Timestamp, cash: float, holdings: float
) -> float:
    """
    Return the value of the portfolio at time ts.
    """
<<<<<<< HEAD
    price = get_instantaneous_price(df, ts, column)
    dbg.dassert(np.isfinite(price), "price=%s", price)
    dbg.dassert(np.isfinite(holdings), "holdings=%s", holdings)
=======
    price = mi.get_instantaneous_price(ts)
>>>>>>> 43803744
    holdings_value = holdings * price
    # if debug_mode: _LOG.debug(
    #     "Marking at ts=%s holdings=%s at %s -> value=%s",
    #     _ts_to_str(ts),
    #     holdings,
    #     price,
    #     holdings_value,
    # )
    wealth = cash + holdings_value
    return wealth


# #############################################################################


def _get_orders_to_execute(ts: pd.Timestamp, orders: List[Order]) -> List[Order]:
    if True:
        if orders[0].ts_start == ts:
            return [orders.pop()]
        #if debug_mode: dbg.dassert_eq(len(orders), 1, "%s", orders_to_string(orders))
        assert 0
    orders_to_execute = get_orders_to_execute(orders, ts)
    if debug_mode: _LOG.debug("orders_to_execute=%s", orders_to_string(orders_to_execute))
    # Merge the orders.
    merged_orders = []
    while orders_to_execute:
        order = orders_to_execute.pop()
        orders_to_execute_tmp = orders_to_execute[:]
        for next_order in orders_to_execute_tmp:
            if order.is_mergeable(next_order):
                order = order.merge(next_order)
                orders_to_execute_tmp.remove(next_order)
        merged_orders.append(order)
        orders_to_execute = orders_to_execute_tmp
    if debug_mode: _LOG.debug(
        "After merging:\n  merged_orders=%s\n  orders_to_execute=%s",
        orders_to_string(merged_orders),
        orders_to_string(orders_to_execute),
    )
    return merged_orders


def compute_pnl_level2(
    df: pd.DataFrame,
    df_5mins: pd.DataFrame,
    initial_wealth: float,
    config: Dict[str, Any],
) -> pd.DataFrame:
    if debug_mode: dbg.dassert(df.index.is_monotonic)
    if debug_mode: dbg.dassert(df_5mins.index.is_monotonic)
    #
    use_cache = config["use_cache"]
    price_column = config["price_column"]
    mi = MarketInterface(df, price_column, use_cache)
    # Create the accounting data structure.
    columns = [
        "target_n_shares",
        "cash",
        "holdings",
        "wealth",
        "diff_n_shares",
        #
        "filled_n_shares",
        "cash+1",
        "holdings+1",
        # "wealth.after",
    ]
    accounting = _create_accounting_stats(columns)
    preds = list(zip(df_5mins.index, df_5mins["preds"].values))
    # Run the simulation.
    accounting = _compute_pnl_level2(mi, preds, initial_wealth, config, accounting)
    # Update the df with intermediate results.
    df_5mins = _append_accounting_df(df_5mins, accounting)
    df_5mins["pnl.sim2"] = df_5mins["wealth"].pct_change()
    return df_5mins


def _compute_pnl_level2(
    mi: MarketInterface,
    preds: List[Tuple[pd.Timestamp, float]],
    initial_wealth: float,
    config: Dict[str, Any],
    accounting: Accounting,
) -> Accounting:
    """
    In this implementation we use the prediction to place orders, that are
    realized over the span of two intervals of time (i.e., two lags).

    - The PnL is realized two intervals of time after the corresponding prediction
    - The columns reported in the df are for the beginning of the interval of time
    - The columns ending with `+1` represent what happens in the next interval
      of time
    """
    def _update(key: str, value: float) -> None:
        prev_value = accounting[key][-1] if accounting[key] else None
        if debug_mode: _LOG.debug("%s=%s -> %s", key, prev_value, value)
        accounting[key].append(value)
    # def _update(key: str, value: float) -> None:
    #     pass

    orders: List[Order] = []
    # Initial balance.
    holdings = 0.0
    cash = initial_wealth
<<<<<<< HEAD
    num_rows = df_5mins.shape[0]
    for ts, row in tqdm(df_5mins.iterrows(), total=num_rows):
        _LOG.debug(hprint.frame("# ts=%s" % _ts_to_str(ts)))
        # 1) Place orders based on the predictions, if needed.
        pred = row["preds"]
        _LOG.debug("pred=%s", pred)
        dbg.dassert(np.isfinite(pred), "pred=%s", pred)
        # Mark the portfolio to market.
        _LOG.debug("# Mark portfolio to market")
        wealth = get_total_wealth(df, ts, cash, holdings, config["price_column"])
        dbg.dassert(np.isfinite(wealth), "wealth=%s", wealth)
=======
    # Cache some variables used many times.
    last_index, _ = preds[-1]
    price_column = config["price_column"]
    offset_5min = pd.DateOffset(minutes=5)
    order_type = config["order_type"]
    #
    tqdm_out = htqdm.TqdmToLogger(_LOG, level=logging.INFO)
    num_rows = len(preds)
    for ts, pred in tqdm(preds, total=num_rows, file=tqdm_out):
        #if debug_mode: _LOG.debug(hprint.frame("# ts=%s" % _ts_to_str(ts)))
        # 1) Place orders based on the predictions, if needed.
        if debug_mode: _LOG.debug("pred=%s", pred)
        # Mark the portfolio to market.
        if debug_mode: _LOG.debug("# Mark portfolio to market")
        wealth = get_total_wealth(mi, ts, cash, holdings)
>>>>>>> 43803744
        _update("wealth", wealth)
        if ts == last_index:
            # For the last timestamp we only need to mark to market, but not post
            # any more orders.
            continue
        # Use current price to convert forecasts in position intents.
        if debug_mode: _LOG.debug("# Decide how much to trade")
        # Enter position between [0, 5].
        ts_start = ts
        ts_end = ts + offset_5min
        if config.get("future_snoop_allocation", False):
            # - In the vectorized PnL case we assume we work in terms of dollar and
            #   not shares: we assume we can buy the entire amount of wealth in terms
            #   of shares (i.e., we assume that we know the future execution price)
            # - In the real set-up, we need to place order for a certain number of
            #   shares before we know what price we will get. Thus we use the price
            #   at the decision time to estimate the number of shares, which means
            #   that we can't always invest exactly the whole available wealth.
            # The direction of the trade is enough to determine the price.
            num_shares_proxy = pred
            price_0 = Order.get_price(
                mi, order_type, ts_start, ts_end, num_shares_proxy
            )
            dbg.dassert(np.isfinite(price_0), "price_0=%s", pred)
            wealth_to_allocate = get_total_wealth(
                mi, ts_end, cash, holdings
            )
        else:
            price_0 = mi.get_instantaneous_price(ts)
            wealth_to_allocate = wealth
        if debug_mode: _LOG.debug("price_0=%s", price_0)
        target_num_shares = wealth_to_allocate / price_0
        target_num_shares *= pred
        _update("target_n_shares", target_num_shares)
        _update("cash", cash)
        _update("holdings", holdings)
        if debug_mode: _LOG.debug("# Place orders")
        diff = target_num_shares - holdings
        _update("diff_n_shares", diff)
        # Create order.
        order = Order(mi, order_type, ts_start, ts_end, diff)
        if debug_mode: _LOG.debug("order=%s", order)
        orders.append(order)
        # 2) Execute the orders.
        # INV: When we get here all the orders for the current timestamp `ts` have
        # been placed since we acted on the predictions for `ts` and we can't place
        # orders in the past.
        # Find all the orders with the current timestamp.
        if debug_mode: _LOG.debug("# Get orders to execute")
        merged_orders = _get_orders_to_execute(ts, orders)
        # Execute the merged orders.
        if debug_mode: _LOG.debug("# Execute orders")
        # TODO(gp): We rely on the assumption that order span only one time step.
        #  so we can evaluate an order starting now and ending in the next time step.
        #  A more accurate simulation requires to attach "callbacks" representing
        #  actions to timestamp.
        # TODO(gp): For now there should be at most one order.
        if debug_mode: dbg.dassert_lte(len(merged_orders), 1)
        order = merged_orders[0]
        if debug_mode: _LOG.debug("order=%s", order)
        num_shares = order.num_shares
        _update("filled_n_shares", num_shares)
        holdings += num_shares
        _update("holdings+1", holdings)
        executed_price = order.get_execution_price()
        cash -= executed_price * num_shares
        _update("cash+1", cash)
    if use_profiler:
        profiler.print_stats()
    return accounting


#use_profiler = False
use_profiler = True

if use_profiler:
    import line_profiler
    profiler = line_profiler.LineProfiler()
    _compute_pnl_level2 = profiler(_compute_pnl_level2)<|MERGE_RESOLUTION|>--- conflicted
+++ resolved
@@ -13,13 +13,6 @@
 
 _LOG = logging.getLogger(__name__)
 
-<<<<<<< HEAD
-#old = _LOG.debug
-
-_LOG.debug = lambda *args: 0
-
-=======
->>>>>>> 43803744
 # TODO(gp): Generalize for different intervals, besides 5 mins trading.
 # TODO(gp): Extend for computing PnL on multiple stocks.
 # TODO(gp): Consider ts -> datetime_, {start,end}_ts -> {start,end}_datetime for
@@ -158,14 +151,9 @@
     # Initial balance.
     wealth = initial_wealth
     # Skip the last two rows since we need two rows to enter / exit the position.
-<<<<<<< HEAD
-    num_rows = df_5mins.shape[0]
-    for ts, row in tqdm(df_5mins[:-2].iterrows(), total=num_rows):
-=======
     tqdm_out = htqdm.TqdmToLogger(_LOG, level=logging.INFO)
     num_rows = df_5mins.shape[0] - 2
     for ts, row in tqdm(df_5mins[:-2].iterrows(), total=num_rows, file=tqdm_out):
->>>>>>> 43803744
         _LOG.debug(hprint.frame("# ts=%s" % _ts_to_str(ts), char1="<"))
         pred = row["preds"]
         _LOG.debug("wealth=%s", wealth)
@@ -254,19 +242,8 @@
 # _LOG.debug = _LOG.info
 #_LOG.debug = lambda *_: 0
 
-<<<<<<< HEAD
-def get_instantaneous_price(
-    df: pd.DataFrame, ts: pd.Timestamp, column: str
-) -> float:
-    dbg.dassert_in(ts, df.index)
-    dbg.dassert_in(column, df.columns)
-    price: float = df.loc[ts][column]
-    dbg.dassert(np.isfinite(price), "price=%s at ts=%s", price, ts)
-    return price
-=======
 #debug_mode = True
 debug_mode = False
->>>>>>> 43803744
 
 
 class MarketInterface:
@@ -289,7 +266,8 @@
             price: float = self._df.loc[ts][self._column]
             #idx = df.index.searchsorted(ts)
             #price: float = df.iloc[idx][column]
-        return price
+        dbg.dassert(np.isfinite(price), "price=%s at ts=%s", price, ts)
+    return price
 
     def get_twap_price(
         self, ts_start: pd.Timestamp, ts_end: pd.Timestamp
@@ -522,13 +500,9 @@
     """
     Return the value of the portfolio at time ts.
     """
-<<<<<<< HEAD
-    price = get_instantaneous_price(df, ts, column)
+    price = mi.get_instantaneous_price(ts)
     dbg.dassert(np.isfinite(price), "price=%s", price)
     dbg.dassert(np.isfinite(holdings), "holdings=%s", holdings)
-=======
-    price = mi.get_instantaneous_price(ts)
->>>>>>> 43803744
     holdings_value = holdings * price
     # if debug_mode: _LOG.debug(
     #     "Marking at ts=%s holdings=%s at %s -> value=%s",
@@ -633,19 +607,6 @@
     # Initial balance.
     holdings = 0.0
     cash = initial_wealth
-<<<<<<< HEAD
-    num_rows = df_5mins.shape[0]
-    for ts, row in tqdm(df_5mins.iterrows(), total=num_rows):
-        _LOG.debug(hprint.frame("# ts=%s" % _ts_to_str(ts)))
-        # 1) Place orders based on the predictions, if needed.
-        pred = row["preds"]
-        _LOG.debug("pred=%s", pred)
-        dbg.dassert(np.isfinite(pred), "pred=%s", pred)
-        # Mark the portfolio to market.
-        _LOG.debug("# Mark portfolio to market")
-        wealth = get_total_wealth(df, ts, cash, holdings, config["price_column"])
-        dbg.dassert(np.isfinite(wealth), "wealth=%s", wealth)
-=======
     # Cache some variables used many times.
     last_index, _ = preds[-1]
     price_column = config["price_column"]
@@ -658,10 +619,11 @@
         #if debug_mode: _LOG.debug(hprint.frame("# ts=%s" % _ts_to_str(ts)))
         # 1) Place orders based on the predictions, if needed.
         if debug_mode: _LOG.debug("pred=%s", pred)
+        dbg.dassert(np.isfinite(pred), "pred=%s", pred)
         # Mark the portfolio to market.
         if debug_mode: _LOG.debug("# Mark portfolio to market")
         wealth = get_total_wealth(mi, ts, cash, holdings)
->>>>>>> 43803744
+        dbg.dassert(np.isfinite(wealth), "wealth=%s", wealth)
         _update("wealth", wealth)
         if ts == last_index:
             # For the last timestamp we only need to mark to market, but not post
