--- conflicted
+++ resolved
@@ -18,11 +18,8 @@
 
 _LOG = logging.getLogger(__name__)
 
-<<<<<<< HEAD
-=======
 #_LOG.debug = _LOG.info
 
->>>>>>> e38c31b2
 # TODO(gp): Generalize for different intervals, besides 5 mins trading.
 # TODO(gp): Extend for computing PnL on multiple stocks.
 # TODO(gp): Consider ts -> datetime_, {start,end}_ts -> {start,end}_datetime for
