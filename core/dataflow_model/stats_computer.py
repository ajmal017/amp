"""
Import as:

import core.stats_computer as cstats
"""

import functools
import logging
from typing import Callable, List, Optional

import pandas as pd

import core.finance as cfinan
import core.statistics as cstati
import helpers.timer as htimer

_LOG = logging.getLogger(__name__)


# TODO(gp): Add unit test.
class StatsComputer:
    """
    Compute a particular piece of stats instead of the whole stats table.
    """

    def compute_time_series_stats(self, srs: pd.Series) -> pd.Series:
        """
        Compute statistics for a non-necessarily financial time series.
        """
        # List of pd.Series each with various metrics.
        stats = []
        with htimer.TimedScope(logging.DEBUG, "Computing samplings stats"):
            stats.append(self.compute_sampling_stats(srs))
        with htimer.TimedScope(logging.DEBUG, "Computing summary stats"):
            stats.append(self.compute_summary_stats(srs))
        with htimer.TimedScope(logging.DEBUG, "Computing stationarity stats"):
            stats.append(self.compute_stationarity_stats(srs))
        with htimer.TimedScope(logging.DEBUG, "Computing normality stats"):
            stats.append(self.compute_normality_stats(srs))
        # This seems to be slow.
        # stats.append(self.compute_autocorrelation_stats(srs))
        with htimer.TimedScope(logging.DEBUG, "Computing spectral stats"):
            stats.append(self.compute_spectral_stats(srs))
<<<<<<< HEAD
        with htimer.TimedScope(
            logging.DEBUG, "Computing signal quality stats"
        ):
=======
        with htimer.TimedScope(logging.DEBUG, "Computing signal quality stats"):
>>>>>>> 64a19a18
            stats.append(self.compute_signal_quality_stats(srs))
        # Concatenate the resulting series into a single multi-index series.
        names = [stat.name for stat in stats]
        result = pd.concat(stats, axis=0, keys=names)
        result.name = srs.name
        return result

    def compute_sampling_stats(self, srs: pd.Series) -> pd.Series:
        name = "sampling"
        functions = [
            cstati.summarize_time_index_info,
            cstati.compute_special_value_stats,
        ]
        return self._compute_stat_functions(srs, name, functions)

    def compute_summary_stats(self, srs: pd.Series) -> pd.Series:
        name = "summary"
        # TODO(*): Add
        #   - var and std assuming zero mean
        functions = [
            functools.partial(
                cstati.compute_moments,
                prefix="scipy.",
            ),
            functools.partial(cstati.ttest_1samp, prefix="null_mean_zero."),
            cstati.compute_jensen_ratio,
            lambda x: x.describe(),
        ]
        return self._compute_stat_functions(srs, name, functions)

    def compute_stationarity_stats(self, srs: pd.Series) -> pd.Series:
        name = "stationarity"
        # Restrict the number of lags because
        #   1. On long time series, auto-selection is time-consuming
        #   2. In practice, the focus is typically on lower order lags
        lags = 16
        functions = [
            functools.partial(cstati.apply_adf_test, maxlag=lags, prefix="adf."),
            functools.partial(cstati.apply_kpss_test, nlags=lags, prefix="kpss."),
        ]
        return self._compute_stat_functions(srs, name, functions)

    def compute_normality_stats(self, srs: pd.Series) -> pd.Series:
        name = "normality"
        functions = [
            functools.partial(
                cstati.apply_normality_test, prefix="omnibus_null_normal."
            ),
            functools.partial(
                cstati.compute_centered_gaussian_total_log_likelihood,
                prefix="centered_gaussian.",
            ),
        ]
        # TODO(*): cstati.compute_centered_gaussian_log_likelihood
        return self._compute_stat_functions(srs, name, functions)

    @staticmethod
    def compute_autocorrelation_stats(srs: pd.Series) -> pd.Series:
        # name = "autocorrelation"
        # ljung_box = cstati.apply_ljung_box_test(srs)
        # TODO(Paul): Only return pvals. Rename according to test and lag.
        #     Change default lags reported.
        raise NotImplementedError

    def compute_spectral_stats(self, srs: pd.Series) -> pd.Series:
        name = "spectral"
        functions = [
            cstati.compute_forecastability,
        ]
        return self._compute_stat_functions(srs, name, functions)

    def compute_signal_quality_stats(self, srs: pd.Series) -> pd.Series:
        name = "signal_quality"
        functions = [
            cstati.summarize_sharpe_ratio,
            functools.partial(cstati.ttest_1samp, prefix="sr."),
        ]
        result = self._compute_stat_functions(srs, name, functions)
        kratio = pd.Series(cfinan.compute_kratio(srs), index=["kratio"])
        kratio.name = name
        return pd.concat([result, kratio])

    def compute_finance_stats(
        self,
        df: pd.DataFrame,
        *,
        returns_col: Optional[str] = None,
        predictions_col: Optional[str] = None,
        positions_col: Optional[str] = None,
        pnl_col: Optional[str] = None,
    ) -> pd.DataFrame:
        """
        Compute financially meaningful statistics.
        """
        results = []
        # Compute stats related to positions.
        if positions_col is not None:
            positions = df[positions_col]
            #
            name = "finance"
            functions = [cstati.compute_avg_turnover_and_holding_period]
            stats = self._compute_stat_functions(positions, name, functions)
            results.append(pd.concat([stats], keys=["finance"]))
        # Compute stats related to PnL.
        if pnl_col is not None:
            pnl = df[pnl_col]
            #
            results.append(self.compute_time_series_stats(pnl))
            #
            name = "pnl"
            functions = [
                cstati.compute_annualized_return_and_volatility,
                cstati.compute_max_drawdown,
                cstati.calculate_hit_rate,
            ]
            stats = self._compute_stat_functions(pnl, name, functions)
            results.append(pd.concat([stats], keys=["finance"]))
            #
            corr = pd.Series(
                cstati.compute_implied_correlation(pnl),
                index=["prediction_corr_implied_by_pnl"],
                name=name,
            )
            results.append(pd.concat([corr], keys=["correlation"]))
        # Currently we do not calculate individual prediction/returns stats.
        if returns_col is not None and predictions_col is not None:
            name = "pnl"
            returns = df[returns_col]
            predictions = df[predictions_col]
            #
            prediction_corr = predictions.corr(returns)
            corr = pd.Series(
                prediction_corr, index=["prediction_corr"], name=name
            )
            results.append(pd.concat([corr], keys=["correlation"]))
            #
            srs = pd.Series(
                cstati.compute_implied_sharpe_ratio(predictions, prediction_corr),
                index=["sr_implied_by_prediction_corr"],
                name=name,
            )
            results.append(pd.concat([srs], keys=["signal_quality"]))
            #
            j_ratio = cstati.compute_jensen_ratio(returns)["jensen_ratio"]
            hit_rate = pd.Series(
                cstati.compute_hit_rate_implied_by_correlation(
                    prediction_corr, j_ratio
                ),
                index=["hit_rate_implied_by_prediction_corr"],
                name=name,
            )
            results.append(pd.concat([hit_rate], keys=["finance"]))
            #
            hit_rate = cstati.calculate_hit_rate(returns * predictions)
            hit_rate = hit_rate["hit_rate_point_est_(%)"] / 100
            corr2 = pd.Series(
                cstati.compute_correlation_implied_by_hit_rate(hit_rate, j_ratio),
                index=["prediction_corr_implied_by_hit_rate"],
                name=name,
            )
            results.append(pd.concat([corr2], keys=["correlation"]))
        if returns_col is not None and positions_col is not None:
            returns = df[returns_col]
            positions = df[positions_col]
            #
            name = "pnl"
            bets = cstati.compute_bet_stats(positions, returns)
            bets.name = name
            results.append(pd.concat([bets], keys=["bets"]))
        if returns_col is not None and pnl_col is not None:
            returns = df[returns_col]
            pnl = df[pnl_col]
            #
            corr = pd.Series(
                pnl.corr(returns), index=["pnl_corr_to_underlying"], name=name
            )
            results.append(pd.concat([corr], keys=["correlation"]))
        # No predictions and positions calculations yet.
        # No predictions and PnL calculations yet.
        # No positions and PnL calculations yet.
        return pd.concat(results, axis=0)

    @staticmethod
    def _compute_stat_functions(
        srs: pd.Series,
        name: str,
        functions: List[Callable],
    ) -> pd.Series:
        """
        Apply a list of functions to a series.
        """
        # Apply the functions.
        stats = [function(srs).rename(name) for function in functions]
        # Concat the list of series in a single one.
        srs_out = pd.concat(stats)
        return srs_out<|MERGE_RESOLUTION|>--- conflicted
+++ resolved
@@ -41,13 +41,7 @@
         # stats.append(self.compute_autocorrelation_stats(srs))
         with htimer.TimedScope(logging.DEBUG, "Computing spectral stats"):
             stats.append(self.compute_spectral_stats(srs))
-<<<<<<< HEAD
-        with htimer.TimedScope(
-            logging.DEBUG, "Computing signal quality stats"
-        ):
-=======
         with htimer.TimedScope(logging.DEBUG, "Computing signal quality stats"):
->>>>>>> 64a19a18
             stats.append(self.compute_signal_quality_stats(srs))
         # Concatenate the resulting series into a single multi-index series.
         names = [stat.name for stat in stats]
