"""
Contain functions used by both `run_experiment.py` and `run_notebook.py` to run
experiments.

Import as:

import core.dataflow_model.utils as cdtfut
"""

# TODO(gp): experiment_utils.py

import argparse
import collections
import glob
import logging
import os
import re
import sys
from typing import Any, Dict, Iterable, List, Optional, Tuple

import pandas as pd

<<<<<<< HEAD
import core.config as cfg
import core.config_builders as cfgb
import core.dataflow as dtg
=======
import core.config as cconfig
>>>>>>> a46bb704
import helpers.dbg as dbg
import helpers.io_ as io_
import helpers.pickle_ as hpickle
import helpers.printing as hprint

_LOG = logging.getLogger(__name__)


def add_experiment_arg(
    parser: argparse.ArgumentParser,
) -> argparse.ArgumentParser:
    """
    Add common command line options to run the experiments.
    """
    parser.add_argument(
        "--src_dir",
        action="store",
        required=True,
        help="Directory storing the results",
    )
    parser.add_argument(
        "--clean_dst_dir",
        action="store_true",
        help="Delete the destination dir before running experiments",
    )
    parser.add_argument(
        "--no_incremental",
        action="store_true",
        help="Skip experiments already performed",
    )
    parser.add_argument(
        "--config_builder",
        action="store",
        required=True,
        help="""
        Full invocation of Python function to create configs, e.g.,
        `nlp.build_configs.build_Task1297_configs(random_seed_variants=[911,2,0])`
        """,
    )
    parser.add_argument(
        "--skip_on_error",
        action="store_true",
        help="Continue execution of experiments after encountering an error",
    )
    parser.add_argument(
        "--index",
        action="store",
        default=None,
        help="Run a single experiment corresponding to the i-th config",
    )
    parser.add_argument(
        "--start_from_index",
        action="store",
        default=None,
        help="Run experiments starting from a specified index",
    )
    parser.add_argument(
        "--only_print_configs",
        action="store_true",
        help="Print the configs and exit",
    )
    parser.add_argument(
        "--dry_run",
        action="store_true",
        help="Print configs and exit without running",
    )
    # TODO(gp): Add an option to run a short experiment to sanity check the flow.
    parser.add_argument(
        "--num_attempts",
        default=1,
        type=int,
        help="Repeat running the experiment up to `num_attempts` times",
        required=False,
    )
    parser.add_argument(
        "--num_threads",
        action="store",
        help="Number of threads to use (-1 to use all CPUs)",
        required=True,
    )
    return parser


def skip_configs_already_executed(
    configs: List[cconfig.Config], incremental: bool
) -> Tuple[List[cconfig.Config], int]:
    """
    Remove from the list the configs that have already been executed.
    """
    configs_out = []
    num_skipped = 0
    for config in configs:
        # If there is already a success file in the dir, skip the experiment.
        experiment_result_dir = config[("meta", "experiment_result_dir")]
        file_name = os.path.join(experiment_result_dir, "success.txt")
        if incremental and os.path.exists(file_name):
            idx = config[("meta", "id")]
            _LOG.warning("Found file '%s': skipping run %d", file_name, idx)
            num_skipped += 1
        else:
            configs_out.append(config)
    return configs_out, num_skipped


def mark_config_as_success(experiment_result_dir: str) -> None:
    """
    Publish an empty file to indicate a successful finish.
    """
    file_name = os.path.join(experiment_result_dir, "success.txt")
    _LOG.info("Creating file_name='%s'", file_name)
    io_.to_file(file_name, "success")


def setup_experiment_dir(config: cconfig.Config) -> None:
    """
    Set up the directory and the book-keeping artifacts for the experiment
    running `config`.

    :return: whether we need to run this config or not
    """
    dbg.dassert_isinstance(config, cconfig.Config)
    # Create subdirectory structure for experiment results.
    experiment_result_dir = config[("meta", "experiment_result_dir")]
    _LOG.info("Creating experiment dir '%s'", experiment_result_dir)
    io_.create_dir(experiment_result_dir, incremental=True)
    # Prepare book-keeping files.
    file_name = os.path.join(experiment_result_dir, "config.pkl")
    _LOG.debug("Saving '%s'", file_name)
    hpickle.to_pickle(config, file_name)
    #
    file_name = os.path.join(experiment_result_dir, "config.txt")
    _LOG.debug("Saving '%s'", file_name)
    io_.to_file(file_name, str(config))


def select_config(
    configs: List[cconfig.Config],
    index: Optional[int],
    start_from_index: Optional[int],
) -> List[cconfig.Config]:
    """
    Select configs to run based on the command line parameters.

    :param configs: list of configs
    :param index: index of a config to execute, if not `None`
    :param start_from_index: index of a config to start execution from, if not `None`
    :return: list of configs to execute
    """
    dbg.dassert_container_type(configs, List, cconfig.Config)
    dbg.dassert_lte(1, len(configs))
    if index is not None:
        index = int(index)
        _LOG.warning("Only config %d will be executed because of --index", index)
        dbg.dassert_lte(0, index)
        dbg.dassert_lt(index, len(configs))
        configs = [configs[index]]
    elif start_from_index is not None:
        start_from_index = int(start_from_index)
        _LOG.warning(
            "Only configs >= %d will be executed because of --start_from_index",
            start_from_index,
        )
        dbg.dassert_lte(0, start_from_index)
        dbg.dassert_lt(start_from_index, len(configs))
        configs = [c for idx, c in enumerate(configs) if idx >= start_from_index]
    _LOG.info("Selected %s configs", len(configs))
    dbg.dassert_container_type(configs, List, cconfig.Config)
    return configs


def get_configs_from_command_line(args: argparse.Namespace) -> List[cconfig.Config]:
    """
    Return all the configs to run given the command line interface.

    The configs are patched with all the information from the command
    line (e.g., `idx`, `config_builder`, `experiment_builder`,
    `src_dir`, `experiment_result_dir`).
    """
    # Build the map with the config parameters.
    config_builder = args.config_builder
    configs = cconfig.get_configs_from_builder(config_builder)
    params = {
        "config_builder": args.config_builder,
        "src_dir": args.dst_dir,
    }
    if hasattr(args, "experiment_builder"):
        params["experiment_builder"] = args.experiment_builder
    # Patch the configs with the command line parameters.
    configs = cconfig.patch_configs(configs, params)
    _LOG.info("Generated %d configs from the builder", len(configs))
    # Select the configs based on command line options.
    index = args.index
    start_from_index = args.start_from_index
    configs = select_config(configs, index, start_from_index)
    _LOG.info("Selected %d configs from command line", len(configs))
    # Remove the configs already executed.
    incremental = not args.no_incremental
    configs, num_skipped = skip_configs_already_executed(configs, incremental)
    _LOG.info("Removed %d configs since already executed", num_skipped)
    _LOG.info("Need to execute %d configs", len(configs))
    # Handle --dry_run, if needed.
    if args.dry_run:
        _LOG.warning(
            "The following configs will not be executed due to passing --dry_run:"
        )
        for i, config in enumerate(configs):
            print(hprint.frame("Config %d/%s" % (i + 1, len(configs))))
            print(str(config))
        sys.exit(0)
    return configs


def report_failed_experiments(configs: List[cconfig.Config], rcs: List[int]) -> int:
    """
    Report failing experiments.

    :return: return code
    """
    # Get the experiment selected_idxs.
    experiment_ids = [int(config[("meta", "id")]) for config in configs]
    # Match experiment selected_idxs with their return codes.
    failed_experiment_ids = [
        i for i, rc in zip(experiment_ids, rcs) if rc is not None and rc != 0
    ]
    # Report.
    if failed_experiment_ids:
        _LOG.error(
            "There are %d failed experiments: %s",
            len(failed_experiment_ids),
            failed_experiment_ids,
        )
        rc = -1
    else:
        rc = 0
    # TODO(gp): Save on a file the failed experiments' configs.
    return rc


# #############################################################################


def save_experiment_result_bundle(
    config: cfg.Config, result_bundle: dtg.ResultBundle
) -> None:
    """
    Save the `ResultBundle` from running `Config`.
    """
    path = os.path.join(
        config["meta", "experiment_result_dir"], "result_bundle.pkl"
    )
    # TODO(gp): This should be a method of `ResultBundle`.
    obj = result_bundle.to_config().to_dict()
    hpickle.to_pickle(obj, path)


# TODO(gp): We might want also to compare to the original experiments Configs.
def load_experiment_artifacts(
    src_dir: str, file_name: str, selected_idxs: Optional[Iterable[int]] = None
) -> Dict[int, Any]:
    """
    Load all the files in dirs under `src_dir` that match `file_name`.

    This function assumes subdirectories withing `dst_dir` have the following
    structure:
    ```
    {dst_dir}/result_{idx}/{file_name}
    ```
    where `idx` denotes an integer encoded in the subdirectory name.

    The function returns the contents of the files, indexed by the integer extracted
    from the subdirectory index name.

    :param src_dir: directory containing subdirectories of experiment results
        It is the directory that was specified as `--dst_dir` in `run_experiment.py`
        and `run_notebook.py`
    :param file_name: the file name within each run results subdirectory to load
        E.g., `result_bundle.pkl`
    :param selected_idxs: specific experiment indices to load
        - `None` (default) loads all available indices
    """
    _LOG.info("# Load artifacts '%s' from '%s'", file_name, src_dir)
    # Retrieve all the subdirectories in `src_dir`.
    subdirs = [d for d in glob.glob(f"{src_dir}/result_*") if os.path.isdir(d)]
    _LOG.info("Found %d experiment subdirs in '%s'", len(subdirs), src_dir)
    # Build a mapping from "config_idx" to "experiment_dir".
    config_idx_to_dir = {}
    for subdir in subdirs:
        _LOG.debug("subdir='%s'", subdir)
        # E.g., `result_123"
        m = re.match(r"^result_(\d+)$", os.path.basename(subdir))
        dbg.dassert(m)
        key = int(m.group(1))
        dbg.dassert_not_in(key, config_idx_to_dir)
        config_idx_to_dir[key] = subdir
    # Specify the indices of files to load.
    config_idxs = config_idx_to_dir.keys()
    if selected_idxs is None:
        selected_keys = sorted(config_idxs)
    else:
        idxs_l = set(selected_idxs)
        dbg.dassert_is_subset(idxs_l, set(config_idxs))
        selected_keys = [key for key in sorted(config_idxs) if key in idxs_l]
    # Iterate over experiment directories.
    results = collections.OrderedDict()
    for key in selected_keys:
        subdir = config_idx_to_dir[key]
        dbg.dassert_dir_exists(subdir)
        file_name_tmp = os.path.join(src_dir, subdir, file_name)
        _LOG.info("Loading '%s'", file_name_tmp)
        if not os.path.exists(file_name_tmp):
            _LOG.warning("Can't find '{file_name_tmp}': skipping")
            continue
        if file_name_tmp.endswith(".pkl"):
            # Load pickle files.
            res = hpickle.from_pickle(
                file_name_tmp, log_level=logging.DEBUG, verbose=False
            )
        elif file_name_tmp.endswith(".json"):
            # Load JSON files.
            with open(file_name_tmp, "r") as file:
                res = json.load(file)
        elif file_name_tmp.endswith(".txt"):
            # Load txt files.
            res = hio.from_file(file_name_tmp)
        else:
            raise ValueError(f"Unsupported file type='{file_name_tmp}'")
        results[key] = res
    return results<|MERGE_RESOLUTION|>--- conflicted
+++ resolved
@@ -20,13 +20,10 @@
 
 import pandas as pd
 
-<<<<<<< HEAD
+import core.config as cconfig
 import core.config as cfg
 import core.config_builders as cfgb
 import core.dataflow as dtg
-=======
-import core.config as cconfig
->>>>>>> a46bb704
 import helpers.dbg as dbg
 import helpers.io_ as io_
 import helpers.pickle_ as hpickle
