--- conflicted
+++ resolved
@@ -270,17 +270,8 @@
     aws_profile: Optional[str] = None,
 ) -> Iterable[Tuple[int, Any]]:
     """
-<<<<<<< HEAD
-    Create an iterator returning the key of the experiment and an experiment artifact.
-
-    :param src_dir:
-    :param file_name:
-    :param selected_idxs:
-    :param aws_profile:
-=======
     Create an iterator returning the key of the experiment and an experiment
     artifact.
->>>>>>> 64a19a18
     """
     _LOG.info("# Load artifacts '%s' from '%s'", file_name, src_dir)
     # Get the experiment subdirs.
@@ -365,15 +356,10 @@
 # #############################################################################
 
 
-<<<<<<< HEAD
-def _retrieve_archived_experiment_artifacts(
-    s3_file_name: str, aws_profile: str
-=======
 def _retrieve_archived_experiment_artifacts_from_S3(
     s3_file_name: str,
     dst_dir: str,
     aws_profile: str,
->>>>>>> 64a19a18
 ) -> str:
     """
     Retrieve a package containing experiment artifacts from S3.
@@ -417,14 +403,6 @@
     """
     # Handle the situation where the file is an archived file.
     if src_dir.endswith(".tgz"):
-<<<<<<< HEAD
-        if hs3.is_s3_path(src_dir):
-            tgz_file = _retrieve_archived_experiment_artifacts(src_dir, aws_profile)
-        else:
-            tgz_file = src_dir
-        # Expand.
-        scratch_dir = "."
-=======
         scratch_dir = "."
         if hs3.is_s3_path(src_dir):
             dbg.dassert_is_not(aws_profile, None)
@@ -435,7 +413,6 @@
         else:
             tgz_file = src_dir
         # Expand.
->>>>>>> 64a19a18
         src_dir = hs3.expand_archived_data(tgz_file, scratch_dir)
         _LOG.debug("src_dir=%s", src_dir)
     # Retrieve all the subdirectories in `src_dir` that store results.
