--- conflicted
+++ resolved
@@ -1297,10 +1297,7 @@
     """
     if isinstance(df, pd.Series):
         df = pd.DataFrame(df)
-<<<<<<< HEAD
-=======
-    #
->>>>>>> c6c3b694
+    #
     dbg.dassert_type_is(df, pd.DataFrame)
     dbg.dassert_eq(
         hlist.find_duplicates(df.columns.tolist()),
