--- conflicted
+++ resolved
@@ -61,16 +61,9 @@
 
 
 # TODO(gp): Need to be tested.
-<<<<<<< HEAD
 def adapt_to_series(f):
-    """
-    Decorate a function working on data frames in order to work on series.
-    """
-=======
-def adapt_to_series(f: Callable) -> Callable:
     """Decorate a function working on data frames in order to work on
     series."""
->>>>>>> a6bfc22c
 
     def wrapper(obj, *args, **kwargs):
         # Convert a pd.Series to a pd.DataFrame.
@@ -100,22 +93,10 @@
 
 
 def drop_axis_with_all_nans(
-<<<<<<< HEAD
     df, drop_rows=True, drop_columns=False, drop_infs=False, report_stats=False
 ):
-    """
-    Remove columns and rows completely empty.
-    The operation is not in place and the resulting df is returned.
-=======
-    df: pd.DataFrame,
-    drop_rows: bool = True,
-    drop_columns: bool = False,
-    drop_infs: bool = False,
-    report_stats: bool = False,
-) -> pd.DataFrame:
     """Remove columns and rows completely empty. The operation is not in place
     and the resulting df is returned.
->>>>>>> a6bfc22c
 
     Assume that the index is timestamps.
 
@@ -169,22 +150,10 @@
     return df
 
 
-<<<<<<< HEAD
 def drop_na(df, drop_infs=False, report_stats=False, *args, **kwargs):
     """
-    Wrap pd.dropna() reporting information about the removed rows.
-    """
-=======
-def drop_na(
-    df: pd.DataFrame,
-    drop_infs: bool = False,
-    report_stats: bool = False,
-    *args: Any,
-    **kwargs: Any,
-) -> pd.DataFrame:
-    """Wrapper around pd.dropna() reporting information about the removed
+    Wrap pd.dropna() reporting information about the removed
     rows."""
->>>>>>> a6bfc22c
     dbg.dassert_isinstance(df, pd.DataFrame)
     num_rows_before = df.shape[0]
     if drop_infs:
@@ -198,19 +167,9 @@
 
 
 def report_zero_nan_inf_stats(
-<<<<<<< HEAD
     df, zero_threshold=1e-9, verbose=False, as_txt=False
 ):
-    """
-    Report count and percentage about zeros, nans, infs for a df.
-=======
-    df: pd.DataFrame,
-    zero_threshold: float = 1e-9,
-    verbose: bool = False,
-    as_txt: bool = False,
-) -> pd.DataFrame:
     """Report count and percentage about zeros, nans, infs for a df.
->>>>>>> a6bfc22c
 
     :param verbose: print more information
     """
@@ -266,13 +225,7 @@
 def drop_duplicates(
     df: pd.DataFrame, subset: Optional[List[str]] = None
 ) -> pd.DataFrame:
-<<<<<<< HEAD
-    """
-    Wrap around pd.drop_duplicates() reporting information about theremoved rows.
-=======
-    """Wrapper around pd.drop_duplicates() reporting information about
-    theremoved rows.
->>>>>>> a6bfc22c
+    """Wrap around pd.drop_duplicates() reporting information about theremoved rows.
 
     :df: Df to drop duplicates from.
     :subset: Columns subset.
@@ -291,16 +244,8 @@
 # //////////////////////////////////////////////////////////////////////////////
 
 
-<<<<<<< HEAD
 def _get_variable_cols(df, threshold=1):
-    """
-    Return columns of a df that contain less than <threshold> unique values.
-=======
-def _get_variable_cols(
-    df: pd.DataFrame, threshold: int = 1
-) -> Tuple[List[str], List[str]]:
     """Return columns of a df that contain less than <threshold> unique values.
->>>>>>> a6bfc22c
 
     :return: (variable columns, constant columns)
     """
@@ -314,16 +259,8 @@
     return var_cols, const_cols
 
 
-<<<<<<< HEAD
 def remove_columns_with_low_variability(df, threshold=1, log_level=logging.DEBUG):
-    """
-    Remove columns of a df that contain less than <threshold> unique values.
-=======
-def remove_columns_with_low_variability(
-    df: pd.DataFrame, threshold: int = 1, log_level: int = logging.DEBUG
-) -> pd.DataFrame:
     """Remove columns of a df that contain less than <threshold> unique values.
->>>>>>> a6bfc22c
 
     :return: df with only columns with sufficient variability
     """
@@ -342,25 +279,11 @@
 
 
 def add_pct(
-<<<<<<< HEAD
     df, col_name, total, dst_col_name, num_digits=2, use_thousands_separator=True
 ):
-    """
-    Add to df a column "dst_col_name" storing the percentage of values in
-    column "col_name" with respect to "total".
-    The rest of the parameters are the same as pri.round_digits().
-=======
-    df: pd.DataFrame,
-    col_name: str,
-    total: int,
-    dst_col_name: str,
-    num_digits: int = 2,
-    use_thousands_separator: bool = True,
-) -> pd.DataFrame:
     """Add to df a column "dst_col_name" storing the percentage of values in
     column "col_name" with respect to "total". The rest of the parameters are
     the same as pri.round_digits().
->>>>>>> a6bfc22c
 
     :return: updated df
     """
@@ -431,20 +354,9 @@
 
 
 def print_column_variability(
-<<<<<<< HEAD
     df, max_num_vals=3, num_digits=2, use_thousands_separator=True
 ):
-    """
-    Print statistics about the values in each column of a data frame.
-=======
-    df: pd.DataFrame,
-    max_num_vals: int = 3,
-    num_digits: int = 2,
-    use_thousands_separator: bool = True,
-) -> pd.DataFrame:
     """Print statistics about the values in each column of a data frame.
-
->>>>>>> a6bfc22c
     This is useful to get a sense of which columns are interesting.
     """
     print(("# df.columns=%s" % pri.list_to_str(df.columns)))
@@ -528,19 +440,9 @@
     return df
 
 
-<<<<<<< HEAD
 def filter_with_df(df, filter_df, log_level=logging.DEBUG):
-    """
-    Compute a mask for DataFrame df using common columns and values in
-    "filter_df".
-    """
-=======
-def filter_with_df(
-    df: pd.DataFrame, filter_df: pd.DataFrame, log_level: int = logging.DEBUG
-) -> pd.Series:
     """Compute a mask for DataFrame df using common columns and values in
     "filter_df"."""
->>>>>>> a6bfc22c
     mask = None
     for c in filter_df:
         dbg.dassert_in(c, df.columns)
@@ -582,7 +484,6 @@
 
 
 def filter_by_val(
-<<<<<<< HEAD
     df,
     col_name,
     min_val,
@@ -590,20 +491,8 @@
     use_thousands_separator=True,
     log_level=logging.DEBUG,
 ):
-    """
-    Filter out rows of df where df[col_name] is not in [min_val, max_val].
-    """
-=======
-    df: pd.DataFrame,
-    col_name: str,
-    min_val: float,
-    max_val: float,
-    use_thousands_separator: bool = True,
-    log_level: int = logging.DEBUG,
-) -> pd.DataFrame:
     """Filter out rows of df where df[col_name] is not in [min_val,
     max_val]."""
->>>>>>> a6bfc22c
     # TODO(gp): If column is ordered, this can be done more efficiently with
     # binary search.
     num_rows = df.shape[0]
@@ -642,7 +531,6 @@
 # /////////////////////////////////////////////////////////////////////////////
 
 
-<<<<<<< HEAD
 def get_multiple_plots(num_plots, num_cols, y_scale=None, *args, **kwargs):
     """
     Create figure to accommodate `num_plots` plots, arranged in rows with
@@ -672,13 +560,7 @@
 
 
 def _get_num_pcs_to_plot(num_pcs_to_plot, max_pcs):
-    """
-    Get the number of principal components to plot.
-    """
-=======
-def _get_num_pcs_to_plot(num_pcs_to_plot: int, max_pcs: int) -> int:
     """Get the number of principal components to plot."""
->>>>>>> a6bfc22c
     if num_pcs_to_plot == -1:
         num_pcs_to_plot = max_pcs
     dbg.dassert_lte(0, num_pcs_to_plot)
@@ -701,19 +583,9 @@
     return df
 
 
-<<<<<<< HEAD
 def sample_rolling_df(rolling_df, periods):
-    """
-    Given a rolling metric stored as multiindex (e.g., correlation computed by
-    pd.ewm) sample `periods` equispaced samples.
-=======
-def sample_rolling_df(
-    rolling_df: pd.DataFrame, periods: int
-) -> Tuple[pd.DataFrame, pd.DatetimeIndex]:
     """Given a rolling metric stored as multiindex (e.g., correlation computed
     by pd.ewm) sample `periods` equispaced samples.
-
->>>>>>> a6bfc22c
     :return: sampled df, array of timestamps selected
     """
     timestamps = rolling_df.index.get_level_values(0)
@@ -777,17 +649,8 @@
 #   - DRY: We have a rolling corr function elsewhere.
 #   - Functional style: This one seems to be able to modify `ret` through
 #     `nan_mode`.
-<<<<<<< HEAD
 def rolling_corr_over_time(df, com, nan_mode):
-    """
-    Compute rolling correlation over time.
-=======
-def rolling_corr_over_time(
-    df: pd.DataFrame, com: float, nan_mode: str
-) -> pd.DataFrame:
     """Compute rolling correlation over time.
-
->>>>>>> a6bfc22c
     :return: corr_df is a multi-index df storing correlation matrices with
         labels
     """
@@ -864,20 +727,8 @@
     return corr_df, eigval_df, eigvec_df
 
 
-<<<<<<< HEAD
 def plot_pca_over_time(eigval_df, eigvec_df, num_pcs_to_plot=0, num_cols=2):
-    """
-    Similar to plot_pca_analysis() but over time.
-    """
-=======
-def plot_pca_over_time(
-    eigval_df: pd.DataFrame,
-    eigvec_df: pd.DataFrame,
-    num_pcs_to_plot: int = 0,
-    num_cols: int = 2,
-) -> None:
     """Similar to plot_pca_analysis() but over time."""
->>>>>>> a6bfc22c
     # Plot eigenvalues.
     eigval_df.plot(title="Eigenvalues over time", ylim=(0, 1))
     # Plot cumulative variance.
@@ -902,19 +753,8 @@
             )
 
 
-<<<<<<< HEAD
 def plot_time_distributions(dts, mode, density=True):
-    """
-    Compute distribution for an array of timestamps `dts`.
-=======
-def plot_time_distributions(
-    dts: Collection[Union[datetime.datetime, pd.Timestamp]],
-    mode: str,
-    density: bool = True,
-) -> mpl.axes.Axes:
     """Compute distribution for an array of timestamps `dts`.
-
->>>>>>> a6bfc22c
     - mode: see below
     """
     dbg.dassert_type_in(dts[0], (datetime.datetime, pd.Timestamp))
@@ -1402,7 +1242,6 @@
 
 
 def display_df(
-<<<<<<< HEAD
     df,
     index=True,
     inline_index=False,
@@ -1414,19 +1253,7 @@
     tag=None,
     mode=None,
 ):
-    """
-    Display a pandas object (series, df, panel) in a better way than the
-=======
-    df: pd.DataFrame,
-    index: bool = True,
-    inline_index: bool = False,
-    max_lines: int = 5,
-    as_txt: bool = False,
-    tag: Optional[str] = None,
-    mode: Optional[str] = None,
-) -> None:
     """Display a pandas object (series, df, panel) in a better way than the
->>>>>>> a6bfc22c
     ipython display, e.g.,
 
         - by printing head and tail of the dataframe
@@ -1539,7 +1366,6 @@
 
 
 def describe_df(
-<<<<<<< HEAD
     df,
     ts_col=None,
     max_col_width=30,
@@ -1547,19 +1373,7 @@
     sort_by_uniq_num=False,
     log_level=logging.INFO,
 ):
-    """
-    Improved version of pd.DataFrame.describe()
-=======
-    df: pd.DataFrame,
-    ts_col: Optional[str] = None,
-    max_col_width: int = 30,
-    max_thr: int = 15,
-    sort_by_uniq_num: bool = False,
-    log_level: int = logging.INFO,
-) -> None:
     """Improved version of pd.DataFrame.describe()
-
->>>>>>> a6bfc22c
     :param ts_col: timestamp column
     """
     if ts_col is None:
