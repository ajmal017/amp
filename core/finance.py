import datetime
import logging
from typing import Dict, Optional, Tuple, Union

import numpy as np
import pandas as pd
import statsmodels.api as sm

import helpers.dataframe as hdf
import helpers.dbg as dbg
import helpers.printing as pri

_LOG = logging.getLogger(__name__)


def remove_dates_with_no_data(
    df: pd.DataFrame, report_stats: bool
) -> pd.DataFrame:
    """
    Given a df indexed with timestamps, scan the data by date and filter out
    all the data when it's all nans.
    :return: filtered df
    """
    # This is not strictly necessary.
    dbg.dassert_monotonic_index(df)
    #
    removed_days = []
    df_out = []
    num_days = 0
    for date, df_tmp in df.groupby(df.index.date):
        if np.isnan(df_tmp).all(axis=1).all():
            _LOG.debug("No data on %s", date)
            removed_days.append(date)
        else:
            df_out.append(df_tmp)
        num_days += 1
    df_out = pd.concat(df_out)
    dbg.dassert_monotonic_index(df_out)
    #
    if report_stats:
        _LOG.info("df.index in [%s, %s]", df.index.min(), df.index.max())
        removed_perc = pri.perc(df.shape[0] - df_out.shape[0], df.shape[0])
        _LOG.info("Rows removed: %s", removed_perc)
        #
        removed_perc = pri.perc(len(removed_days), num_days)
        _LOG.info("Number of removed days: %s", removed_perc)
        # Find week days.
        removed_weekdays = [d for d in removed_days if d.weekday() < 5]
        removed_perc = pri.perc(len(removed_weekdays), len(removed_days))
        _LOG.info("Number of removed weekdays: %s", removed_perc)
        _LOG.info("Weekdays removed: %s", ", ".join(map(str, removed_weekdays)))
        #
        removed_perc = pri.perc(
            len(removed_days) - len(removed_weekdays), len(removed_days)
        )
        _LOG.info("Number of removed weekend days: %s", removed_perc)
        #

    return df_out


def resample(
    df: pd.DataFrame, agg_interval: Union[str, pd.Timedelta, pd.DateOffset]
) -> pd.DataFrame:
    """
    Resample returns (using sum) using our timing convention.
    """
    dbg.dassert_monotonic_index(df)
    resampler = df.resample(agg_interval, closed="left", label="right")
    rets = resampler.sum()
    return rets


def set_non_ath_to_nan(
    df: pd.DataFrame,
    start_time: Optional[datetime.time] = None,
    end_time: Optional[datetime.time] = None,
) -> pd.DataFrame:
    """
    Filter according to active trading hours.

    We assume time intervals are left closed, right open, labeled right.

    Row is not set to `np.nan` iff its `time` satisifies
      - `start_time < time`, and
      - `time <= end_time`
    """
    dbg.dassert_isinstance(df.index, pd.DatetimeIndex)
    dbg.dassert_monotonic_index(df)
    if start_time is None:
        start_time = datetime.time(9, 30)
    if end_time is None:
        end_time = datetime.time(16, 0)
    dbg.dassert_lte(start_time, end_time)
    #
    times = df.index.time
    mask = (start_time < times) & (times <= end_time)
    #
    df = df.copy()
    df[~mask] = np.nan
    return df


def set_weekends_to_nan(df: pd.DataFrame) -> pd.DataFrame:
    """
    Filter out weekends.
    """
    dbg.dassert_isinstance(df.index, pd.DatetimeIndex)
    # 5 = Saturday, 6 = Sunday.
    mask = df.index.day.isin([5, 6])
    df = df.copy()
    df[mask] = np.nan
    return df


# #############################################################################
# Returns calculation and helpers.
# #############################################################################


def compute_ret_0(
    prices: Union[pd.Series, pd.DataFrame], mode: str
) -> Union[pd.Series, pd.DataFrame]:
    if mode == "pct_change":
        ret_0 = prices.pct_change()
    elif mode == "log_rets":
        ret_0 = np.log(prices) - np.log(prices.shift(1))
    elif mode == "diff":
        # TODO(gp): Use shifts for clarity, e.g.,
        # ret_0 = prices - prices.shift(1)
        ret_0 = prices.diff()
    else:
        raise ValueError("Invalid mode='%s'" % mode)
    if isinstance(ret_0, pd.Series):
        ret_0.name = "ret_0"
    return ret_0


def compute_ret_0_from_multiple_prices(
    prices: Dict[str, pd.DataFrame], col_name: str, mode: str
) -> pd.DataFrame:
    dbg.dassert_isinstance(prices, dict)
    rets = []
    for s, price_df in prices.items():
        _LOG.debug("Processing s=%s", s)
        rets_tmp = compute_ret_0(price_df[col_name], mode)
        rets_tmp = pd.DataFrame(rets_tmp)
        rets_tmp.columns = ["%s_ret_0" % s]
        rets.append(rets_tmp)
    rets = pd.concat(rets, sort=True, axis=1)
    return rets


# TODO(GPPJ): Add a decorator for handling multi-variate prices as in
#  https://github.com/ParticleDev/commodity_research/issues/568


def convert_log_rets_to_pct_rets(
    log_rets: Union[pd.Series, pd.DataFrame]
) -> Union[pd.Series, pd.DataFrame]:
    """
    Convert log returns to percentage returns.

    :param log_rets: time series of log returns
    :return: time series of percentage returns
    """
    return np.exp(log_rets) - 1


def convert_pct_rets_to_log_rets(
    pct_rets: Union[pd.Series, pd.DataFrame]
) -> Union[pd.Series, pd.DataFrame]:
    """
    Convert percentage returns to log returns.

    :param pct_rets: time series of percentage returns
    :return: time series of log returns
    """
    return np.log(pct_rets + 1)


def rescale_to_target_annual_volatility(
    srs: pd.Series, volatility: float
) -> pd.Series:
    """
    Rescale srs to achieve target annual volatility.

    NOTE: This is not a causal rescaling, but SR is an invariant.

    :param srs: returns series. Index must have `freq`.
    :param volatility: annualized volatility as a proportion (e.g., `0.1`
        corresponds to 10% annual volatility)
    :return: rescaled returns series
    """
    dbg.dassert_isinstance(srs, pd.Series)
    scale_factor = _compute_scale_factor(srs, volatility=volatility)
    return scale_factor * srs


def aggregate_log_rets(
    df: pd.DataFrame, target_volatility: float
) -> Tuple[pd.Series, pd.Series]:
    """
    Perform inverse volatility weighting and normalize volatility.

    :param df: cols contain log returns
    :param target_volatility: annualize target volatility
    :return: series of log returns, series of weights
    """
    dbg.dassert_isinstance(df, pd.DataFrame)
    dbg.dassert(not df.columns.has_duplicates)
    # Compute inverse volatility weights.
    weights = df.apply(lambda x: _compute_scale_factor(x, target_volatility))
    # Replace inf's with 0's in weights.
    weights.replace([np.inf, -np.inf], np.nan, inplace=True)
    # Rescale weights to percentages.
    weights /= weights.sum()
    weights.name = "weights"
    # Replace NaN with zero for weights.
    weights = hdf.apply_nan_mode(weights, mode="fill_with_zero")
    # Compute aggregate log returns.
    df = df.apply(
        lambda x: rescale_to_target_annual_volatility(x, target_volatility)
    )
    df = df.apply(convert_log_rets_to_pct_rets)
    df = df.mean(axis=1)
    srs = df.squeeze()
    srs = convert_pct_rets_to_log_rets(srs)
    rescaled_srs = rescale_to_target_annual_volatility(srs, target_volatility)
    return rescaled_srs, weights


def _compute_scale_factor(srs: pd.Series, volatility: float) -> pd.Series:
    """
    Compute scale factor of a series according to a target volatility.

    :param srs: returns series. Index must have `freq`.
    :param volatility: volatility as a proportion (e.g., `0.1`
        corresponds to 10% annual volatility)
    :return: scale factor
    """
    dbg.dassert_isinstance(srs, pd.Series)
    ppy = hdf.infer_sampling_points_per_year(srs)
    srs = hdf.apply_nan_mode(srs, mode="fill_with_zero")
    scale_factor = volatility / (np.sqrt(ppy) * srs.std())
    _LOG.debug("`scale_factor`=%f", scale_factor)
    return scale_factor


# TODO(*): Consider moving to `statistics.py`.
# #############################################################################
# Returns stats.
# #############################################################################


def compute_kratio(rets: pd.DataFrame, y_var: str) -> float:
    # From http://s3.amazonaws.com/zanran_storage/www.styleadvisor.com/
    #   ContentPages/2449998087.pdf
    daily_rets = rets.resample("1B").sum().cumsum()
    # Fit the best line to the daily rets.
    x = range(daily_rets.shape[0])
    x = sm.add_constant(x)
    y = daily_rets[y_var]
    reg = sm.OLS(y, x)
    model = reg.fit()
    # Compute k-ratio as slope / std err of slope.
    kratio = model.params[1] / model.bse[1]
    if False:
        # Debug the function.
        print(model.summary())
        daily_rets.index = range(daily_rets.shape[0])
        daily_rets["kratio"] = model.predict(x)
        daily_rets.plot()
    return kratio


def compute_drawdown(log_rets: pd.Series) -> pd.Series:
    r"""
    Calculate drawdown of a time series of log returns.

    Define the drawdown at index location j to be
        d_j := max_{0 \leq i \leq j} \log(p_i / p_j)
    where p_k is price. Though this definition is in terms of prices, we
    calculate the drawdown series using log returns.

    Using this definition, drawdown is always nonnegative.

    :param log_rets: time series of log returns
    :return: drawdown time series
    """
    dbg.dassert_isinstance(log_rets, pd.Series)
    log_rets = hdf.apply_nan_mode(log_rets, mode="fill_with_zero")
    cum_rets = log_rets.cumsum()
    running_max = np.maximum.accumulate(cum_rets)
    drawdown = running_max - cum_rets
    return drawdown


def compute_perc_loss_from_high_water_mark(log_rets: pd.Series) -> pd.Series:
    """
    Calculate drawdown in terms of percentage loss.

    :param log_rets: time series of log returns
    :return: drawdown time series as percentage loss
    """
    dd = compute_drawdown(log_rets)
    return 1 - np.exp(-dd)


def compute_turnover(pos: pd.Series, nan_mode: Optional[str] = None) -> pd.Series:
    """
    Compute turnover for a sequence of positions.

    :param pos: sequence of positions
    :param nan_mode: argument for hdf.apply_nan_mode()
    :return: turnover
    """
    dbg.dassert_isinstance(pos, pd.Series)
    nan_mode = nan_mode or "ffill"
    pos = hdf.apply_nan_mode(pos, mode=nan_mode)
    numerator = pos.diff().abs()
    denominator = (pos.abs() + pos.shift().abs()) / 2
    turnover = numerator / denominator
    return turnover


def compute_average_holding_period(
    pos: pd.Series, unit: Optional[str] = None, nan_mode: Optional[str] = None
) -> pd.Series:
    """
    Compute average holding period for a sequence of positions.

    :param pos: sequence of positions
    :param unit: desired output unit (e.g. 'B', 'W', 'M', etc.)
    :param nan_mode: argument for hdf.apply_nan_mode()
    :return: average holding period in specified units
    """
    unit = unit or "B"
    dbg.dassert_isinstance(pos, pd.Series)
    dbg.dassert(pos.index.freq)
    pos_freq_in_year = hdf.infer_sampling_points_per_year(pos)
    unit_freq_in_year = hdf.infer_sampling_points_per_year(
        pos.resample(unit).sum()
    )
    dbg.dassert_lte(
        unit_freq_in_year,
        pos_freq_in_year,
        msg=f"Upsampling pos freq={pd.infer_freq(pos.index)} to unit freq={unit} is not allowed",
    )
    nan_mode = nan_mode or "ffill"
    pos = hdf.apply_nan_mode(pos, mode=nan_mode)
    unit_coef = unit_freq_in_year / pos_freq_in_year
    average_holding_period = (
        pos.abs().mean() / pos.diff().abs().mean()
    ) * unit_coef
    return average_holding_period


def compute_bet_runs(
    positions: pd.Series, nan_mode: Optional[str] = None
) -> pd.Series:
    """
    Calculate runs of long/short bets.

    A bet "run" is a (maximal) series of positions on the same "side", e.g.,
    long or short.

    :param positions: series of long/short positions
    :return: series of -1/0/1 with 1's indicating long bets and -1 indicating
        short bets
    """
    dbg.dassert_monotonic_index(positions)
    # Forward fill NaN positions by default (e.g., do not assume they are
    # closed out).
    nan_mode = nan_mode or "ffill"
    positions = hdf.apply_nan_mode(positions, mode=nan_mode)
    # Locate zero positions so that we can avoid dividing by zero when
    # determining bet sign.
    zero_mask = positions == 0
    # Calculate bet "runs".
    bet_runs = positions.copy()
    bet_runs.loc[~zero_mask] /= np.abs(bet_runs.loc[~zero_mask])
    return bet_runs


def compute_bet_starts(
    positions: pd.Series, nan_mode: Optional[str] = None
) -> pd.Series:
    """
    Calculate the start of each new bet.

    :param positions: series of long/short positions
    :return: a series with a +1 at the start of each new long bet and a -1 at
        the start of each new short bet; all other values are 0 or NaN
    """
    bet_runs = compute_bet_runs(positions, nan_mode)
    # Determine start of bets.
    bet_starts = bet_runs.subtract(bet_runs.shift(1, fill_value=0), fill_value=0)
    # TODO(*): Consider factoring out this operation.
    # Locate zero positions so that we can avoid dividing by zero when
    # determining bet sign.
    bets_zero_mask = bet_starts == 0
    bet_starts.loc[~bets_zero_mask] /= np.abs(bet_starts.loc[~bets_zero_mask])
    return bet_starts


def compute_signed_bet_lengths(
    positions: pd.Series, nan_mode: Optional[str] = None
) -> pd.Series:
    """
    Calculate lengths of bets (in sampling freq).

    :param positions: series of long/short positions
    :param nan_mode: argument for hdf.apply_nan_mode()
    :return: signed lengths of bets, i.e., the sign indicates whether the
        length corresponds to a long bet or a short bet. Index corresponds to
        end of bet.
    """
<<<<<<< HEAD
    positions = hdf.apply_nan_mode(positions, mode=nan_mode)
    bet_runs = compute_bet_runs(positions)
    bet_starts = compute_bet_starts(positions)
=======
    bet_runs = compute_bet_runs(positions, nan_mode)
    bet_starts = compute_bet_starts(positions, nan_mode)
>>>>>>> 0074831c
    dbg.dassert(bet_runs.index.equals(bet_starts.index))
    # Remove NaNs as from `bet_starts`.
    bet_starts = bet_starts.dropna()
    bet_starts_idx = bet_starts[bet_starts != 0].index
    bet_lengths = []
    bet_ends_idx = []
    for i, t0 in enumerate(bet_starts_idx[:-1]):
        t0_mask = bet_runs.index >= t0
        if i < bet_starts_idx.size - 1:
            t1_mask = bet_runs.index < bet_starts_idx[i + 1]
            mask = t0_mask & t1_mask
        else:
            mask = t0_mask
        bet_mask = bet_runs.loc[mask]
        bet_length = bet_mask.sum()
        bet_end = bet_starts_idx[i + 1]
        bet_lengths.append(bet_length)
        bet_ends_idx.append(bet_end)
    bet_length_srs = pd.Series(
        index=bet_ends_idx, data=bet_lengths, name=positions.name
    )
    return bet_length_srs


def compute_returns_per_bet(
    log_rets: pd.Series, positions: pd.Series, nan_mode: Optional[str] = None
) -> pd.Series:
    """
    Calculate returns for each bet.

    :param log_rets: log returns
    :param positions: series of long/short positions
    :param nan_mode: argument for hdf.apply_nan_mode()
    :return: signed returns for each bet, index corresponds to end of bet. If
        bet is 0, return is 0.
    """
    bet_lengths = compute_signed_bet_lengths(positions, nan_mode=nan_mode)
    log_rets = hdf.apply_nan_mode(log_rets, mode=nan_mode)
    bet_starts = compute_bet_starts(positions)
    bet_starts_idx = bet_starts[bet_starts != 0].index
    dbg.dassert(bet_starts.index.equals(log_rets.index))
    rets_per_bet = []
    for i, (bet_start, bet_end) in enumerate(
        zip(bet_starts_idx, bet_lengths.index)
    ):
        bet_sign = np.sign(bet_lengths.iloc[i])
        rets_sum = log_rets.loc[bet_start:bet_end].sum()
        rets_sum_bet = rets_sum * bet_sign
        rets_per_bet.append(rets_sum_bet)
    rets_per_bet = pd.Series(
        data=rets_per_bet, index=bet_lengths.index, name=log_rets.name
    )
    return rets_per_bet<|MERGE_RESOLUTION|>--- conflicted
+++ resolved
@@ -416,14 +416,8 @@
         length corresponds to a long bet or a short bet. Index corresponds to
         end of bet.
     """
-<<<<<<< HEAD
-    positions = hdf.apply_nan_mode(positions, mode=nan_mode)
-    bet_runs = compute_bet_runs(positions)
-    bet_starts = compute_bet_starts(positions)
-=======
     bet_runs = compute_bet_runs(positions, nan_mode)
     bet_starts = compute_bet_starts(positions, nan_mode)
->>>>>>> 0074831c
     dbg.dassert(bet_runs.index.equals(bet_starts.index))
     # Remove NaNs as from `bet_starts`.
     bet_starts = bet_starts.dropna()
