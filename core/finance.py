--- conflicted
+++ resolved
@@ -21,12 +21,8 @@
     Given a df indexed with timestamps, scan the data by date and filter out
     all the data when it's all nans.
 
-<<<<<<< HEAD
-    :param report_stats: if True report information about the
-=======
     :param report_stats: if True report information about the performed
         operation
->>>>>>> ec35baa6
     :return: filtered df
     """
     # We rely on `groupby` to process dates in increasing days, which relies on `df`
@@ -91,11 +87,7 @@
     """
     Filter according to active trading hours.
 
-<<<<<<< HEAD
-    We assume time intervals are
-=======
     We assume time intervals are:
->>>>>>> ec35baa6
     - left closed, right open `[a, b)`
     - labeled right
 
