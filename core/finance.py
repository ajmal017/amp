import datetime
import logging
from typing import Dict, Optional, Tuple, Union

import numpy as np
import pandas as pd
import statsmodels.api as sm

import helpers.dataframe as hdf
import helpers.dbg as dbg
import helpers.printing as pri

_LOG = logging.getLogger(__name__)


def remove_dates_with_no_data(
    df: pd.DataFrame, report_stats: bool
) -> pd.DataFrame:
    """
    Given a df indexed with timestamps, scan the data by date and filter out
    all the data when it's all nans.
    :return: filtered df
    """
    # This is not strictly necessary.
    dbg.dassert_strictly_increasing_index(df)
    #
    removed_days = []
    df_out = []
    num_days = 0
    for date, df_tmp in df.groupby(df.index.date):
        if np.isnan(df_tmp).all(axis=1).all():
            _LOG.debug("No data on %s", date)
            removed_days.append(date)
        else:
            df_out.append(df_tmp)
        num_days += 1
    df_out = pd.concat(df_out)
    dbg.dassert_strictly_increasing_index(df_out)
    #
    if report_stats:
        _LOG.info("df.index in [%s, %s]", df.index.min(), df.index.max())
        removed_perc = pri.perc(df.shape[0] - df_out.shape[0], df.shape[0])
        _LOG.info("Rows removed: %s", removed_perc)
        #
        removed_perc = pri.perc(len(removed_days), num_days)
        _LOG.info("Number of removed days: %s", removed_perc)
        # Find week days.
        removed_weekdays = [d for d in removed_days if d.weekday() < 5]
        removed_perc = pri.perc(len(removed_weekdays), len(removed_days))
        _LOG.info("Number of removed weekdays: %s", removed_perc)
        _LOG.info("Weekdays removed: %s", ", ".join(map(str, removed_weekdays)))
        #
        removed_perc = pri.perc(
            len(removed_days) - len(removed_weekdays), len(removed_days)
        )
        _LOG.info("Number of removed weekend days: %s", removed_perc)
        #

    return df_out


def resample(
    df: pd.DataFrame, agg_interval: Union[str, pd.Timedelta, pd.DateOffset]
) -> pd.DataFrame:
    """
    Resample returns (using sum) using our timing convention.
    """
    dbg.dassert_strictly_increasing_index(df)
    resampler = df.resample(agg_interval, closed="left", label="right")
    rets = resampler.sum()
    return rets


def set_non_ath_to_nan(
    df: pd.DataFrame,
    start_time: Optional[datetime.time] = None,
    end_time: Optional[datetime.time] = None,
) -> pd.DataFrame:
    """
    Filter according to active trading hours.

    We assume time intervals are left closed, right open, labeled right.

    Row is not set to `np.nan` iff its `time` satisifies
      - `start_time < time`, and
      - `time <= end_time`
    """
    dbg.dassert_isinstance(df.index, pd.DatetimeIndex)
    dbg.dassert_strictly_increasing_index(df)
    if start_time is None:
        start_time = datetime.time(9, 30)
    if end_time is None:
        end_time = datetime.time(16, 0)
    dbg.dassert_lte(start_time, end_time)
    #
    times = df.index.time
    mask = (start_time < times) & (times <= end_time)
    #
    df = df.copy()
    df[~mask] = np.nan
    return df


def set_weekends_to_nan(df: pd.DataFrame) -> pd.DataFrame:
    """
    Filter out weekends.
    """
    dbg.dassert_isinstance(df.index, pd.DatetimeIndex)
    # 5 = Saturday, 6 = Sunday.
    mask = df.index.day.isin([5, 6])
    df = df.copy()
    df[mask] = np.nan
    return df


# #############################################################################
# Returns calculation and helpers.
# #############################################################################


def compute_ret_0(
    prices: Union[pd.Series, pd.DataFrame], mode: str
) -> Union[pd.Series, pd.DataFrame]:
    if mode == "pct_change":
        ret_0 = prices.pct_change()
    elif mode == "log_rets":
        ret_0 = np.log(prices) - np.log(prices.shift(1))
    elif mode == "diff":
        # TODO(gp): Use shifts for clarity, e.g.,
        # ret_0 = prices - prices.shift(1)
        ret_0 = prices.diff()
    else:
        raise ValueError("Invalid mode='%s'" % mode)
    if isinstance(ret_0, pd.Series):
        ret_0.name = "ret_0"
    return ret_0


def compute_ret_0_from_multiple_prices(
    prices: Dict[str, pd.DataFrame], col_name: str, mode: str
) -> pd.DataFrame:
    dbg.dassert_isinstance(prices, dict)
    rets = []
    for s, price_df in prices.items():
        _LOG.debug("Processing s=%s", s)
        rets_tmp = compute_ret_0(price_df[col_name], mode)
        rets_tmp = pd.DataFrame(rets_tmp)
        rets_tmp.columns = ["%s_ret_0" % s]
        rets.append(rets_tmp)
    rets = pd.concat(rets, sort=True, axis=1)
    return rets


# TODO(GPPJ): Add a decorator for handling multi-variate prices as in
#  https://github.com/ParticleDev/commodity_research/issues/568


def convert_log_rets_to_pct_rets(
    log_rets: Union[pd.Series, pd.DataFrame]
) -> Union[pd.Series, pd.DataFrame]:
    """
    Convert log returns to percentage returns.

    :param log_rets: time series of log returns
    :return: time series of percentage returns
    """
    return np.exp(log_rets) - 1


def convert_pct_rets_to_log_rets(
    pct_rets: Union[pd.Series, pd.DataFrame]
) -> Union[pd.Series, pd.DataFrame]:
    """
    Convert percentage returns to log returns.

    :param pct_rets: time series of percentage returns
    :return: time series of log returns
    """
    return np.log(pct_rets + 1)


def rescale_to_target_annual_volatility(
    srs: pd.Series, volatility: float
) -> pd.Series:
    """
    Rescale srs to achieve target annual volatility.

    NOTE: This is not a causal rescaling, but SR is an invariant.

    :param srs: returns series. Index must have `freq`.
    :param volatility: annualized volatility as a proportion (e.g., `0.1`
        corresponds to 10% annual volatility)
    :return: rescaled returns series
    """
    dbg.dassert_isinstance(srs, pd.Series)
    scale_factor = _compute_scale_factor(srs, volatility=volatility)
    return scale_factor * srs


def aggregate_log_rets(
    df: pd.DataFrame, target_volatility: float
) -> Tuple[pd.Series, pd.Series]:
    """
    Perform inverse volatility weighting and normalize volatility.

    :param df: cols contain log returns
    :param target_volatility: annualize target volatility
    :return: series of log returns, series of weights
    """
    dbg.dassert_isinstance(df, pd.DataFrame)
    dbg.dassert(not df.columns.has_duplicates)
    # Compute inverse volatility weights.
    weights = df.apply(lambda x: _compute_scale_factor(x, target_volatility))
    # Replace inf's with 0's in weights.
    weights.replace([np.inf, -np.inf], np.nan, inplace=True)
    # Rescale weights to percentages.
    weights /= weights.sum()
    weights.name = "weights"
    # Replace NaN with zero for weights.
    weights = hdf.apply_nan_mode(weights, mode="fill_with_zero")
    # Compute aggregate log returns.
    df = df.apply(
        lambda x: rescale_to_target_annual_volatility(x, target_volatility)
    )
    df = df.apply(convert_log_rets_to_pct_rets)
    df = df.mean(axis=1)
    srs = df.squeeze()
    srs = convert_pct_rets_to_log_rets(srs)
    rescaled_srs = rescale_to_target_annual_volatility(srs, target_volatility)
    return rescaled_srs, weights


def _compute_scale_factor(srs: pd.Series, volatility: float) -> pd.Series:
    """
    Compute scale factor of a series according to a target volatility.

    :param srs: returns series. Index must have `freq`.
    :param volatility: volatility as a proportion (e.g., `0.1`
        corresponds to 10% annual volatility)
    :return: scale factor
    """
    dbg.dassert_isinstance(srs, pd.Series)
    ppy = hdf.infer_sampling_points_per_year(srs)
    srs = hdf.apply_nan_mode(srs, mode="fill_with_zero")
    scale_factor = volatility / (np.sqrt(ppy) * srs.std())
    _LOG.debug("`scale_factor`=%f", scale_factor)
    return scale_factor


# TODO(*): Consider moving to `statistics.py`.
# #############################################################################
# Returns stats.
# #############################################################################


def compute_kratio(rets: pd.DataFrame, y_var: str) -> float:
    # From http://s3.amazonaws.com/zanran_storage/www.styleadvisor.com/
    #   ContentPages/2449998087.pdf
    daily_rets = rets.resample("1B").sum().cumsum()
    # Fit the best line to the daily rets.
    x = range(daily_rets.shape[0])
    x = sm.add_constant(x)
    y = daily_rets[y_var]
    reg = sm.OLS(y, x)
    model = reg.fit()
    # Compute k-ratio as slope / std err of slope.
    kratio = model.params[1] / model.bse[1]
    if False:
        # Debug the function.
        print(model.summary())
        daily_rets.index = range(daily_rets.shape[0])
        daily_rets["kratio"] = model.predict(x)
        daily_rets.plot()
    return kratio


def compute_drawdown(log_rets: pd.Series) -> pd.Series:
    r"""
    Calculate drawdown of a time series of log returns.

    Define the drawdown at index location j to be
        d_j := max_{0 \leq i \leq j} \log(p_i / p_j)
    where p_k is price. Though this definition is in terms of prices, we
    calculate the drawdown series using log returns.

    Using this definition, drawdown is always nonnegative.

    :param log_rets: time series of log returns
    :return: drawdown time series
    """
    dbg.dassert_isinstance(log_rets, pd.Series)
    log_rets = hdf.apply_nan_mode(log_rets, mode="fill_with_zero")
    cum_rets = log_rets.cumsum()
    running_max = np.maximum.accumulate(cum_rets)
    drawdown = running_max - cum_rets
    return drawdown


def compute_perc_loss_from_high_water_mark(log_rets: pd.Series) -> pd.Series:
    """
    Calculate drawdown in terms of percentage loss.

    :param log_rets: time series of log returns
    :return: drawdown time series as percentage loss
    """
    dd = compute_drawdown(log_rets)
    return 1 - np.exp(-dd)


def compute_time_under_water(log_rets: pd.Series) -> pd.Series:
    """
    Generate time under water series.

    :param log_rets: time series of log returns
    :return: series of number of consecutive time points under water
    """
    drawdown = compute_drawdown(log_rets)
    underwater_mask = drawdown != 0
    # Cumulatively count number of values in True/False groups.
    # Calculate the start of each underwater series.
    underwater_change = underwater_mask != underwater_mask.shift()
    # Assign each underwater series unique number, repeated inside each series.
    underwater_groups = underwater_change.cumsum()
    # Use `.cumcount()` on each underwater series.
    cumulative_count_groups = underwater_mask.groupby(
        underwater_groups
    ).cumcount()
    cumulative_count_groups += 1
    # Set zero drawdown counts to zero.
    n_timepoints_underwater = underwater_mask * cumulative_count_groups
    return n_timepoints_underwater


def compute_turnover(pos: pd.Series, nan_mode: Optional[str] = None) -> pd.Series:
    """
    Compute turnover for a sequence of positions.

    :param pos: sequence of positions
    :param nan_mode: argument for hdf.apply_nan_mode()
    :return: turnover
    """
    dbg.dassert_isinstance(pos, pd.Series)
    nan_mode = nan_mode or "ffill"
    pos = hdf.apply_nan_mode(pos, mode=nan_mode)
    numerator = pos.diff().abs()
    denominator = (pos.abs() + pos.shift().abs()) / 2
    turnover = numerator / denominator
    return turnover


def compute_average_holding_period(
    pos: pd.Series, unit: Optional[str] = None, nan_mode: Optional[str] = None
) -> pd.Series:
    """
    Compute average holding period for a sequence of positions.

    :param pos: sequence of positions
    :param unit: desired output unit (e.g. 'B', 'W', 'M', etc.)
    :param nan_mode: argument for hdf.apply_nan_mode()
    :return: average holding period in specified units
    """
    unit = unit or "B"
    dbg.dassert_isinstance(pos, pd.Series)
    dbg.dassert(pos.index.freq)
    pos_freq_in_year = hdf.infer_sampling_points_per_year(pos)
    unit_freq_in_year = hdf.infer_sampling_points_per_year(
        pos.resample(unit).sum()
    )
    dbg.dassert_lte(
        unit_freq_in_year,
        pos_freq_in_year,
        msg=f"Upsampling pos freq={pd.infer_freq(pos.index)} to unit freq={unit} is not allowed",
    )
    nan_mode = nan_mode or "ffill"
    pos = hdf.apply_nan_mode(pos, mode=nan_mode)
    unit_coef = unit_freq_in_year / pos_freq_in_year
    average_holding_period = (
        pos.abs().mean() / pos.diff().abs().mean()
    ) * unit_coef
    return average_holding_period


def compute_bet_runs(
    positions: pd.Series, nan_mode: Optional[str] = None
) -> pd.Series:
    """
    Calculate runs of long/short bets.

    A bet "run" is a (maximal) series of positions on the same "side", e.g.,
    long or short.

    :param positions: series of long/short positions
    :return: series of -1/0/1 with 1's indicating long bets and -1 indicating
        short bets
    """
    # TODO(*): Allow a monotonic increasing or monotonic decreasing index.
    # dbg.dassert_monotonic_index(positions)
    # Forward fill NaN positions by default (e.g., do not assume they are
    # closed out).
    nan_mode = nan_mode or "ffill"
    positions = hdf.apply_nan_mode(positions, mode=nan_mode)
    # Locate zero positions so that we can avoid dividing by zero when
    # determining bet sign.
    zero_mask = positions == 0
    # Calculate bet "runs".
    bet_runs = positions.copy()
    bet_runs.loc[~zero_mask] /= np.abs(bet_runs.loc[~zero_mask])
    return bet_runs


def compute_bet_starts(
    positions: pd.Series, nan_mode: Optional[str] = None
) -> pd.Series:
    """
    Calculate the start of each new bet.

    :param positions: series of long/short positions
    :return: a series with a +1 at the start of each new long bet and a -1 at
        the start of each new short bet; 0 indicates continuation of bet and
        `NaN` indicates absence of bet.
    """
    bet_runs = compute_bet_runs(positions, nan_mode)
    # Determine start of bets.
    bet_starts = bet_runs.subtract(bet_runs.shift(1, fill_value=0), fill_value=0)
    # TODO(*): Consider factoring out this operation.
    # Locate zero positions so that we can avoid dividing by zero when
    # determining bet sign.
    bet_starts_zero_mask = bet_starts == 0
    bet_starts.loc[~bet_starts_zero_mask] /= np.abs(
        bet_starts.loc[~bet_starts_zero_mask]
    )
    # Set zero bet runs to `NaN`.
    bet_runs_zero_mask = bet_runs == 0
    bet_starts.loc[bet_runs_zero_mask] = np.nan
    bet_starts.loc[bet_runs.isna()] = np.nan
    return bet_starts


def compute_bet_ends(
    positions: pd.Series, nan_mode: Optional[str] = None
) -> pd.Series:
    """
    Calculate the end of each bet.

    NOTE: This function is not casual (because of our choice of indexing).

    :param positions: as in `compute_bet_starts()`
    :param nan_mode: as in `compute_bet_starts()`
    :return: as in `compute_bet_starts()`, but with long/short bet indicator at
        the last time of the bet. Note that this is not casual.
    """
    # Apply the NaN mode casually (e.g., `ffill` is not time reversible).
    nan_mode = nan_mode or "ffill"
    positions = hdf.apply_nan_mode(positions, mode=nan_mode)
    # Calculate bet ends by calculating the bet starts of the reversed series.
    reversed_positions = positions.iloc[::-1]
    reversed_bet_starts = compute_bet_starts(reversed_positions, nan_mode=None)
    bet_ends = reversed_bet_starts.iloc[::-1]
    return bet_ends


def compute_signed_bet_lengths(
    positions: pd.Series, nan_mode: Optional[str] = None,
) -> pd.Series:
    """
    Calculate lengths of bets (in sampling freq).

    :param positions: series of long/short positions
    :param nan_mode: argument for hdf.apply_nan_mode()
    :return: signed lengths of bets, i.e., the sign indicates whether the
        length corresponds to a long bet or a short bet. Index corresponds to
        either end of bet (not causal).
    """
    bet_runs = compute_bet_runs(positions, nan_mode)
    bet_starts = compute_bet_starts(positions, nan_mode)
    bet_ends = compute_bet_ends(positions, nan_mode)
    # Sanity check indices.
    dbg.dassert(bet_runs.index.equals(bet_starts.index))
    dbg.dassert(bet_starts.index.equals(bet_ends.index))
    # Get starts of bets or zero positions runs (zero positions are filled with
    # `NaN`s in `compute_bet_runs`).
    bet_starts_idx = bet_starts.loc[bet_starts != 0].dropna().index
    bet_ends_idx = bet_ends.loc[bet_ends != 0].dropna().index
    bet_lengths = []
    for t0, t1 in zip(bet_starts_idx, bet_ends_idx):
        bet_length = bet_runs.loc[t0:t1].sum()
        bet_lengths.append(bet_length)
    bet_length_srs = pd.Series(
        index=bet_ends_idx, data=bet_lengths, name=positions.name
    )
    return bet_length_srs


def compute_returns_per_bet(
    positions: pd.Series, log_rets: pd.Series, nan_mode: Optional[str] = None
) -> pd.Series:
    """
    Calculate returns for each bet.

    :param positions: series of long/short positions
    :param log_rets: log returns
    :param nan_mode: argument for hdf.apply_nan_mode()
    :return: signed returns for each bet, index corresponds to the last date of
        bet
    """
    dbg.dassert(positions.index.equals(log_rets.index))
<<<<<<< HEAD
    dbg.dassert_strictly_increasing_index(log_rets)
    # To compute returns per bet, get start dates and end dates of bets.
    # Get lengths of bets indexed by bet ends.
    bet_lengths = compute_signed_bet_lengths(positions, nan_mode=nan_mode)
    # Get start dates of bets.
    bet_starts = compute_bet_starts(positions, nan_mode=nan_mode)
    bet_starts_idx = bet_starts[bet_starts != 0].dropna().index
=======
    dbg.dassert_monotonic_index(log_rets)
    bet_starts = compute_bet_starts(positions, nan_mode)
    bet_ends = compute_bet_ends(positions, nan_mode)
    # Sanity check indices.
    dbg.dassert(bet_starts.index.equals(bet_ends.index))
    # Retrieve locations of bet starts and bet ends.
    bet_starts_idx = bet_starts.loc[bet_starts != 0].dropna().index
    bet_ends_idx = bet_ends.loc[bet_ends != 0].dropna().index
>>>>>>> ab1c60c7
    # Compute returns per bet.
    rets_per_bet = []
    for bet_start, bet_end in zip(bet_starts_idx, bet_ends_idx):
        pnl_bet = (
            log_rets.loc[bet_start:bet_end] * positions.loc[bet_start:bet_end]
        )
        bet_rets = pnl_bet.sum()
        rets_per_bet.append(bet_rets)
    rets_per_bet = pd.Series(
        data=rets_per_bet, index=bet_ends_idx, name=log_rets.name
    )
    return rets_per_bet<|MERGE_RESOLUTION|>--- conflicted
+++ resolved
@@ -504,16 +504,7 @@
         bet
     """
     dbg.dassert(positions.index.equals(log_rets.index))
-<<<<<<< HEAD
     dbg.dassert_strictly_increasing_index(log_rets)
-    # To compute returns per bet, get start dates and end dates of bets.
-    # Get lengths of bets indexed by bet ends.
-    bet_lengths = compute_signed_bet_lengths(positions, nan_mode=nan_mode)
-    # Get start dates of bets.
-    bet_starts = compute_bet_starts(positions, nan_mode=nan_mode)
-    bet_starts_idx = bet_starts[bet_starts != 0].dropna().index
-=======
-    dbg.dassert_monotonic_index(log_rets)
     bet_starts = compute_bet_starts(positions, nan_mode)
     bet_ends = compute_bet_ends(positions, nan_mode)
     # Sanity check indices.
@@ -521,7 +512,6 @@
     # Retrieve locations of bet starts and bet ends.
     bet_starts_idx = bet_starts.loc[bet_starts != 0].dropna().index
     bet_ends_idx = bet_ends.loc[bet_ends != 0].dropna().index
->>>>>>> ab1c60c7
     # Compute returns per bet.
     rets_per_bet = []
     for bet_start, bet_end in zip(bet_starts_idx, bet_ends_idx):
