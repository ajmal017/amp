# %%
"""
Import as:

import core.plotting as plot
"""

# %%
import calendar
import logging
import math
from typing import Any, Dict, List, Optional, Tuple, Union

# %%
import matplotlib as mpl
import matplotlib.colors as mpl_col
import matplotlib.pyplot as plt
import numpy as np
import pandas as pd
import scipy as sp
import seaborn as sns
import sklearn.decomposition as skldec
import sklearn.metrics as sklmet
import sklearn.utils.validation as skluv
import statsmodels.api as sm

# %%
import core.explore as expl
import core.finance as fin
import core.signal_processing as sigp
import core.statistics as stats
import helpers.dataframe as hdf
import helpers.dbg as dbg
import helpers.list as hlist

# %%
_LOG = logging.getLogger(__name__)

# %%
_RETURNS_DICT_TYPE = Dict[str, Dict[int, pd.Series]]

# %%
_PCA_TYPE = Union[skldec.PCA, skldec.IncrementalPCA]

# %%
FIG_SIZE = (20, 5)

# %%
_DATETIME_TYPES = [
    "year",
    "month",
    "quarter",
    "weekofyear",
    "dayofweek",
    "hour",
    "minute",
    "second",
]


# %% [markdown]
# #############################################################################
# General dataframe plotting helpers
# #############################################################################


# %%
def plot_non_na_cols(
    df: pd.core.frame.DataFrame,
    sort: bool = False,
    ascending: bool = True,
    max_num: Optional[int] = None,
) -> Any:
    """
    Plot a diagram describing the non-nans intervals for the columns of df.

    :param df: usual df indexed with times
    :param sort: sort the columns by number of non-nans
    :param ascending:
    :param max_num: max number of columns to plot.
    """
    # Check that there are no repeated columns.
    # TODO(gp): dassert_no_duplicates
    dbg.dassert_eq(len(hlist.find_duplicates(df.columns.tolist())), 0)
    # Note that the plot assumes that the first column is at the bottom of the
    # Assign 1.0 to all the non-nan value.
    df = df.where(df.isnull(), 1)
    # Sort.
    if sort:
        cnt = df.sum().sort_values(ascending=not ascending)
        df = df.reindex(cnt.index.tolist(), axis=1)
    _LOG.debug("Columns=%d %s", len(df.columns), ", ".join(df.columns))
    # Limit the number of elements.
    if max_num is not None:
        _LOG.warning(
            "Plotting only %d columns instead of all %d columns",
            max_num,
            df.shape[1],
        )
        dbg.dassert_lte(1, max_num)
        if max_num > df.shape[1]:
            _LOG.warning(
                "Too many columns requested: %d > %d", max_num, df.shape[1]
            )
        df = df.iloc[:, :max_num]
    _LOG.debug("Columns=%d %s", len(df.columns), ", ".join(df.columns))
    _LOG.debug("To plot=\n%s", df.head())
    # Associate each column to a number between 1 and num_cols + 1.
    scale = pd.Series({col: idx + 1 for idx, col in enumerate(df.columns)})
    df *= scale
    num_cols = df.shape[1]
    # Heuristics to find the value of ysize.
    figsize = None
    ysize = num_cols * 0.3
    figsize = (20, ysize)
    ax = df.plot(figsize=figsize, legend=False)
    # Force all the yticks to be equal to the column names and to be visible.
    ax.set_yticks(np.arange(num_cols, 0, -1))
    ax.set_yticklabels(reversed(df.columns.tolist()))
    return ax


# %%
def plot_categories_count(
    df: pd.core.frame.DataFrame,
    category_column: str,
    figsize: Optional[Tuple[int, int]] = None,
    title: Optional[str] = None,
    label: Optional[str] = None,
) -> None:
    """
    Plot countplot of a given `category_column`.

    :df: Df to plot.
    :category_column: Categorial column to subset plots by.
    :figsize: If nothing specified, basic (20,5) used.
    :title: Title for the plot.
    """
    if not figsize:
        figsize = FIG_SIZE
    if not label:
        label = category_column
    num_categories = df[category_column].nunique()
    if num_categories > 10:
        ylen = math.ceil(num_categories / 26) * 5
        figsize = (figsize[0], ylen)
        plt.figure(figsize=figsize)
        ax = sns.countplot(
            y=df[category_column], order=df[category_column].value_counts().index
        )
        ax.set(xlabel=f"Number of {label}s")
        ax.set(ylabel=category_column.lower())
        for p in ax.patches:
            ax.text(
                p.get_width() + 0.1,
                p.get_y() + 0.5,
                str(round((p.get_width()), 2)),
            )
    else:
        plt.figure(figsize=figsize)
        ax = sns.countplot(
            x=df[category_column], order=df[category_column].value_counts().index
        )
        ax.set(xlabel=category_column.lower())
        ax.set(ylabel=f"Number of {label}s")
        for p in ax.patches:
            ax.annotate(p.get_height(), (p.get_x() + 0.35, p.get_height() + 1))
    if not title:
        plt.title(f"Distribution by {category_column}")
    else:
        plt.title(title)
    plt.show()


# %% [markdown]
# #############################################################################
# Time series plotting
# #############################################################################


# %%
def plot_timeseries(
    df: pd.core.frame.DataFrame,
    datetime_types: Optional[List[str]],
    column: str,
    ts_column: str,
) -> None:
    """
    Plot timeseries distribution by
    - "year",
    - "month",
    - "quarter",
    - "weekofyear",
    - "dayofweek",
    - "hour",
    - "second"
    unless otherwise provided by `datetime_types`.
    :df: Df to plot.
    :datetime_types: Types of pd.datetime, e.g. "month", "quarter".
    :column: Distribution of which variable to represent.
    :ts_column: Timeseries column.
    """
    unique_rows = expl.drop_duplicates(df=df, subset=[column])
    if not datetime_types:
        datetime_types = _DATETIME_TYPES
    for datetime_type in datetime_types:
        plt.figure(figsize=FIG_SIZE)
        sns.countplot(getattr(unique_rows[ts_column].dt, datetime_type))
        plt.title(f"Distribution by {datetime_type}")
        plt.xlabel(datetime_type, fontsize=12)
        plt.ylabel(f"Quantity of {column}", fontsize=12)
        plt.show()


# %%
def plot_timeseries_per_category(
    df: pd.core.frame.DataFrame,
    datetime_types: Optional[List["str"]],
    column: str,
    ts_column: str,
    category_column: str,
    categories: Optional[List[str]] = None,
    top_n: Optional[int] = None,
    figsize: Optional[Tuple[int, int]] = None,
) -> None:
    """
    Plot distribution (where `datetime_types` has the same meaning as in
    plot_headlines) for a given list of categories.

    If `categories` param is not specified, `top_n` must be specified and plots
    will show the `top_n` most popular categories.
    :df: Df to plot.
    :datetime_types: Types of pd.datetime, e.g. "month", "quarter".
    :column: Distribution of which variable to represent.
    :ts_column: Timeseries column.
    :category_column: Categorial column to subset plots by.
    :categories: Categories to represent.
    :top_n: Number of top categories to use, if categories are not specified.
    """
    if not figsize:
        figsize = FIG_SIZE
    unique_rows = expl.drop_duplicates(df=df, subset=[column])
    if top_n:
        categories = (
            df[category_column].value_counts().iloc[:top_n].index.to_list()
        )
    dbg.dassert(categories, "No categories found.")
    if not datetime_types:
        datetime_types = _DATETIME_TYPES
    for datetime_type in datetime_types:
        rows = math.ceil(len(categories) / 3)
        fig, ax = plt.subplots(
            figsize=(FIG_SIZE[0], rows * 4.5),
            ncols=3,
            nrows=rows,
            constrained_layout=True,
        )
        ax = ax.flatten()
        a = iter(ax)
        for category in categories:
            j = next(a)
            # Prepare a subset of data for the current category only.
            rows_by_category = unique_rows.loc[
                unique_rows[categories] == category, :
            ]
            sns.countplot(
                getattr(rows_by_category[ts_column].dt, datetime_type), ax=j
            )
            j.set_ylabel(f"Quantity of {column}")
            j.set_xlabel(datetime_type)
            j.set_xticklabels(j.get_xticklabels(), rotation=45)
            j.set_title(category)
        fig.suptitle(f"Distribution by {datetime_type}")


# %%
def plot_cols(
    data: Union[pd.Series, pd.DataFrame],
    colormap: str = "rainbow",
    figsize: Tuple[int, int] = (20, 5),
    mode: Optional[str] = None,
) -> None:
    if isinstance(data, pd.Series):
        data = data.to_frame()
    if mode is None:
        mode = "default"
    elif mode == "renormalize":
        data = data.copy()
        data /= data.std()
    else:
        raise ValueError(f"Unsupported mode `{mode}`")
    data.plot(kind="density", colormap=colormap, figsize=figsize)
    data.plot(colormap=colormap, figsize=figsize)


# %%
def plot_autocorrelation(
    signal: Union[pd.Series, pd.DataFrame],
    lags: int = 40,
    zero: bool = False,
    nan_mode: str = "conservative",
    title_prefix: Optional[str] = None,
    **kwargs: Any,
) -> None:
    """
    Plot ACF and PACF of columns.

    https://www.statsmodels.org/stable/_modules/statsmodels/graphics/tsaplots.html#plot_acf
    https://www.statsmodels.org/stable/_modules/statsmodels/tsa/stattools.html#acf
    """
    if isinstance(signal, pd.Series):
        signal = signal.to_frame()
    n_rows = len(signal.columns)
    fig = plt.figure(figsize=(20, 5 * n_rows))
    if title_prefix is None:
        title_prefix = ""
    for idx, col in enumerate(signal.columns):
        if nan_mode == "conservative":
            data = signal[col].fillna(0).dropna()
        else:
            raise ValueError(f"Unsupported nan_mode `{nan_mode}`")
        ax1 = fig.add_subplot(n_rows, 2, 2 * (idx + 1) - 1)
        # Exclude lag zero so that the y-axis does not get squashed.
        acf_title = title_prefix + f"{col} autocorrelation"
        fig = sm.graphics.tsa.plot_acf(
            data, lags=lags, ax=ax1, zero=zero, title=acf_title, **kwargs
        )
        ax2 = fig.add_subplot(n_rows, 2, 2 * (idx + 1))
        pacf_title = title_prefix + f"{col} partial autocorrelation"
        fig = sm.graphics.tsa.plot_pacf(
            data, lags=lags, ax=ax2, zero=zero, title=pacf_title, **kwargs
        )


# %%
def plot_spectrum(
    signal: Union[pd.Series, pd.DataFrame],
    nan_mode: str = "conservative",
    title_prefix: Optional[str] = None,
) -> None:
    """
    Plot power spectral density and spectrogram of columns.

    PSD:
      - Estimate the power spectral density using Welch's method.
      - Related to autocorrelation via the Fourier transform (Wiener-Khinchin).
    Spectrogram:
      - From the scipy documentation of spectrogram:
        "Spectrograms can be used as a way of visualizing the change of a
         nonstationary signal's frequency content over time."
    """
    if isinstance(signal, pd.Series):
        signal = signal.to_frame()
    if title_prefix is None:
        title_prefix = ""
    n_rows = len(signal.columns)
    fig = plt.figure(figsize=(20, 5 * n_rows))
    for idx, col in enumerate(signal.columns):
        if nan_mode == "conservative":
            data = signal[col].fillna(0).dropna()
        else:
            raise ValueError(f"Unsupported nan_mode `{nan_mode}`")
        ax1 = fig.add_subplot(n_rows, 2, 2 * (idx + 1) - 1)
        f_pxx, Pxx = sp.signal.welch(data)
        ax1.semilogy(f_pxx, Pxx)
        ax1.set_title(title_prefix + f"{col} power spectral density")
        # TODO(*): Maybe put labels on a shared axis.
        # ax1.set_xlabel("Frequency")
        # ax1.set_ylabel("Power")
        ax2 = fig.add_subplot(n_rows, 2, 2 * (idx + 1))
        f_sxx, t, Sxx = sp.signal.spectrogram(data)
        ax2.pcolormesh(t, f_sxx, Sxx)
        ax2.set_title(title_prefix + f"{col} spectrogram")
        # ax2.set_ylabel("Frequency band")
        # ax2.set_xlabel("Time window")


# %% [markdown]
# #############################################################################
# Correlation-type plots
# #############################################################################


# %%
def plot_heatmap(
    corr_df: pd.core.frame.DataFrame,
    mode: str,
    annot: Union[bool, str] = "auto",
    figsize: Optional[Tuple[int, int]] = None,
    title: Optional[str] = None,
    vmin: float = -1.0,
    vmax: float = 1.0,
    ax: Optional[plt.axes] = None,
) -> None:
    """
    Plot a heatmap for a corr / cov df.

    :corr_df: Df to plot a heatmap.
    :mode: "heatmap_semitriangle", "heatmap" or "clustermap".
    :annot:
    :figsize: If nothing specified, basic (20,5) used.
    :title: Title for the plot.
    :vmin: Minimum value to anchor the colormap.
    :vmax: Maximum value to anchor the colormap.
    :ax: Axes in which to draw the plot.
    """
    # Sanity check.
    dbg.dassert_eq(corr_df.shape[0], corr_df.shape[1])
    if corr_df.shape[0] > 20:
        _LOG.warning("The corr_df.shape[0]='%s' > 20", corr_df.shape[0])
    if corr_df.shape[0] < 2 or corr_df.shape[1] < 2:
        _LOG.warning(
            "Can't plot heatmap for corr_df with shape=%s", str(corr_df.shape)
        )
        return
    if np.all(np.isnan(corr_df)):
        _LOG.warning(
            "Can't plot heatmap with only nans:\n%s", corr_df.to_string()
        )
        return
    #
    if annot == "auto":
        annot = corr_df.shape[0] < 10
    # Generate a custom diverging colormap.
    cmap = _get_heatmap_colormap()
    if figsize is None:
        figsize = FIG_SIZE
    if mode in ("heatmap", "heatmap_semitriangle"):
        # Set up the matplotlib figure.
        if ax is None:
            _, ax = plt.subplots(figsize=figsize)
        mask = _get_heatmap_mask(corr_df, mode)
        sns.heatmap(
            corr_df,
            cmap=cmap,
            vmin=vmin,
            vmax=vmax,
            # Use correct aspect ratio.
            square=True,
            annot=annot,
            fmt=".2f",
            linewidths=0.5,
            cbar_kws={"shrink": 0.5},
            mask=mask,
            ax=ax,
        )
        ax.set_title(title)
    elif mode == "clustermap":
        dbg.dassert_is(ax, None)
        g = sns.clustermap(
            corr_df,
            cmap=cmap,
            vmin=vmin,
            vmax=vmax,
            linewidths=0.5,
            square=True,
            annot=annot,
            figsize=figsize,
        )
        g.ax_heatmap.set_title(title)
    else:
        raise RuntimeError("Invalid mode='%s'" % mode)


# %%
# TODO(gp): Add an option to mask out the correlation with low pvalues
# http://stackoverflow.com/questions/24432101/correlation-coefficients-and-p-values-for-all-pairs-of-rows-of-a-matrix
def plot_correlation_matrix(
    df: pd.core.frame.DataFrame,
    mode: str,
    annot: Union[bool, str] = False,
    figsize: Optional[Tuple[int, int]] = None,
    title: Optional[str] = None,
    method: Optional[str] = None,
    min_periods: Optional[int] = None,
) -> pd.core.frame.DataFrame:
    """
    Compute correlation matrix and plot its heatmap .

    :df: Df to compute correlation matrix and plot a heatmap.
    :mode: "heatmap_semitriangle", "heatmap" or "clustermap".
    :annot:
    :figsize: If nothing specified, basic (20,5) used.
    :title: Title for the plot.
    :method: "pearson", "kendall", "spearman" or callable method of correlation.
    :min_periods: Minimum number of observations required per pair of columns to have
        a valid result. Currently only available for Pearson and Spearman correlation.
    """
    if df.shape[1] < 2:
        _LOG.warning("Skipping correlation matrix since df is %s", str(df.shape))
        return None
    # Compute the correlation matrix.
    method = method or "pearson"
    corr_df = df.corr(method=method, min_periods=min_periods)
    # Plot heatmap.
    plot_heatmap(
        corr_df,
        mode,
        annot=annot,
        figsize=figsize,
        title=title,
        vmin=-1.0,
        vmax=1.0,
    )
    return corr_df


# %%
def display_corr_df(df: pd.core.frame.DataFrame) -> None:
    """
    Display a correlation df with values with 2 decimal places.
    """
    if df is not None:
        df_tmp = df.applymap(lambda x: "%.2f" % x)
        expl.display_df(df_tmp)
    else:
        _LOG.warning("Can't display correlation df since it is None")


# %%
def plot_dendrogram(
    df: pd.core.frame.DataFrame, figsize: Optional[Tuple[int, int]] = None
) -> None:
    """
    Plot a dendrogram.

    A dendrogram is a diagram representing a tree.
    :df: Df to plot a heatmap.
    :figsize: If nothing specified, basic (20,5) used.
    """
    # Look at:
    # ~/.conda/envs/root_longman_20150820/lib/python2.7/site-packages/seaborn/matrix.py
    # https://joernhees.de/blog/2015/08/26/scipy-hierarchical-clustering-and-dendrogram-tutorial/
    if df.shape[1] < 2:
        _LOG.warning("Skipping correlation matrix since df is %s", str(df.shape))
        return
    # y = scipy.spatial.distance.pdist(df.values, 'correlation')
    y = df.corr().values
    # z = scipy.cluster.hierarchy.linkage(y, 'single')
    z = sp.cluster.hierarchy.linkage(y, "average")
    if figsize is None:
        figsize = FIG_SIZE
    _ = plt.figure(figsize=figsize)
    sp.cluster.hierarchy.dendrogram(
        z,
        labels=df.columns.tolist(),
        leaf_rotation=0,
        color_threshold=0,
        orientation="right",
    )


# %%
def plot_corr_over_time(
    corr_df: pd.core.frame.DataFrame,
    mode: str,
    annot: bool = False,
    num_cols: int = 4,
) -> None:
    """
    Plot correlation over time.
    """
    timestamps = corr_df.index.get_level_values(0).unique()
    if len(timestamps) > 20:
        _LOG.warning("The first level of index length='%s' > 20", len(timestamps))
    # Get the axes.
    fig, axes = get_multiple_plots(
        len(timestamps), num_cols=num_cols, y_scale=4, sharex=True, sharey=True
    )
    # Add color map bar on the side.
    cbar_ax = fig.add_axes([0.91, 0.3, 0.03, 0.4])
    cmap = _get_heatmap_colormap()
    for i, dt in enumerate(timestamps):
        corr_tmp = corr_df.loc[dt]
        # Generate a mask for the upper triangle.
        mask = _get_heatmap_mask(corr_tmp, mode)
        # Plot.
        sns.heatmap(
            corr_tmp,
            cmap=cmap,
            cbar=i == 0,
            cbar_ax=None if i else cbar_ax,
            vmin=-1,
            vmax=1,
            square=True,
            annot=annot,
            fmt=".2f",
            linewidths=0.5,
            mask=mask,
            # cbar_kws={"shrink": .5},
            ax=axes[i],
        )
        axes[i].set_title(timestamps[i])


# %%
class PCA:
    def __init__(self, mode: str, **kwargs: Any):
        if mode == "standard":
            self.pca = skldec.PCA(**kwargs)
        elif mode == "incremental":
            self.pca = skldec.IncrementalPCA(**kwargs)
        else:
            raise ValueError("Invalid mode='%s'" % mode)

    def plot_components(
        self, num_components: Optional[int] = None, num_cols: int = 4
    ) -> None:
        """
        Plot principal components.

        :param num_components: number of top components to plot
        :param num_cols: number of columns to use in the subplot
        """
        skluv.check_is_fitted(self.pca)
        pcs = pd.DataFrame(self.pca.components_)
        max_pcs = self.pca.components_.shape[0]
        num_components = self._get_num_pcs_to_plot(num_components, max_pcs)
        _LOG.info("num_components=%s", num_components)
        _, axes = get_multiple_plots(
            num_components, num_cols=num_cols, sharex=True, sharey=True
        )
        plt.suptitle("Principal components")
        for i in range(num_components):
            pc = pcs.iloc[i, :]
            pc.plot(kind="barh", ax=axes[i], ylim=(-1, 1), title="PC%s" % i)

    def plot_explained_variance(self) -> None:
        skluv.check_is_fitted(self.pca)
        explained_variance_ratio = pd.Series(self.pca.explained_variance_ratio_)
        eigenvals = pd.Series(self.pca.explained_variance_)
        # Plot explained variance.
        explained_variance_ratio.cumsum().plot(
            title="Explained variance ratio", lw=5, ylim=(0, 1)
        )
        (eigenvals / eigenvals.max()).plot(color="g", kind="bar", rot=0)

    def fit(self, X: pd.DataFrame, standardize: bool = False) -> _PCA_TYPE:
        if standardize:
            X = (X - X.mean()) / X.std()
        return self.pca.fit(X)

    @staticmethod
    def _get_num_pcs_to_plot(num_pcs_to_plot: Optional[int], max_pcs: int) -> int:
        """
        Get the number of principal components to plot.
        """
        if num_pcs_to_plot is None:
            num_pcs_to_plot = max_pcs
            _LOG.warning("Plotting all %s components", num_pcs_to_plot)
        dbg.dassert_lte(1, num_pcs_to_plot)
        dbg.dassert_lte(num_pcs_to_plot, max_pcs)
        return num_pcs_to_plot


# %%
def _get_heatmap_mask(corr: pd.DataFrame, mode: str) -> np.ndarray:
    if mode == "heatmap_semitriangle":
        # Generate a mask for the upper triangle.
        mask = np.zeros_like(corr, dtype=np.bool)
        mask[np.triu_indices_from(mask)] = True
    elif mode == "heatmap":
        mask = None
    else:
        raise ValueError("Invalid mode='%s'" % mode)
    return mask


# %%
def _get_heatmap_colormap() -> mpl_col.LinearSegmentedColormap:
    """
    Generate a custom diverging colormap useful for heatmaps.
    """
    cmap = sns.diverging_palette(220, 10, as_cmap=True)
    return cmap


# %% [markdown]
# #############################################################################
# Eval metrics plots
# #############################################################################


# %%
def plot_confusion_heatmap(
    y_true: Union[List[Union[float, int]], np.array],
    y_pred: Union[List[Union[float, int]], np.array],
    return_results: bool = False,
) -> Any:
    """
    Construct and plot a heatmap for a confusion matrix of fact and prediction.

    :y_true: True values.
    :y_pred: Predictions.
    :percentage: to represent values from confusion matrix in percentage or not.
    """
    confusion = sklmet.confusion_matrix(y_true, y_pred)
    labels = set(list(y_true))
    df_out = pd.DataFrame(confusion, index=labels, columns=labels)
    df_out_percentage = df_out.apply(lambda x: x / x.sum(), axis=1)
    _, (ax, ax2) = plt.subplots(figsize=(FIG_SIZE), ncols=2)
    plot_heatmap(
        df_out,
        mode="heatmap",
        vmin=df_out.min().min(),
        vmax=df_out.max().max(),
        ax=ax,
    )
    plot_heatmap(
        df_out_percentage,
        mode="heatmap",
        vmin=df_out_percentage.min().min(),
        vmax=df_out_percentage.max().max(),
        ax=ax2,
    )
    if return_results:
        return df_out, df_out_percentage


# %%
def multipletests_plot(
    pvals: pd.Series,
    threshold: float,
    adj_pvals: Optional[Union[pd.Series, pd.DataFrame]] = None,
    num_cols: Optional[int] = None,
    method: Optional[str] = None,
    suptitle: Optional[str] = None,
    **kwargs: Any,
) -> None:
    """
    Plot adjusted p-values and pass/fail threshold.

    :param pvals: unadjusted p-values
    :param threshold: threshold for adjusted p-values separating accepted and
        rejected hypotheses, e.g., "FWER", or family-wise error rate
    :param adj_pvals: adjusted p-values, if provided, will be used instead
        calculating inside the function
    :param num_cols: number of columns in multiplotting
    :param method: method for performing p-value adjustment, e.g., "fdr_bh"
    :param suptitle: overal title of all plots
    """

    if adj_pvals is None:
        pval_series = pvals.dropna().sort_values().reset_index(drop=True)
        adj_pvals = stats.multipletests(pval_series, method=method).to_frame()
        plt_count = 1
    else:
        pval_series = pvals.dropna()
        if isinstance(adj_pvals, pd.Series):
            adj_pvals = adj_pvals.to_frame()
        plt_count = len(adj_pvals.columns)
    num_cols = num_cols or 1
    _, ax = get_multiple_plots(
        plt_count, num_cols=num_cols, sharex=False, sharey=True, y_scale=5
    )
    if not isinstance(ax, np.ndarray):
        ax = [ax]
    for i, col in enumerate(adj_pvals.columns):
        mask = adj_pvals[col].notna()
        adj_pval = adj_pvals.loc[mask, col].sort_values().reset_index(drop=True)
        ax[i].plot(
            pval_series.loc[mask].sort_values().reset_index(drop=True),
            label="pvals",
            **kwargs,
        )
        ax[i].plot(adj_pval, label="adj pvals", **kwargs)
        # Show min adj p-val in text.
        min_adj_pval = adj_pval.iloc[0]
        ax[i].text(0.1, 0.7, "adj pval=%.3f" % min_adj_pval, fontsize=20)
        ax[i].text(
            0.1,
            0.6,
            weight="bold",
            fontsize=20,
            **(
                {"s": "PASS", "color": "g"}
                if min_adj_pval <= threshold
                else {"s": "FAIL", "color": "r"}
            ),
        )
        ax[i].set_title(col)
        ax[i].axhline(threshold, ls=":", c="k")
        ax[i].set_ylim(0, 1)
        ax[i].legend()
    plt.suptitle(suptitle, x=0.5105, y=1.01, fontsize=15)
    plt.tight_layout()


# %% [markdown]
# #############################################################################
# Data count plots.
# #############################################################################


# %%
def plot_value_counts(srs: pd.Series, *args: Any, **kwargs: Any) -> None:
    """
    Plot barplots for the counts of a series and print the values.

    Same interface as plot_count_series() but computing the count of the given
    series `srs`.
    """
    # Compute the counts.
    counts = srs.value_counts()
    # Plot.
    return plot_counts(counts, *args, **kwargs)


# %%
def plot_counts(
    counts: pd.Series,
    top_n_to_print: int = 10,
    top_n_to_plot: Optional[int] = None,
    plot_title: Optional[str] = None,
    label: Optional[str] = None,
    figsize: Optional[Tuple[int, int]] = None,
    rotation: int = 0,
) -> None:
    """
    Plot barplots for series containing counts and print the values.

    If the number of labels is over 20, the plot is oriented horizontally
    and the height of the plot is automatically adjusted.

    :param counts: series to plot value counts for
    :param top_n_to_print: top N values by count to print. None for all. 0 for
        no values
    :param top_n_to_plot: like top_n_to_print, but for the plot
    :param plot_title: title of the barplot
    :param label: label of the X axis
    :param figsize: size of the plot
    :param rotation: rotation of xtick labels
    """
    # Get default values for plot title and label.
    if not figsize:
        figsize = FIG_SIZE
    unique_values = sorted(counts.index.to_list())
    # Display a number of unique values in сolumn.
    print("Number of unique values: %d" % len(unique_values))
    if top_n_to_print == 0:
        # Do not show anything.
        pass
    else:
        counts_tmp = counts.copy()
        counts.sort_values(ascending=False, inplace=True)
        if top_n_to_print is not None:
            dbg.dassert_lte(1, top_n_to_print)
            counts_tmp = counts_tmp[:top_n_to_print]
            print("Up to first %d unique labels:" % top_n_to_print)
        else:
            print("All unique labels:")
        print(counts_tmp)
    # Plot horizontally or vertically, depending on counts number.
    if top_n_to_plot == 0:
        # Do not show anything.
        pass
    else:
        counts_tmp = counts.copy()
        # Subset N values to plot.
        if top_n_to_plot is not None:
            dbg.dassert_lte(1, top_n_to_plot)
            counts_tmp = counts_tmp[:top_n_to_plot]
        if len(counts_tmp) > 20:
            # Plot large number of categories horizontally.
            counts_tmp.sort_values(ascending=True, inplace=True)
            ylen = math.ceil(len(counts_tmp) / 26) * 5
            figsize = (figsize[0], ylen)
            plot_barplot(
                counts_tmp,
                orientation="horizontal",
                title=plot_title,
                figsize=figsize,
                xlabel=label,
                rotation=rotation,
            )
        else:
            # Plot small number of categories vertically.
            plot_barplot(
                counts_tmp,
                orientation="vertical",
                title=plot_title,
                figsize=figsize,
                xlabel=label,
                rotation=rotation,
            )


# %%
def plot_barplot(
    srs: pd.Series,
    orientation: str = "vertical",
    annotation_mode: str = "pct",
    string_format: str = "%.2f",
    title: Optional[str] = None,
    xlabel: Optional[str] = None,
    unicolor: bool = False,
    colormap: Optional[mpl.colors.Colormap] = None,
    figsize: Optional[Tuple[int, int]] = None,
    rotation: int = 0,
    ax: Optional[mpl.axes.Axes] = None,
) -> None:
    """
    Plot a barplot.

    :param srs: pd.Series
    :param orientation: vertical or horizontal bars
    :param annotation_mode: `pct` or `value`
    :param string_format: format of bar annotations
    :param title: title of the plot
    :param xlabel: label of the X axis
    :param unicolor: if True, plot all bars in neutral blue color
    :param colormap: matplotlib colormap
    :param figsize: size of plot
    :param rotation: rotation of xtick labels
    :param ax: axes
    """

    def _get_annotation_loc(
        x_: float, y_: float, height_: float, width_: float
    ) -> Tuple[float, float]:
        if orientation == "vertical":
            return x_, y_ + height_ + 0.5
        if orientation == "horizontal":
            return x_ + width_ + 0.5, y_
        raise ValueError("Invalid orientation='%s'" % orientation)

    if figsize is None:
        figsize = FIG_SIZE
    # Choose colors.
    colormap = colormap or sns.diverging_palette(10, 133, as_cmap=True)
    if unicolor:
        color = sns.color_palette("muted")[0]
    else:
        color = srs.apply(colormap)
    # Plot.
    if orientation == "vertical":
        kind = "bar"
    elif orientation == "horizontal":
        kind = "barh"
    else:
        raise ValueError("Invalid orientation='%s'" % orientation)
    ax = ax or plt.gca()
    srs.plot(
        kind=kind, color=color, rot=rotation, title=title, ax=ax, figsize=figsize
    )
    # Add annotations to bars.
    if annotation_mode == "pct":
        annotations = srs * 100 / srs.sum()
        string_format = string_format + "%%"
        annotations = annotations.apply(lambda z: string_format % z)
    elif annotation_mode == "value":
        annotations = srs.apply(lambda z: string_format % z)
    else:
        raise ValueError("Invalid annotations_mode='%s'" % annotation_mode)
    #
    for i, p in enumerate(ax.patches):
        height = p.get_height()
        width = p.get_width()
        x, y = p.get_xy()
        annotation_loc = _get_annotation_loc(x, y, height, width)
        ax.annotate(annotations.iloc[i], annotation_loc)
    if xlabel:
        ax.set(xlabel=xlabel)


# %% [markdown]
# #############################################################################
# General plotting helpers
# #############################################################################


# %%
def get_multiple_plots(
    num_plots: int,
    num_cols: int,
    y_scale: Optional[float] = None,
    *args: Any,
    **kwargs: Any,
) -> Tuple[mpl.figure.Figure, np.array]:
    """
    Create figure to accommodate `num_plots` plots.
    The figure is arranged in rows with `num_cols` columns.
    :param num_plots: number of plots
    :param num_cols: number of columns to use in the subplot
    :param y_scale: if not None
    :return: figure and array of axes
    """
    dbg.dassert_lte(1, num_plots)
    dbg.dassert_lte(1, num_cols)
    # Heuristic to find the dimension of the fig.
    if y_scale is not None:
        dbg.dassert_lt(0, y_scale)
        ysize = math.ceil(num_plots / num_cols) * y_scale
        figsize: Optional[Tuple[float, float]] = (20, ysize)
    else:
        figsize = None
    fig, ax = plt.subplots(
        math.ceil(num_plots / num_cols),
        num_cols,
        figsize=figsize,
        *args,
        **kwargs,
    )
    if isinstance(ax, np.ndarray):
        return fig, ax.flatten()
    return fig, ax


# %%
def plot_cumulative_returns(
    cumulative_rets: pd.Series,
    mode: str,
    unit: str = "ratio",
    benchmark_series: Optional[pd.Series] = None,
    title_suffix: Optional[str] = None,
    ax: Optional[mpl.axes.Axes] = None,
    plot_zero_line: bool = True,
) -> None:
    """
    Plot cumulative returns.

    :param cumulative_rets: log or pct cumulative returns
    :param mode: log or pct, used to choose plot title
    :param unit: `ratio`, `%` or `bps`. Both input series are rescaled appropriately
    :param benchmark_series: additional series to plot
    :param title_suffix: suffix added to the title
    :param ax: axes
    :param plot_zero_line: whether to plot horizontal line at 0
    """
    title_suffix = title_suffix or ""
    # Choose scaling coefficent.
    if unit == "%":
        scale_coeff = 100
    elif unit == "bps":
        scale_coeff = 10000
    elif unit == "ratio":
        scale_coeff = 1
    else:
        raise ValueError("Invalid unit='%s'" % unit)
    cumulative_rets = cumulative_rets * scale_coeff
    #
    if mode == "log":
        title = "Cumulative log returns"
    elif mode == "pct":
        title = "Cumulative returns"
    else:
        raise ValueError("Invalid mode='%s'" % mode)
    label = cumulative_rets.name or "returns"
    #
    cumulative_rets.plot(ax=ax, title=f"{title}{title_suffix}", label=label)
    if benchmark_series is not None:
        benchmark_series = benchmark_series * scale_coeff
        bs_label = benchmark_series.name or "benchmark_series"
        benchmark_series.plot(ax=ax, label=bs_label)
    ax = ax or plt.gca()
    if plot_zero_line:
        ax.axhline(0, linestyle="--", linewidth=0.8, color="black", label="0")
    ax.set_ylabel(unit)
    plt.legend()


# %%
def plot_rolling_annualized_sharpe_ratio(
    srs: pd.Series,
    tau: float,
    min_depth: int = 1,
    max_depth: int = 1,
    p_moment: float = 2,
    ci: float = 0.95,
    title_suffix: Optional[str] = None,
    ax: Optional[mpl.axes.Axes] = None,
) -> None:
    """
    Plot rolling annualized Sharpe ratio.

    :param srs: input series
    :param tau: argument as for sigp.compute_smooth_moving_average
    :param min_depth: argument as for sigp.compute_smooth_moving_average
    :param max_depth: argument as for sigp.compute_smooth_moving_average
    :param p_moment: argument as for sigp.compute_smooth_moving_average
    :param ci: confidence interval
    :param title_suffix: suffix added to the title
    :param ax: axes
    """
    title_suffix = title_suffix or ""
    min_periods = tau * max_depth
    rolling_sharpe = sigp.compute_rolling_annualized_sharpe_ratio(
        srs,
        tau,
        min_periods=min_periods,
        min_depth=min_depth,
        max_depth=max_depth,
        p_moment=p_moment,
    )
    # Remove leading `NaNs`.
    first_valid_index = rolling_sharpe.first_valid_index()
    rolling_sharpe = rolling_sharpe.loc[first_valid_index:]
    # Prepare for plotting SE band.
    z = sp.stats.norm.ppf((1 - ci) / 2)
    rolling_sharpe["sr-z*se"] = (
        rolling_sharpe["annualized_SR"] + z * rolling_sharpe["annualized_SE(SR)"]
    )
    rolling_sharpe["sr+z*se"] = (
        rolling_sharpe["annualized_SR"] - z * rolling_sharpe["annualized_SE(SR)"]
    )
    # Plot.
    ax = rolling_sharpe["annualized_SR"].plot(
        ax=ax, title=f"Annualized rolling Sharpe ratio{title_suffix}", label="SR"
    )
    ax.fill_between(
        rolling_sharpe.index,
        rolling_sharpe["sr-z*se"],
        rolling_sharpe["sr+z*se"],
        alpha=0.4,
        label=f"{100*ci:.2f}% confidence interval",
    )
    mean_sharpe_ratio = (
        rolling_sharpe["annualized_SR"]
        .replace([np.inf, -np.inf], value=np.nan)
        .mean()
    )
    ax = ax or plt.gca()
    ax.axhline(
        mean_sharpe_ratio,
        linestyle="--",
        linewidth=2,
        color="green",
        label="average SR",
    )
    ax.axhline(0, linewidth=0.8, color="black", label="0")
    ax.set_ylabel("annualized SR")
    ax.legend()


# %%
def plot_monthly_heatmap(
    log_rets: pd.Series, unit: str = "ratio", ax: Optional[mpl.axes.Axes] = None
) -> None:
    """
    Plot a heatmap of log returns statistics by year and month.

    :param srs: input series of log returns
    :param unit: `ratio`, `%` or `bps` scaling coefficent
    :param ax: axes
    """
    # Choose scaling coefficent.
    if unit == "%":
        scale_coeff = 100
    elif unit == "bps":
        scale_coeff = 10000
    elif unit == "ratio":
        scale_coeff = 1
    else:
        raise ValueError("Invalid unit='%s'" % unit)
    ax = ax or plt.gca()
<<<<<<< HEAD
    # if figsize is None:
    #    figsize = FIG_SIZE
    # ax.figure.set_size_inches(figsize)
=======
>>>>>>> 6181422b
    monthly_pct_spread = _calculate_year_to_month_spread(log_rets)
    monthly_spread = monthly_pct_spread * scale_coeff
    cmap = sns.diverging_palette(10, 133, as_cmap=True)
    sns.heatmap(monthly_spread, center=0, cmap=cmap, annot=True, fmt=".2f", ax=ax)
    ax.set_title(f"Monthly returns ({unit})")
    ax.tick_params(axis="y", rotation=0)


# %%
def _calculate_year_to_month_spread(log_rets: pd.Series) -> pd.DataFrame:
    """
    Calculate log returns statistics by year and month.

    :param srs: input series of log returns
    :return: dataframe of log returns with years on y-axis and
        months on x-axis
    """
    srs_name = log_rets.name or 0
    log_rets_df = pd.DataFrame(log_rets)
    log_rets_df["year"] = log_rets_df.index.year
    log_rets_df["month"] = log_rets_df.index.month
    log_rets_df.reset_index(inplace=True)
    monthly_log_returns = log_rets_df.groupby(["year", "month"])[srs_name].sum()
    monthly_pct_returns = fin.convert_log_rets_to_pct_rets(monthly_log_returns)
    monthly_pct_spread = monthly_pct_returns.unstack()
    monthly_pct_spread.columns = monthly_pct_spread.columns.map(
        lambda x: calendar.month_abbr[x]
    )
    return monthly_pct_spread


# %%
def plot_yearly_barplot(
    log_rets: pd.Series,
    unit: str = "ratio",
    unicolor: bool = False,
    orientation: str = "vertical",
    figsize: Optional[Tuple[int, int]] = None,
    ax: Optional[mpl.axes.Axes] = None,
) -> None:
    """
    Plot a barplot of log returns statistics by year.

    :param srs: input series of log returns
    :param unit: `ratio`, `%` or `bps` scaling coefficent
    :param unicolor: if True, plot all bars in neutral blue color
    :param orientation: vertical or horizontal bars
    :param figsize: size of plot
    :param ax: axes
    """
    # Choose scaling coefficent.
    if unit == "%":
        scale_coeff = 100
    elif unit == "bps":
        scale_coeff = 10000
    elif unit == "ratio":
        scale_coeff = 1
    else:
        raise ValueError("Invalid unit='%s'" % unit)
    yearly_log_returns = log_rets.resample("Y").sum()
    yearly_pct_returns = fin.convert_log_rets_to_pct_rets(yearly_log_returns)
    yearly_returns = yearly_pct_returns * scale_coeff
    yearly_returns.index = yearly_returns.index.year
    ax = ax or plt.gca()
    plot_barplot(
        yearly_returns,
        annotation_mode="value",
        orientation=orientation,
        title=f"Annual returns ({unit})",
        unicolor=unicolor,
        ax=ax,
        figsize=figsize,
    )
    if orientation == "vertical":
        xlabel = "year"
        ylabel = "unit"
    elif orientation == "horizontal":
        xlabel = "unit"
        ylabel = "year"
    else:
        raise ValueError("Invalid orientation='%s'" % orientation)
    ax.set_xlabel(xlabel)
    ax.set_ylabel(ylabel)


# %%
def plot_pnl(
    df: pd.DataFrame,
    title: Optional[str] = None,
    colormap: Optional[str] = None,
    figsize: Optional[Tuple[int]] = None,
    left_lim: Optional[Any] = None,
    right_lim: Optional[Any] = None,
    nan_mode: Optional[str] = None,
    xlabel: Optional[str] = None,
    ylabel: Optional[str] = None,
):
    """
    Plot a pnl for the dataframe of pnl time series.

    :param df: dataframe of pnl time series
    :param title: plot title
    :param colormap: matplotlib colormap
    :param figsize: size of plot
    :param left_lim: left limit value of the X axis
    :param right_lim: right limit value of the X axis
    :param nan_mode: argument for hdf.apply_nan_mode()
    :param xlabel: label of the X axis
    :param ylabel: label of the Y axis
    """
    title = title or ""
    colormap = colormap or "rainbow"
    figsize = figsize or (20, 5)
    left_lim = left_lim or min(df.index)
    right_lim = right_lim or max(df.index)
    nan_mode = nan_mode or "ignore"
    xlabel = xlabel or None
    ylabel = ylabel or None
    if df.isna().all().any():
        empty_series = [(idx) for idx, val in df.isna().all().items() if val]
        _LOG.warning(
            "Empty input columns were dropped: '%s'", ", ".join(empty_series)
        )
        df.drop(empty_series, axis=1, inplace=True)
    df_plot = df.apply(hdf.apply_nan_mode, nan_mode=nan_mode)
    fig, ax = plt.subplots(figsize=figsize)
    df_plot.plot(x_compat=True, ax=ax, colormap=colormap)
    # Setting fixed borders of x-axis.
    ax.set_xlim([left_lim, right_lim])
    # Formatting.
    ax.set_title(title, fontsize=20)
    plt.xticks(fontsize=13)
    plt.yticks(fontsize=13)
    ax.set_ylabel(ylabel, fontsize=20)
    ax.set_xlabel(xlabel, fontsize=20)
    ax.legend(prop=dict(size=13), loc="upper left")
    plt.show()


# %%
def plot_drawdown(
    log_rets: pd.Series,
    unit: str = "%",
    title_suffix: Optional[str] = None,
    ax: Optional[mpl.axes.Axes] = None,
    plot_zero_line: bool = True,
) -> None:
    """
    Plot drawdown.

    :param log_rets: log returns
    :param unit: `ratio`, `%`. Input series are rescaled appropriately
    :param title_suffix: suffix added to the title
    :param ax: axes
    :param plot_zero_line: whether to plot horizontal line at 0
    """
    title_suffix = title_suffix or ""
    # Choose scaling coefficent.
    if unit == "%":
        scale_coeff = -100
        title = "Drawdown (%)"
    elif unit == "ratio":
        scale_coeff = -1
        title = "Drawdown (ratio)"
    else:
        raise ValueError("Invalid unit='%s'" % unit)
    drawdown = scale_coeff * fin.compute_perc_loss_from_high_water_mark(log_rets)
    label = drawdown.name or "drawdown"
    ax = ax or plt.gca()
    drawdown.plot(ax=ax, label="_nolegend_", color="b", linewidth=3.5)
    drawdown.plot.area(
        ax=ax, title=f"{title}{title_suffix}", label=label, color="b", alpha=0.3
    )
    ax.set_ylim(top=0)
    ax.set_ylabel(unit)
    plt.legend()<|MERGE_RESOLUTION|>--- conflicted
+++ resolved
@@ -1153,12 +1153,6 @@
     else:
         raise ValueError("Invalid unit='%s'" % unit)
     ax = ax or plt.gca()
-<<<<<<< HEAD
-    # if figsize is None:
-    #    figsize = FIG_SIZE
-    # ax.figure.set_size_inches(figsize)
-=======
->>>>>>> 6181422b
     monthly_pct_spread = _calculate_year_to_month_spread(log_rets)
     monthly_spread = monthly_pct_spread * scale_coeff
     cmap = sns.diverging_palette(10, 133, as_cmap=True)
