--- conflicted
+++ resolved
@@ -658,21 +658,12 @@
     """Plot histograms and scatterplot to test stationarity visually.
 
     Function plots histograms with density plot for 1st and 2nd part of the time
-<<<<<<< HEAD
     series (splitted by oos_start if provided otherwise to two equal halves). 
     If the timeseries is stationary, the histogram of the 1st part of 
     the timeseries would be similar to the histogram of the 2nd part) and 
     scatter-plot of time series observations versus their lagged values (x_t 
     versus x_{t - lag}). If it is stationary the scatter-plot with its lagged 
     values would resemble a circular cloud.
-=======
-    series (splitted by oos_start if provided otherwise to two equal halves).
-    If the timeseries is stationary, the histogram of the 1st part of
-    the timeseries would be similar to the histogram of the 2nd part) and
-    scatter-plot of time series observations versus their lagged values (x_t
-    versus x_{t - lag}, where lag > 0). If it is stationary the scatter-plot
-    with its lagged values would resemble a circular cloud.
->>>>>>> 2ece2800
     """
     dbg.dassert(isinstance(srs, pd.Series), "Input must be Series")
     dbg.dassert_monotonic_index(srs, "Index must be monotonic")
