--- conflicted
+++ resolved
@@ -708,27 +708,16 @@
 def plot_histograms_and_lagged_scatterplot(
     srs: pd.Series,
     lag: int,
-<<<<<<< HEAD
-    title=None,
-=======
     oos_start: Optional[str] = None,
     nan_mode: Optional[str] = None,
     title: Optional[str] = None,
->>>>>>> 57659974
     figsize: Optional[Tuple] = None,
     hist_kwargs: Optional[Any] = None,
     scatter_kwargs: Optional[Any] = None,
 ) -> None:
     """Plot histograms and scatterplot to test stationarity visually.
 
-<<<<<<< HEAD
-    Function plots histograms with density plot for 1st and 2nd half of the time
-    series (if the timeseries is stationary, the histogram of the 1st half of
-    the timeseries would be similar to the histogram of the 2nd half) and
-    scatter-plot of time series observations versus their lagged values (x_t
-    versus x_{t - lag}, where lag > 0). If it is stationary the scatter-plot
-    with its lagged values would resemble a circular cloud.
-=======
+
     Function plots histograms with density plot for 1st and 2nd part of the time
     series (splitted by oos_start if provided otherwise to two equal halves). 
     If the timeseries is stationary, the histogram of the 1st part of 
@@ -736,7 +725,6 @@
     scatter-plot of time series observations versus their lagged values (x_t 
     versus x_{t - lag}). If it is stationary the scatter-plot with its lagged 
     values would resemble a circular cloud.
->>>>>>> 57659974
     """
     dbg.dassert(isinstance(srs, pd.Series), "Input must be Series")
     dbg.dassert_monotonic_index(srs, "Index must be monotonic")
@@ -753,12 +741,6 @@
     # Plot histograms.
     fig, axes = plt.subplots(nrows=2, ncols=2, figsize=figsize)
     plt.suptitle(title or srs.name)
-<<<<<<< HEAD
-    sns.histplot(srs_first_half, ax=axes[0][0], kde=True, **hist_kwargs)
-    axes[0][0].set(xlabel=None, ylabel=None, title="1st half-sample distribution")
-    sns.histplot(srs_second_half, ax=axes[0][1], kde=True, **hist_kwargs)
-    axes[0][1].set(xlabel=None, ylabel=None, title="2nd half-sample distribution")
-=======
     sns.histplot(
         srs_first_part, ax=axes[0][0], kde=True, stat="probability", **hist_kwargs
     )
@@ -771,7 +753,6 @@
         **hist_kwargs,
     )
     axes[0][1].set(xlabel=None, ylabel=None, title="Sample distribution split 2")
->>>>>>> 57659974
     # Plot scatter plot.
     axes[1][0].scatter(srs, srs.shift(lag), **scatter_kwargs)
     axes[1][0].set(xlabel="Values", ylabel="Values with lag={}".format(lag))
