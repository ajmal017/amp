--- conflicted
+++ resolved
@@ -64,40 +64,26 @@
         series = series.dropna()
     return series
 
-
-# TODO(*): move to gen_utils.py as safe_div_nan?
-<<<<<<< HEAD
-def safe_div(a: float, b: float) -> np.float:
-    """
-    divide a by b and return np.nan if divided by 0
-    """
-=======
-# TODO(*): Add type hints (probably float and numpy.float).
 # TODO(*: Do we really need this? All cases here apply when a `series` is
 #     empty. It would be clearer to log a warning and return when the series
 #     is empty and otherwise carry out usual division.
-def safe_div(a, b):
->>>>>>> 6e8374a0
+
+# TODO(*): move to gen_utils.py as safe_div_nan?
+def safe_div(a: float, b: float) -> np.float:
+    """
+    divide a by b and return np.nan if divided by 0
+    """
     div = a / b if b != 0 else np.nan
     return div
 
 
-<<<<<<< HEAD
+
 def compute_pct_zero(
     series: pd.Series,
     zero_threshold: float = 1e-9,
     drop_na: bool = True,
     drop_inf: bool = True,
 ) -> float:
-=======
-# TODO: The functional approach suggests having these functions operate on the data and to compose `drop_na() / drop_inf()` if needed.
-# For convenience we might want to add a param to all these functions `drop_na=True`, `drop_inf=True` to tweak their behavior.
-
-
-# TODO(*): Rename these. "count" shouldn't be used when the result is a
-#     percentage.
-def count_pct_zero(series: pd.Series, zero_threshold: float = 1e-9) -> float:
->>>>>>> 6e8374a0
     """
     Count number of zeroes in a given time series.
 
