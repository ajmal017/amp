--- conflicted
+++ resolved
@@ -1043,7 +1043,31 @@
     return res
 
 
-<<<<<<< HEAD
+def compute_max_drawdown(
+    log_rets: pd.Series, prefix: Optional[str] = None,
+) -> pd.Series:
+    """
+    Calculate max drawdown statistic.
+
+    :param log_rets: pandas series of log returns
+    :param prefix: optional prefix for metrics' outcome
+    :return: max drawdown as a negative percentage loss
+    """
+    dbg.dassert_isinstance(log_rets, pd.Series)
+    prefix = prefix or ""
+    result_index = [prefix + "max_drawdown"]
+    nan_result = pd.Series(
+        index=result_index, name=log_rets.name, dtype="float64"
+    )
+    if log_rets.empty:
+        _LOG.warning("Empty input series `%s`", log_rets.name)
+        return nan_result
+    pct_drawdown = fin.compute_perc_loss_from_high_water_mark(log_rets)
+    max_drawdown = -100 * (pct_drawdown.max())
+    result = pd.Series(data=max_drawdown, index=result_index, name=log_rets.name)
+    return result
+
+
 def compute_zero_diff_proportion(
     srs: pd.Series,
     atol: Optional[float] = None,
@@ -1182,29 +1206,4 @@
         name=interrarival_time.name,
         dtype = "object"
     )
-    return res
-=======
-def compute_max_drawdown(
-    log_rets: pd.Series, prefix: Optional[str] = None,
-) -> pd.Series:
-    """
-    Calculate max drawdown statistic.
-
-    :param log_rets: pandas series of log returns
-    :param prefix: optional prefix for metrics' outcome
-    :return: max drawdown as a negative percentage loss
-    """
-    dbg.dassert_isinstance(log_rets, pd.Series)
-    prefix = prefix or ""
-    result_index = [prefix + "max_drawdown"]
-    nan_result = pd.Series(
-        index=result_index, name=log_rets.name, dtype="float64"
-    )
-    if log_rets.empty:
-        _LOG.warning("Empty input series `%s`", log_rets.name)
-        return nan_result
-    pct_drawdown = fin.compute_perc_loss_from_high_water_mark(log_rets)
-    max_drawdown = -100 * (pct_drawdown.max())
-    result = pd.Series(data=max_drawdown, index=result_index, name=log_rets.name)
-    return result
->>>>>>> 5a2634c1
+    return res