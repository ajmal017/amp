import pprint
from typing import List, Optional, cast

<<<<<<< HEAD
import core.config as cfg
import core.config_builders as cfgb
import helpers.unit_test as hut


=======
import pandas as pd

import core.config as cconfig
import helpers.unit_test as hut


class TestGetConfigFromFlattened1(hut.TestCase):
    def test1(self) -> None:
        flattened = collections.OrderedDict(
            [
                (("read_data", "file_name"), "foo_bar.txt"),
                (("read_data", "nrows"), 999),
                (("single_val",), "hello"),
                (("zscore", "style"), "gaz"),
                (("zscore", "com"), 28),
            ]
        )
        config = cconfig.get_config_from_flattened(flattened)
        self.check_string(str(config))

    def test2(self) -> None:
        flattened = collections.OrderedDict(
            [
                (("read_data", "file_name"), "foo_bar.txt"),
                (("read_data", "nrows"), 999),
                (("single_val",), "hello"),
                (("zscore",), cconfig.Config()),
            ]
        )
        config = cconfig.get_config_from_flattened(flattened)
        self.check_string(str(config))


class TestGetConfigFromNestedDict1(hut.TestCase):
    def test1(self) -> None:
        nested = {
            "read_data": {
                "file_name": "foo_bar.txt",
                "nrows": 999,
            },
            "single_val": "hello",
            "zscore": {
                "style": "gaz",
                "com": 28,
            },
        }
        config = cconfig.get_config_from_nested_dict(nested)
        self.check_string(str(config))

    def test2(self) -> None:
        nested = {
            "read_data": {
                "file_name": "foo_bar.txt",
                "nrows": 999,
            },
            "single_val": "hello",
            "zscore": cconfig.Config(),
        }
        config = cconfig.get_config_from_nested_dict(nested)
        self.check_string(str(config))


>>>>>>> a46bb704
def _build_test_configs(
    symbols: Optional[List[str]] = None,
) -> List[cconfig.Config]:
    config_template = cconfig.Config()
    config_tmp = config_template.add_subconfig("read_data")
    config_tmp["symbol"] = None
    config_tmp = config_template.add_subconfig("resample")
    config_tmp["rule"] = None
    #
    configs = []
    if not symbols:
        symbols = ["H He O C Bk"]
    symbols = cast(List[str], symbols)
    for symbol in symbols:
        config = config_template.copy()
        config[("read_data", "symbol")] = symbol
        configs.append(config)
    return configs


# #############################################################################


class TestGetConfigsFromBuilder1(hut.TestCase):
    def test1(self) -> None:
        """
        Build a config from.
        """
        config_builder = "core.test.test_config_builders._build_test_configs()"
        configs = cconfig.get_configs_from_builder(config_builder)
        txt = pprint.pformat(configs)
        self.check_string(txt)


# #############################################################################


class TestGetConfigFromEnv(hut.TestCase):
    def test_no_env_variables(self) -> None:
        """
        Verify that if there are no config env variables, no config is created.
        """
        # Test that no config is created.
        actual_config = cconfig.get_config_from_env()
        self.assertIs(actual_config, None)


# #############################################################################


<<<<<<< HEAD
# TODO(gp): This is repeated code. Consider unifying it.
def _get_test_config_1() -> cfg.Config:
=======
class TestBuildMultipleConfigs(hut.TestCase):
    def test_existing_path(self) -> None:
        # Create config template.
        config_template = cconfig.Config()
        config_tmp = config_template.add_subconfig("read_data")
        config_tmp["symbol"] = None
        config_tmp = config_template.add_subconfig("resample")
        config_tmp["rule"] = None
        # Define parameters.
        params_variants = {
            ("read_data", "symbol"): ["CL", "QM"],
            ("resample", "rule"): ["5T", "7T", "10T"],
        }
        # Check the results.
        actual_result = cconfig.build_multiple_configs(
            config_template, params_variants
        )
        self.check_string(str(actual_result))

    def test_non_existent_path(self) -> None:
        # Create config template.
        config_template = cconfig.Config()
        config_tmp = config_template.add_subconfig("read_data")
        config_tmp["symbol"] = None
        config_tmp = config_template.add_subconfig("resample")
        config_tmp["rule"] = None
        # Define parameters.
        params_variants = {
            ("read_data", "symbol_bug"): ["CL", "QM"],
            ("resample", "rule"): ["5T", "7T", "10T"],
        }
        # Check the results.
        with self.assertRaises(ValueError):
            _ = cconfig.build_multiple_configs(config_template, params_variants)

    def test_not_nan_parameter(self) -> None:
        # Create config template.
        config_template = cconfig.Config()
        config_tmp = config_template.add_subconfig("read_data")
        config_tmp["symbol"] = "CL"
        config_tmp = config_template.add_subconfig("resample")
        config_tmp["rule"] = None
        # Define parameters.
        params_variants = {
            ("read_data", "symbol"): ["CL", "QM"],
            ("resample", "rule"): ["5T", "7T", "10T"],
        }
        # Check the results.
        with self.assertRaises(ValueError):
            _ = cconfig.build_multiple_configs(config_template, params_variants)


def _get_test_config_1() -> cconfig.Config:
>>>>>>> a46bb704
    """
    Build a test config for Crude Oil asset.

    :return: Test config.
    """
    config = cconfig.Config()
    tmp_config = config.add_subconfig("build_model")
    tmp_config["activation"] = "sigmoid"
    tmp_config = config.add_subconfig("build_targets")
    tmp_config["target_asset"] = "Crude Oil"
    tmp_config = config["build_targets"].add_subconfig("preprocessing")
    tmp_config["preprocessor"] = "tokenizer"
    tmp_config = config.add_subconfig("meta")
    tmp_config["experiment_result_dir"] = "results.pkl"
    return config


def _get_test_config_2() -> cconfig.Config:
    """
    Build a test config for Gold asset.

    :return: Test config.
    """
    config = cconfig.Config()
    tmp_config = config.add_subconfig("build_model")
    tmp_config["activation"] = "sigmoid"
    tmp_config = config.add_subconfig("build_targets")
    tmp_config["target_asset"] = "Gold"
    tmp_config = config["build_targets"].add_subconfig("preprocessing")
    tmp_config["preprocessor"] = "tokenizer"
    tmp_config = config.add_subconfig("meta")
    tmp_config["experiment_result_dir"] = "results.pkl"
    return config


<<<<<<< HEAD
# #############################################################################
=======
class TestCheckSameConfigs(hut.TestCase):
    def test_check_same_configs_error(self) -> None:
        """
        Verify that an error is raised when same configs are encountered.
        """
        # Create list of configs with duplicates.
        configs = [
            _get_test_config_1(),
            _get_test_config_1(),
            _get_test_config_2(),
        ]
        # Make sure function raises an error.
        with self.assertRaises(AssertionError) as cm:
            cconfig.validate_configs(configs)
        act = str(cm.exception)
        self.check_string(act, fuzzy_match=True)


class TestConfigIntersection(hut.TestCase):
    def test_different_config_intersection(self) -> None:
        """
        Verify that intersection of two different configs is what expected.
        """
        # Prepare actual output of intersection function.
        # TODO(*): Bad unit testing fomr! What are these configs?
        config_1 = _get_test_config_1()
        config_2 = _get_test_config_2()
        intersection = cconfig.get_config_intersection([config_1, config_2])
        self.check_string(str(intersection))

    def test_same_config_intersection(self) -> None:
        """
        Verify that intersection of two same configs equals those configs.
        """
        # Prepare test config.
        # TODO(*): Bad unit testing form! What is this config?
        test_config = _get_test_config_1()
        # FInd intersection of two same configs.
        actual_intersection = cconfig.get_config_intersection(
            [test_config, test_config]
        )
        # Verify that intersection is equal to initial config.
        self.assertEqual(str(test_config), str(actual_intersection))


class TestConfigDifference(hut.TestCase):
    def test_varying_config_difference(self) -> None:
        """
        Verify that differing parameters of different configs are what
        expected.
        """
        # Create two different configs.
        config_1 = _get_test_config_1()
        config_2 = _get_test_config_2()
        # Compute variation between configs.
        actual_difference = cconfig.get_config_difference([config_1, config_2])
        # Define expected variation.
        expected_difference = {
            "build_targets.target_asset": ["Crude Oil", "Gold"]
        }
        self.assertEqual(expected_difference, actual_difference)

    def test_same_config_difference(self) -> None:
        """
        Verify that the difference of two configs is empty.
        """
        # Create test config.
        config = _get_test_config_1()
        # Compute difference between two instances of same config.
        actual_difference = cconfig.get_config_difference([config, config])
        # Verify that the difference is empty.
        self.assertFalse(actual_difference)


class TestGetConfigDataframe(hut.TestCase):
    """
    Compare manually constructed dfs and dfs created by
    `cconfig.get_configs_dataframe` using `pd.DataFrame.equals()`
    """

    def test_all_params(self) -> None:
        """
        Compute and verify dataframe with all config parameters.
        """
        # Get two test configs.
        config_1 = _get_test_config_1()
        config_2 = _get_test_config_2()
        # Convert configs to dataframe.
        actual_result = cconfig.get_configs_dataframe([config_1, config_2])
        # Create expected dataframe and one with function.
        expected_result = pd.DataFrame(
            {
                "build_model.activation": ["sigmoid", "sigmoid"],
                "build_targets.target_asset": ["Crude Oil", "Gold"],
                "build_targets.preprocessing.preprocessor": [
                    "tokenizer",
                    "tokenizer",
                ],
                "meta.experiment_result_dir": ["results.pkl", "results.pkl"],
            }
        )
        self.assertTrue(expected_result.equals(actual_result))

    def test_different_params_subset(self) -> None:
        """
        Compute and verify dataframe with all only varying config parameters.
        """
        # Get two test configs.
        config_1 = _get_test_config_1()
        config_2 = _get_test_config_2()
        # Convert configs to df, keeping only varying params.
        actual_result = cconfig.get_configs_dataframe(
            [config_1, config_2], params_subset="difference"
        )
        # Create expected dataframe and one with function.
        expected_result = pd.DataFrame(
            {"build_targets.target_asset": ["Crude Oil", "Gold"]}
        )
        self.assertTrue(expected_result.equals(actual_result))

    def test_custom_params_subset(self) -> None:
        """
        Compute and verify dataframe with arbitrary config parameters.
        """
        # Get two test configs.
        config_1 = _get_test_config_1()
        config_2 = _get_test_config_2()
        # Convert configs to df, keeping arbitrary parameter.
        actual_result = cconfig.get_configs_dataframe(
            [config_1, config_2], params_subset=["build_model.activation"]
        )
        # Create expected dataframe and one with function.
        expected_result = pd.DataFrame(
            {"build_model.activation": ["sigmoid", "sigmoid"]}
        )
        self.assertTrue(expected_result.equals(actual_result))
>>>>>>> a46bb704


class Test_generate_default_config_variants1(hut.TestCase):
    def test_add_var_params(self) -> None:
        """
        Verify that Cartesian product of configs with varying parameters is
        what expected.
        """
        # Prepare varying parameters.
        params_variants = {("build_targets", "target_asset"): ["Gasoil", "Soy"]}
        # Pass test config builder to generating function.
        actual_configs = cconfig.generate_default_config_variants(
            _get_test_config_1, params_variants
        )
        # Convert configs to string for comparison.
        actual_configs = [str(config) for config in actual_configs]
        # Manually add varying params to test configs.
        expected_config_1 = _get_test_config_1()
        expected_config_1[("build_targets", "target_asset")] = "Gasoil"
        expected_config_2 = _get_test_config_1()
        expected_config_2[("build_targets", "target_asset")] = "Soy"
        # Convert configs to string for comparison.
        expected_configs = [str(expected_config_1), str(expected_config_2)]
        # Compare config lists element-wise.
        self.assertEqual(expected_configs, actual_configs)


# #############################################################################


# TODO(gp): -> Test_build_multiple_configs1
class TestBuildMultipleConfigs(hut.TestCase):
    def test_existing_path(self) -> None:
        # Create config template.
        config_template = cfg.Config()
        config_tmp = config_template.add_subconfig("read_data")
        config_tmp["symbol"] = None
        config_tmp = config_template.add_subconfig("resample")
        config_tmp["rule"] = None
        # Define parameters.
        params_variants = {
            ("read_data", "symbol"): ["CL", "QM"],
            ("resample", "rule"): ["5T", "7T", "10T"],
        }
        # Check the results.
        actual_result = cfgb.build_multiple_configs(
            config_template, params_variants
        )
        self.check_string(str(actual_result))

    def test_non_existent_path(self) -> None:
        # Create config template.
        config_template = cfg.Config()
        config_tmp = config_template.add_subconfig("read_data")
        config_tmp["symbol"] = None
        config_tmp = config_template.add_subconfig("resample")
        config_tmp["rule"] = None
        # Define parameters.
        params_variants = {
            ("read_data", "symbol_bug"): ["CL", "QM"],
            ("resample", "rule"): ["5T", "7T", "10T"],
        }
        # Check the results.
        with self.assertRaises(ValueError):
            _ = cfgb.build_multiple_configs(config_template, params_variants)

    def test_not_nan_parameter(self) -> None:
        # Create config template.
        config_template = cfg.Config()
        config_tmp = config_template.add_subconfig("read_data")
        config_tmp["symbol"] = "CL"
        config_tmp = config_template.add_subconfig("resample")
        config_tmp["rule"] = None
        # Define parameters.
        params_variants = {
            ("read_data", "symbol"): ["CL", "QM"],
            ("resample", "rule"): ["5T", "7T", "10T"],
        }
        # Check the results.
        with self.assertRaises(ValueError):
            _ = cfgb.build_multiple_configs(config_template, params_variants)<|MERGE_RESOLUTION|>--- conflicted
+++ resolved
@@ -1,76 +1,10 @@
 import pprint
 from typing import List, Optional, cast
-
-<<<<<<< HEAD
-import core.config as cfg
-import core.config_builders as cfgb
-import helpers.unit_test as hut
-
-
-=======
-import pandas as pd
 
 import core.config as cconfig
 import helpers.unit_test as hut
 
 
-class TestGetConfigFromFlattened1(hut.TestCase):
-    def test1(self) -> None:
-        flattened = collections.OrderedDict(
-            [
-                (("read_data", "file_name"), "foo_bar.txt"),
-                (("read_data", "nrows"), 999),
-                (("single_val",), "hello"),
-                (("zscore", "style"), "gaz"),
-                (("zscore", "com"), 28),
-            ]
-        )
-        config = cconfig.get_config_from_flattened(flattened)
-        self.check_string(str(config))
-
-    def test2(self) -> None:
-        flattened = collections.OrderedDict(
-            [
-                (("read_data", "file_name"), "foo_bar.txt"),
-                (("read_data", "nrows"), 999),
-                (("single_val",), "hello"),
-                (("zscore",), cconfig.Config()),
-            ]
-        )
-        config = cconfig.get_config_from_flattened(flattened)
-        self.check_string(str(config))
-
-
-class TestGetConfigFromNestedDict1(hut.TestCase):
-    def test1(self) -> None:
-        nested = {
-            "read_data": {
-                "file_name": "foo_bar.txt",
-                "nrows": 999,
-            },
-            "single_val": "hello",
-            "zscore": {
-                "style": "gaz",
-                "com": 28,
-            },
-        }
-        config = cconfig.get_config_from_nested_dict(nested)
-        self.check_string(str(config))
-
-    def test2(self) -> None:
-        nested = {
-            "read_data": {
-                "file_name": "foo_bar.txt",
-                "nrows": 999,
-            },
-            "single_val": "hello",
-            "zscore": cconfig.Config(),
-        }
-        config = cconfig.get_config_from_nested_dict(nested)
-        self.check_string(str(config))
-
-
->>>>>>> a46bb704
 def _build_test_configs(
     symbols: Optional[List[str]] = None,
 ) -> List[cconfig.Config]:
@@ -121,64 +55,8 @@
 # #############################################################################
 
 
-<<<<<<< HEAD
 # TODO(gp): This is repeated code. Consider unifying it.
 def _get_test_config_1() -> cfg.Config:
-=======
-class TestBuildMultipleConfigs(hut.TestCase):
-    def test_existing_path(self) -> None:
-        # Create config template.
-        config_template = cconfig.Config()
-        config_tmp = config_template.add_subconfig("read_data")
-        config_tmp["symbol"] = None
-        config_tmp = config_template.add_subconfig("resample")
-        config_tmp["rule"] = None
-        # Define parameters.
-        params_variants = {
-            ("read_data", "symbol"): ["CL", "QM"],
-            ("resample", "rule"): ["5T", "7T", "10T"],
-        }
-        # Check the results.
-        actual_result = cconfig.build_multiple_configs(
-            config_template, params_variants
-        )
-        self.check_string(str(actual_result))
-
-    def test_non_existent_path(self) -> None:
-        # Create config template.
-        config_template = cconfig.Config()
-        config_tmp = config_template.add_subconfig("read_data")
-        config_tmp["symbol"] = None
-        config_tmp = config_template.add_subconfig("resample")
-        config_tmp["rule"] = None
-        # Define parameters.
-        params_variants = {
-            ("read_data", "symbol_bug"): ["CL", "QM"],
-            ("resample", "rule"): ["5T", "7T", "10T"],
-        }
-        # Check the results.
-        with self.assertRaises(ValueError):
-            _ = cconfig.build_multiple_configs(config_template, params_variants)
-
-    def test_not_nan_parameter(self) -> None:
-        # Create config template.
-        config_template = cconfig.Config()
-        config_tmp = config_template.add_subconfig("read_data")
-        config_tmp["symbol"] = "CL"
-        config_tmp = config_template.add_subconfig("resample")
-        config_tmp["rule"] = None
-        # Define parameters.
-        params_variants = {
-            ("read_data", "symbol"): ["CL", "QM"],
-            ("resample", "rule"): ["5T", "7T", "10T"],
-        }
-        # Check the results.
-        with self.assertRaises(ValueError):
-            _ = cconfig.build_multiple_configs(config_template, params_variants)
-
-
-def _get_test_config_1() -> cconfig.Config:
->>>>>>> a46bb704
     """
     Build a test config for Crude Oil asset.
 
@@ -214,146 +92,7 @@
     return config
 
 
-<<<<<<< HEAD
 # #############################################################################
-=======
-class TestCheckSameConfigs(hut.TestCase):
-    def test_check_same_configs_error(self) -> None:
-        """
-        Verify that an error is raised when same configs are encountered.
-        """
-        # Create list of configs with duplicates.
-        configs = [
-            _get_test_config_1(),
-            _get_test_config_1(),
-            _get_test_config_2(),
-        ]
-        # Make sure function raises an error.
-        with self.assertRaises(AssertionError) as cm:
-            cconfig.validate_configs(configs)
-        act = str(cm.exception)
-        self.check_string(act, fuzzy_match=True)
-
-
-class TestConfigIntersection(hut.TestCase):
-    def test_different_config_intersection(self) -> None:
-        """
-        Verify that intersection of two different configs is what expected.
-        """
-        # Prepare actual output of intersection function.
-        # TODO(*): Bad unit testing fomr! What are these configs?
-        config_1 = _get_test_config_1()
-        config_2 = _get_test_config_2()
-        intersection = cconfig.get_config_intersection([config_1, config_2])
-        self.check_string(str(intersection))
-
-    def test_same_config_intersection(self) -> None:
-        """
-        Verify that intersection of two same configs equals those configs.
-        """
-        # Prepare test config.
-        # TODO(*): Bad unit testing form! What is this config?
-        test_config = _get_test_config_1()
-        # FInd intersection of two same configs.
-        actual_intersection = cconfig.get_config_intersection(
-            [test_config, test_config]
-        )
-        # Verify that intersection is equal to initial config.
-        self.assertEqual(str(test_config), str(actual_intersection))
-
-
-class TestConfigDifference(hut.TestCase):
-    def test_varying_config_difference(self) -> None:
-        """
-        Verify that differing parameters of different configs are what
-        expected.
-        """
-        # Create two different configs.
-        config_1 = _get_test_config_1()
-        config_2 = _get_test_config_2()
-        # Compute variation between configs.
-        actual_difference = cconfig.get_config_difference([config_1, config_2])
-        # Define expected variation.
-        expected_difference = {
-            "build_targets.target_asset": ["Crude Oil", "Gold"]
-        }
-        self.assertEqual(expected_difference, actual_difference)
-
-    def test_same_config_difference(self) -> None:
-        """
-        Verify that the difference of two configs is empty.
-        """
-        # Create test config.
-        config = _get_test_config_1()
-        # Compute difference between two instances of same config.
-        actual_difference = cconfig.get_config_difference([config, config])
-        # Verify that the difference is empty.
-        self.assertFalse(actual_difference)
-
-
-class TestGetConfigDataframe(hut.TestCase):
-    """
-    Compare manually constructed dfs and dfs created by
-    `cconfig.get_configs_dataframe` using `pd.DataFrame.equals()`
-    """
-
-    def test_all_params(self) -> None:
-        """
-        Compute and verify dataframe with all config parameters.
-        """
-        # Get two test configs.
-        config_1 = _get_test_config_1()
-        config_2 = _get_test_config_2()
-        # Convert configs to dataframe.
-        actual_result = cconfig.get_configs_dataframe([config_1, config_2])
-        # Create expected dataframe and one with function.
-        expected_result = pd.DataFrame(
-            {
-                "build_model.activation": ["sigmoid", "sigmoid"],
-                "build_targets.target_asset": ["Crude Oil", "Gold"],
-                "build_targets.preprocessing.preprocessor": [
-                    "tokenizer",
-                    "tokenizer",
-                ],
-                "meta.experiment_result_dir": ["results.pkl", "results.pkl"],
-            }
-        )
-        self.assertTrue(expected_result.equals(actual_result))
-
-    def test_different_params_subset(self) -> None:
-        """
-        Compute and verify dataframe with all only varying config parameters.
-        """
-        # Get two test configs.
-        config_1 = _get_test_config_1()
-        config_2 = _get_test_config_2()
-        # Convert configs to df, keeping only varying params.
-        actual_result = cconfig.get_configs_dataframe(
-            [config_1, config_2], params_subset="difference"
-        )
-        # Create expected dataframe and one with function.
-        expected_result = pd.DataFrame(
-            {"build_targets.target_asset": ["Crude Oil", "Gold"]}
-        )
-        self.assertTrue(expected_result.equals(actual_result))
-
-    def test_custom_params_subset(self) -> None:
-        """
-        Compute and verify dataframe with arbitrary config parameters.
-        """
-        # Get two test configs.
-        config_1 = _get_test_config_1()
-        config_2 = _get_test_config_2()
-        # Convert configs to df, keeping arbitrary parameter.
-        actual_result = cconfig.get_configs_dataframe(
-            [config_1, config_2], params_subset=["build_model.activation"]
-        )
-        # Create expected dataframe and one with function.
-        expected_result = pd.DataFrame(
-            {"build_model.activation": ["sigmoid", "sigmoid"]}
-        )
-        self.assertTrue(expected_result.equals(actual_result))
->>>>>>> a46bb704
 
 
 class Test_generate_default_config_variants1(hut.TestCase):
