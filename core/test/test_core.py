import collections
import io
import json
import logging
import os
<<<<<<< HEAD
import pprint
=======
from typing import Any, Callable, Dict, Tuple
>>>>>>> 26101444

import matplotlib.pyplot as plt
import networkx as nx
import numpy as np
import pandas as pd
import pytest
import scipy

import core.config as cfg
import core.dataflow_core as dtfc
import core.explore as exp
import core.pandas_helpers as pde
import core.residualizer as res
import core.signal_processing as sigp
import helpers.dbg as dbg
import helpers.git as git
import helpers.printing as pri
import helpers.unit_test as ut

_LOG = logging.getLogger(__name__)


# #############################################################################
# config.py
# #############################################################################


class Test_config1(ut.TestCase):
    def test_config1(self) -> None:
        """
        Test print flatten config.
        """
        config = cfg.Config()
        config["hello"] = "world"
        self.check_string(str(config))

    def _check_python(self, config: cfg.Config) -> str:
        code = config.to_python()
        _LOG.debug("code=%s", code)
        config2 = cfg.Config.from_python(code)
        #
        act = []
        act.append("config=%s" % str(config))
        act.append("code=%s" % str(code))
        act.append("config2=%s" % str(config2))
        act = "\n".join(act)
        self.assertEqual(str(config), str(config2))
        return act

    @staticmethod
    def _get_flat_config1() -> cfg.Config:
        config = cfg.Config()
        config["hello"] = "world"
        config["foo"] = [1, 2, 3]
        return config

    def test_config2(self) -> None:
        """
        Test serialization / deserialization for flat config.
        """
        config = self._get_flat_config1()
        #
        act = self._check_python(config)
        self.check_string(act)

    def test_config3(self) -> None:
        """
        Test Config.get()
        """
        config = cfg.Config()
        config["nrows"] = 10000
        #
        self.assertEqual(config["nrows"], 10000)
        self.assertEqual(config.get("nrows", None), 10000)
        #
        self.assertEqual(config.get("nrows_tmp", None), None)

    @staticmethod
    def _get_nested_config1() -> cfg.Config:
        config = cfg.Config()
        config["nrows"] = 10000
        #
        config.add_subconfig("read_data")
        config["read_data"]["file_name"] = "foo_bar.txt"
        config["read_data"]["nrows"] = 999
        #
        config["single_val"] = "hello"
        #
        config.add_subconfig("zscore")
        config["zscore"]["style"] = "gaz"
        config["zscore"]["com"] = 28
        return config

    def test_get2(self):
        """
        Test Config.get() with missing key.
        """
        config = self._get_nested_config1()
        _LOG.debug("config=%s", config)
        with self.assertRaises(AssertionError):
            _ = config["read_data2"]
        with self.assertRaises(AssertionError):
            _ = config["read_data"]["file_name2"]
        with self.assertRaises(AssertionError):
            _ = config["read_data2"]["file_name2"]
        elem = config["read_data"]["file_name"]
        self.assertEqual(elem, "foo_bar.txt")

    def test_config4(self) -> None:
        """
        Test print nested config.
        """
        config = self._get_nested_config1()
        act = str(config)
        self.check_string(act)

    def test_config5(self) -> None:
        """
        Test to_python() nested config.
        """
        config = self._get_nested_config1()
        act = config.to_python()
        self.check_string(act)

    def test_config6(self) -> None:
        """
        Test serialization / deserialization for nested config.
        """
        config = self._get_nested_config1()
        #
        act = self._check_python(config)
        self.check_string(act)

    @staticmethod
    def _get_nested_config2() -> cfg.Config:
        config = cfg.Config()
        config["nrows"] = 10000
        #
        config_tmp = config.add_subconfig("read_data")
        config_tmp["file_name"] = "foo_bar.txt"
        config_tmp["nrows"] = 999
        #
        config["single_val"] = "hello"
        #
        config_tmp = config.add_subconfig("zscore")
        config_tmp["style"] = "gaz"
        config_tmp["com"] = 28
        return config

    def test_config7(self) -> None:
        """
        Compare two different styles of building a nested config.
        """
        config1 = self._get_nested_config1()
        config2 = self._get_nested_config2()
        #
        self.assertEqual(str(config1), str(config2))

    def test_hierarchical_getitem1(self):
        """
        Test accessing the config with hierarchical access.
        """
        config = self._get_nested_config1()
        _LOG.debug("config=%s", config)
        elem1 = config[("read_data", "file_name")]
        elem2 = config["read_data"]["file_name"]
        self.assertEqual(str(elem1), str(elem2))

    def test_hierarchical_getitem2(self):
        """
        Test accessing the config with hierarchical access with correct and
        incorrect paths.
        """
        config = self._get_nested_config1()
        _LOG.debug("config=%s", config)
        with self.assertRaises(AssertionError):
            _ = config["read_data2"]
        with self.assertRaises(AssertionError):
            _ = config[("read_data2", "file_name")]
        with self.assertRaises(AssertionError):
            _ = config[("read_data2")]
        with self.assertRaises(AssertionError):
            _ = config[["read_data2"]]
        #
        elem = config[("read_data", "file_name")]
        self.assertEqual(elem, "foo_bar.txt")

    def test_hierarchical_get1(self):
        """
        Show that hierarchical access is equivalent to chained access.
        """
        config = self._get_nested_config1()
        elem1 = config.get(("read_data", "file_name"), None)
        elem2 = config["read_data"]["file_name"]
        self.assertEqual(str(elem1), str(elem2))

    def test_hierarchical_get2(self):
        """
        Test `get()` with hierarchical access.
        """
        config = self._get_nested_config1()
        elem = config.get(("read_data2", "file_name"), "hello_world1")
        self.assertEqual(elem, "hello_world1")
        elem = config.get(("read_data2", "file_name2"), "hello_world2")
        self.assertEqual(elem, "hello_world2")
        elem = config.get(("read_data", "file_name2"), "hello_world3")
        self.assertEqual(elem, "hello_world3")


# #############################################################################
# dataflow_core.py
# #############################################################################


class _Dataflow_helper(ut.TestCase):
    @staticmethod
<<<<<<< HEAD
    def _remove_stage_names(node_link_data):
=======
    def _remove_stage_names(node_link_data: Dict[str, Any]
    ) -> Dict[str, Any]:
>>>>>>> 26101444
        """
        Remove stages names from node_link_data dictionary.

        The stage names refer to Node objects, which are not json serializable.
        """
        nld = node_link_data.copy()
        for data in nld["nodes"]:
            data["stage"] = data["stage"].__class__.__name__
        return nld

    def _check(self, dag: nx.classes.digraph.DiGraph) -> None:
        nld = nx.readwrite.json_graph.node_link_data(dag)
        nld = self._remove_stage_names(nld)
        _LOG.debug("stripped node_link_data=%s", nld)
        json_nld = json.dumps(nld, indent=4, sort_keys=True)
        self.check_string(json_nld)


class Test_dataflow_core_DAG1(_Dataflow_helper):
    def test_add_nodes1(self) -> None:
        """
        Creates a node and adds it to a DAG.
        """
        dag = dtfc.DAG()
        n1 = dtfc.Node("n1")
        dag.add_node(n1)
        self._check(dag.dag)

    def test_add_nodes2(self) -> None:
        """
        Demonstrates "strict" and "loose" behavior on repeated add_node().
        """
        dag_strict = dtfc.DAG(mode="strict")
        m1 = dtfc.Node("m1")
        dag_strict.add_node(m1)
        with self.assertRaises(AssertionError):
            dag_strict.add_node(m1)
        #
        dag_loose = dtfc.DAG(mode="loose")
        n1 = dtfc.Node("n1")
        dag_loose.add_node(n1)
        dag_loose.add_node(n1)
        self._check(dag_loose.dag)

    def test_add_nodes3(self) -> None:
        """
        Demonstrates "strict" and "loose" behavior on repeated add_node().
        """
        dag_strict = dtfc.DAG(mode="strict")
        m1 = dtfc.Node("m1")
        dag_strict.add_node(m1)
        m1_prime = dtfc.Node("m1")
        with self.assertRaises(AssertionError):
            dag_strict.add_node(m1_prime)
        #
        dag_loose = dtfc.DAG(mode="loose")
        n1 = dtfc.Node("n1")
        dag_loose.add_node(n1)
        n1_prime = dtfc.Node("n1")
        dag_loose.add_node(n1_prime)
        self._check(dag_loose.dag)

    def test_add_nodes4(self) -> None:
        """
        Adds multiple nodes to a DAG.
        """
        dag = dtfc.DAG()
        for name in ["n1", "n2", "n3", "n4"]:
            dag.add_node(dtfc.Node(name, inputs=["in1"], outputs=["out1"]))
        self._check(dag.dag)

    def test_add_nodes5(self) -> None:
        """
        Re-adding a node clears node, successors, and edges in `loose` mode.
        """
        dag = dtfc.DAG(mode="loose")
        n1 = dtfc.Node("n1", outputs=["out1"])
        dag.add_node(n1)
        n2 = dtfc.Node("n2", inputs=["in1"], outputs=["out1"])
        dag.add_node(n2)
        dag.connect("n1", "n2")
        n3 = dtfc.Node("n3", inputs=["in1"])
        dag.add_node(n3)
        dag.connect("n2", "n3")
        dag.add_node(n1)
        self._check(dag.dag)


class Test_dataflow_core_DAG2(_Dataflow_helper):
    def test_connect_nodes1(self) -> None:
        """
        Simplest case of connecting two nodes.
        """
        dag = dtfc.DAG()
        n1 = dtfc.Node("n1", outputs=["out1"])
        dag.add_node(n1)
        n2 = dtfc.Node("n2", inputs=["in1"])
        dag.add_node(n2)
        dag.connect(("n1", "out1"), ("n2", "in1"))
        self._check(dag.dag)

    def test_connect_nodes2(self) -> None:
        """
        Simplest case, but inferred input/output names.
        """
        dag = dtfc.DAG()
        n1 = dtfc.Node("n1", outputs=["out1"])
        dag.add_node(n1)
        n2 = dtfc.Node("n2", inputs=["in1"])
        dag.add_node(n2)
        dag.connect("n1", "n2")
        self._check(dag.dag)

    def test_connect_nodes3(self) -> None:
        """
        Ensures input/output names are valid.
        """
        dag = dtfc.DAG()
        n1 = dtfc.Node("n1", outputs=["out1"])
        dag.add_node(n1)
        n2 = dtfc.Node("n2", inputs=["in1"])
        dag.add_node(n2)
        with self.assertRaises(AssertionError):
            dag.connect(("n2", "out1"), ("n1", "in1"))

    def test_connect_nodes4(self) -> None:
        """
        Forbids creating cycles in DAG.
        """
        dag = dtfc.DAG()
        n1 = dtfc.Node("n1", inputs=["in1"], outputs=["out1"])
        dag.add_node(n1)
        n2 = dtfc.Node("n2", inputs=["in1"], outputs=["out1"])
        dag.add_node(n2)
        dag.connect(("n1", "out1"), ("n2", "in1"))
        with self.assertRaises(AssertionError):
            dag.connect(("n2", "out1"), ("n1", "in1"))

    def test_connect_nodes5(self) -> None:
        """
        Forbids creating cycles in DAG (inferred input/output names).
        """
        dag = dtfc.DAG()
        n1 = dtfc.Node("n1", inputs=["in1"], outputs=["out1"])
        dag.add_node(n1)
        n2 = dtfc.Node("n2", inputs=["in1"], outputs=["out1"])
        dag.add_node(n2)
        dag.connect("n1", "n2")
        with self.assertRaises(AssertionError):
            dag.connect("n2", "n1")

    def test_connect_nodes6(self) -> None:
        """
        A nontrivial, multi-input/output example.
        """
        dag = dtfc.DAG()
        n1 = dtfc.Node("n1", outputs=["out1"])
        dag.add_node(n1)
        n2 = dtfc.Node("n2", inputs=["in1"], outputs=["out1", "out2"])
        dag.add_node(n2)
        n3 = dtfc.Node("n3", inputs=["in1"], outputs=["out1"])
        dag.add_node(n3)
        n4 = dtfc.Node("n4", inputs=["in1"], outputs=["out1"])
        dag.add_node(n4)
        n5 = dtfc.Node("n5", inputs=["in1", "in2"], outputs=["out1"])
        dag.add_node(n5)
        dag.connect("n1", ("n2", "in1"))
        dag.connect(("n2", "out1"), "n3")
        dag.connect(("n2", "out2"), "n4")
        dag.connect("n3", ("n5", "in1"))
        dag.connect("n4", ("n5", "in2"))
        self._check(dag.dag)

    def test_connect_nodes7(self) -> None:
        """
        Forbids connecting a node that doesn't belong to the DAG.
        """
        dag = dtfc.DAG()
        n1 = dtfc.Node("n1", outputs=["out1"])
        dag.add_node(n1)
        with self.assertRaises(AssertionError):
            dag.connect("n2", "n1")

    def test_connect_nodes8(self) -> None:
        """
        Ensures at most one output connects to any input.
        """
        dag = dtfc.DAG()
        n1 = dtfc.Node("n1", outputs=["out1", "out2"])
        dag.add_node(n1)
        n2 = dtfc.Node("n2", inputs=["in1"])
        dag.add_node(n2)
        dag.connect(("n1", "out1"), "n2")
        with self.assertRaises(AssertionError):
            dag.connect(("n1", "out2"), "n2")

    def test_connect_nodes9(self) -> None:
        """
        Allows multi-attribute edges if each input has at most one source.
        """
        dag = dtfc.DAG()
        n1 = dtfc.Node("n1", outputs=["out1"])
        dag.add_node(n1)
        n2 = dtfc.Node("n2", inputs=["in1", "in2"])
        dag.add_node(n2)
        dag.connect("n1", ("n2", "in1"))
        dag.connect("n1", ("n2", "in2"))
        self._check(dag.dag)

    def test_connect_nodes10(self) -> None:
        """
        Demonstrates adding edges is not idempotent.
        """
        dag = dtfc.DAG()
        n1 = dtfc.Node("n1", outputs=["out1"])
        dag.add_node(n1)
        n2 = dtfc.Node("n2", inputs=["in1"])
        dag.add_node(n2)
        dag.connect("n1", "n2")
        with self.assertRaises(AssertionError):
            dag.connect("n1", "n2")


class Test_dataflow_core_DAG3(_Dataflow_helper):
    def test_sources_sinks1(self) -> None:
        dag = dtfc.DAG()
        n1 = dtfc.Node("n1", outputs=["out1"])
        dag.add_node(n1)
        n2 = dtfc.Node("n2", inputs=["in1"])
        dag.add_node(n2)
        dag.connect("n1", "n2")
        self.assertEqual(dag.get_sources(), ["n1"])
        self.assertEqual(dag.get_sinks(), ["n2"])

    def test_sources_sinks2(self) -> None:
        dag = dtfc.DAG()
        src1 = dtfc.Node("src1", outputs=["out1"])
        dag.add_node(src1)
        src2 = dtfc.Node("src2", outputs=["out1"])
        dag.add_node(src2)
        m1 = dtfc.Node("m1", inputs=["in1", "in2"], outputs=["out1"])
        dag.add_node(m1)
        dag.connect("src1", ("m1", "in1"))
        dag.connect("src2", ("m1", "in2"))
        snk1 = dtfc.Node("snk1", inputs=["in1"])
        dag.add_node(snk1)
        dag.connect("m1", "snk1")
        snk2 = dtfc.Node("snk2", inputs=["in1"])
        dag.add_node(snk2)
        dag.connect("m1", "snk2")
        sources = dag.get_sources()
        sources.sort()
        self.assertListEqual(sources, ["src1", "src2"])
        sinks = dag.get_sinks()
        sinks.sort()
        self.assertListEqual(sinks, ["snk1", "snk2"])

    def test_sources_sinks3(self) -> None:
        dag = dtfc.DAG()
        n1 = dtfc.Node("n1")
        dag.add_node(n1)
        self.assertEqual(dag.get_sources(), ["n1"])
        self.assertEqual(dag.get_sinks(), ["n1"])


# #############################################################################
# explore.py
# #############################################################################


class Test_explore1(ut.TestCase):
    def test_ols_regress_series(self) -> None:
        x = 5 * np.random.randn(100)
        y = x + np.random.randn(*x.shape)
        df = pd.DataFrame()
        df["x"] = x
        df["y"] = y
        exp.ols_regress_series(
            df["x"], df["y"], intercept=True, print_model_stats=False
        )


# #############################################################################
# pandas_helpers.py
# #############################################################################


# TODO(gp): -> Test_pandas_helper1
class TestResampleIndex1(ut.TestCase):
    def test1(self) -> None:
        index = pd.date_range(start="01-04-2018", periods=200, freq="30T")
        df = pd.DataFrame(np.random.rand(len(index), 3), index=index)
        txt = []
        txt.extend(["df.head()=", df.head()])
        txt.extend(["df.tail()=", df.tail()])
        resampled_index = pde.resample_index(df.index, time=(10, 30), freq="D")
        # Normalize since the format seems to be changing on different machines.
        txt_tmp = str(resampled_index).replace("\n", "").replace(" ", "")
        txt.extend(["resampled_index=", txt_tmp])
        result = df.loc[resampled_index]
        txt.extend(["result=", str(result)])
        txt = "\n".join(map(str, txt))
        self.check_string(txt)


# #############################################################################


# TODO(gp): -> Test_pandas_helper2
class TestDfRollingApply(ut.TestCase):
    def test1(self) -> None:
        """
        Test with function returning a pd.Series.
        """
        df_str = pri.dedent(
            """
         ,A,B
        2018-01-01,0.47,0.01
        2018-01-02,0.83,0.43
        2018-01-04,0.81,0.79
        2018-01-05,0.83,0.93
        2018-01-06,0.66,0.71
        2018-01-08,0.41,0.6
        2018-01-09,0.83,0.82
        2019-01-10,0.69,0.82
        """
        )
        df_str = io.StringIO(df_str)
        df = pd.read_csv(df_str, index_col=0)
        #
        window = 5
        func = np.mean
        df_act = pde.df_rolling_apply(df, window, func)
        #
        df_exp = df.rolling(window).apply(func, raw=True)
        # Check.
        exp_val = [0.720, 0.574]
        np.testing.assert_array_almost_equal(
            df.loc["2018-01-01":"2018-01-06"].mean().tolist(), exp_val
        )
        np.testing.assert_array_almost_equal(
            df_act.loc["2018-01-06"].tolist(), exp_val
        )
        self.assert_equal(df_act.to_string(), df_exp.to_string())
        self.check_string(df_act.to_string())

    def test2(self) -> None:
        """
        Test with function returning a pd.Series.
        """
        df = pd.DataFrame(np.random.rand(100, 2).round(2), columns=["A", "B"])
        #
        window = 5
        func = np.mean
        df_act = pde.df_rolling_apply(df, window, func)
        #
        df_exp = df.rolling(window).apply(func, raw=True)
        # Check.
        self.assert_equal(df_act.to_string(), df_exp.to_string())
        self.check_string(df_act.to_string())

    def test3(self) -> None:
        """
        Test with function returning a pd.DataFrame.
        """
        df = pd.DataFrame(np.random.rand(100, 2).round(2), columns=["A", "B"])
        #
        window = 5
        func = lambda x: pd.DataFrame(np.mean(x))
        df_act = pde.df_rolling_apply(df, window, func)
        #
        func = np.mean
        df_exp = df.rolling(window).apply(func, raw=True)
        # Convert to an equivalent format.
        df_exp = pd.DataFrame(df_exp.stack(dropna=False))
        # Check.
        self.assert_equal(df_act.to_string(), df_exp.to_string())
        self.check_string(df_act.to_string())

    def test4(self) -> None:
        """
        Test with function returning a pd.DataFrame with multiple lines.
        """
        df = pd.DataFrame(np.random.rand(100, 2).round(2), columns=["A", "B"])
        #
        window = 5
        func = lambda x: pd.DataFrame([np.mean(x), np.sum(x)])
        df_act = pde.df_rolling_apply(df, window, func)
        # Check.
        self.check_string(df_act.to_string())

    def test5(self) -> None:
        """
        Like test1 but with a down-sampled version of the data.
        """
        dts = pd.date_range(start="2009-01-04", end="2009-01-10", freq="1H")
        df = pd.DataFrame(
            np.random.rand(len(dts), 2).round(2), columns=["A", "B"], index=dts
        )
        #
        resampled_index = pde.resample_index(df.index, time=(9, 0), freq="1D")
        self.assertEqual(len(resampled_index), 6)
        #
        window = 5
        func = np.mean
        df_act = pde.df_rolling_apply(
            df, window, func, timestamps=resampled_index
        )
        # Check.
        df_tmp = df.loc["2009-01-04 05:00:00":"2009-01-04 09:00:00"]
        exp_val = [0.592, 0.746]
        np.testing.assert_array_almost_equal(df_tmp.mean().tolist(), exp_val)
        np.testing.assert_array_almost_equal(
            df_act.loc["2009-01-04 09:00:00"].tolist(), exp_val
        )
        #
        df_tmp = df.loc["2009-01-09 05:00:00":"2009-01-09 09:00:00"]
        exp_val = [0.608, 0.620]
        np.testing.assert_array_almost_equal(df_tmp.mean().tolist(), exp_val)
        np.testing.assert_array_almost_equal(
            df_act.loc["2009-01-09 09:00:00"].tolist(), exp_val
        )
        #
        self.check_string(df_act.to_string())


# #############################################################################
# residualizer.py
# #############################################################################


# TODO(gp): -> Test_residualizer1
class TestPcaFactorComputer1(ut.TestCase):
    @staticmethod
    def get_ex1() -> Tuple[
        pd.DataFrame, pd.DataFrame, pd.DataFrame, pd.DataFrame
    ]:
        df_str = pri.dedent(
            """
        ,0,1,2
        0,0.68637724274453,0.34344509725064354,0.6410395820984168
        1,-0.7208890365507423,0.205021903910637,0.6620309780499695
        2,-0.09594413803541411,0.916521404055221,-0.3883081743735094"""
        )
        df_str = io.StringIO(df_str)
        prev_eigvec_df = pd.read_csv(df_str, index_col=0)
        prev_eigvec_df.index = prev_eigvec_df.index.map(int)
        prev_eigvec_df.columns = prev_eigvec_df.columns.map(int)
        #
        prev_eigval_df = pd.DataFrame([[1.0, 0.5, 0.3]], columns=[0, 1, 2])
        # Shuffle eigenvalues / eigenvectors.
        eigvec_df = prev_eigvec_df.copy()
        shuffle = [1, 2, 0]
        eigvec_df = eigvec_df.reindex(columns=shuffle)
        eigvec_df.columns = list(range(eigvec_df.shape[1]))
        eigvec_df.iloc[:, 1] *= -1
        #
        eigval_df = prev_eigval_df.reindex(columns=shuffle)
        eigval_df.columns = list(range(eigval_df.shape[1]))
        for obj in (prev_eigval_df, eigval_df, prev_eigvec_df, eigvec_df):
            dbg.dassert_monotonic_index(obj)
        return prev_eigval_df, eigval_df, prev_eigvec_df, eigvec_df

    def _test_stabilize_eigenvec_helper(
        self, data_func: Callable, eval_func: Callable
    ) -> None:
        # Get data.
        prev_eigval_df, eigval_df, prev_eigvec_df, eigvec_df = data_func()
        # Check if they are stable.
        num_fails = res.PcaFactorComputer.are_eigenvectors_stable(
            prev_eigvec_df, eigvec_df
        )
        self.assertEqual(num_fails, 3)
        # Transform.
        col_map, _ = eval_func(prev_eigvec_df, eigvec_df)
        #
        obj = res.PcaFactorComputer.shuffle_eigval_eigvec(
            eigval_df, eigvec_df, col_map
        )
        shuffled_eigval_df, shuffled_eigvec_df = obj
        # Check.
        txt = (
            "prev_eigval_df=\n%s\n" % prev_eigval_df
            + "prev_eigvec_df=\n%s\n" % prev_eigvec_df
            + "eigval_df=\n%s\n" % eigval_df
            + "eigvec_df=\n%s\n" % eigvec_df
            + "shuffled_eigval_df=\n%s\n" % shuffled_eigval_df
            + "shuffled_eigvec_df=\n%s\n" % shuffled_eigvec_df
        )
        self.check_string(txt)
        # Check stability.
        num_fails = res.PcaFactorComputer.are_eigenvectors_stable(
            prev_eigvec_df, shuffled_eigvec_df
        )
        self.assertEqual(num_fails, 0)
        self.assertTrue(
            res.PcaFactorComputer.are_eigenvalues_stable(
                prev_eigval_df, shuffled_eigval_df
            )
        )

    def test_stabilize_eigenvec1(self) -> None:
        data_func = self.get_ex1
        eval_func = res.PcaFactorComputer._build_stable_eig_map
        self._test_stabilize_eigenvec_helper(data_func, eval_func)

    def test_stabilize_eigenvec2(self) -> None:
        data_func = self.get_ex1
        eval_func = res.PcaFactorComputer._build_stable_eig_map2
        self._test_stabilize_eigenvec_helper(data_func, eval_func)

    # ##########################################################################

    def test_linearize_eigval_eigvec(self) -> None:
        # Get data.
        eigval_df, _, eigvec_df, _ = self.get_ex1()
        # Evaluate.
        out = res.PcaFactorComputer.linearize_eigval_eigvec(eigval_df, eigvec_df)
        _LOG.debug("out=\n%s", out)
        # Check.
        txt = (
            "eigval_df=\n%s\n" % eigval_df
            + "eigvec_df=\n%s\n" % eigvec_df
            + "out=\n%s" % out
        )
        self.check_string(txt)

    # ##########################################################################

    def _test_sort_eigval_helper(
        self, eigval: np.ndarray, eigvec: np.ndarray, are_eigval_sorted_exp: bool
    ) -> None:
        # pylint: disable=possibly-unused-variable
        obj = res.PcaFactorComputer.sort_eigval(eigval, eigvec)
        are_eigval_sorted, eigval_tmp, eigvec_tmp = obj
        self.assertEqual(are_eigval_sorted, are_eigval_sorted_exp)
        self.assertSequenceEqual(
            eigval_tmp.tolist(), sorted(eigval_tmp, reverse=True)
        )
        vars_as_str = [
            "eigval",
            "eigvec",
            "are_eigval_sorted",
            "eigval_tmp",
            "eigvec_tmp",
        ]
        txt = pri.vars_to_debug_string(vars_as_str, locals())
        self.check_string(txt)

    def test_sort_eigval1(self) -> None:
        eigval = np.array([1.30610138, 0.99251131, 0.70138731])
        eigvec = np.array(
            [
                [-0.55546523, 0.62034663, 0.55374041],
                [0.70270302, -0.00586218, 0.71145914],
                [-0.4445974, -0.78430587, 0.43266321],
            ]
        )
        are_eigval_sorted_exp = True
        self._test_sort_eigval_helper(eigval, eigvec, are_eigval_sorted_exp)

    def test_sort_eigval2(self) -> None:
        eigval = np.array([0.99251131, 0.70138731, 1.30610138])
        eigvec = np.array(
            [
                [-0.55546523, 0.62034663, 0.55374041],
                [0.70270302, -0.00586218, 0.71145914],
                [-0.4445974, -0.78430587, 0.43266321],
            ]
        )
        are_eigval_sorted_exp = False
        self._test_sort_eigval_helper(eigval, eigvec, are_eigval_sorted_exp)


# #############################################################################


class TestPcaFactorComputer2(ut.TestCase):
    @staticmethod
    def _get_data(num_samples: int, report_stats: bool) -> Dict[str, Any]:
        # The desired covariance matrix.
        # r = np.array([
        #         [  3.40, -2.75, -2.00],
        #         [ -2.75,  5.50,  1.50],
        #         [ -2.00,  1.50,  1.25]
        #     ])
        cov = np.array([[1.0, 0.5, 0], [0.5, 1, 0], [0, 0, 1]])
        if report_stats:
            _LOG.info("cov=\n%s", cov)
            exp.plot_heatmap(cov, mode="heatmap", title="cov")
            plt.show()
        # Generate samples from three independent normally distributed random
        # variables with mean 0 and std dev 1.
        x = scipy.stats.norm.rvs(size=(3, num_samples))
        if report_stats:
            _LOG.info("x=\n%s", x[:2, :])
        # We need a matrix `c` for which `c*c^T = r`.
        # We can use # the Cholesky decomposition, or the we can construct `c`
        # from the eigenvectors and eigenvalues.
        # Compute the eigenvalues and eigenvectors.
        # evals, evecs = np.linalg.eig(r)
        evals, evecs = np.linalg.eigh(cov)
        if report_stats:
            _LOG.info("evals=\n%s", evals)
            _LOG.info("evecs=\n%s", evecs)
            exp.plot_heatmap(evecs, mode="heatmap", title="evecs")
            plt.show()
        # Construct c, so c*c^T = r.
        transform = np.dot(evecs, np.diag(np.sqrt(evals)))
        if report_stats:
            _LOG.info("transform=\n%s", transform)
        # print(c.T * c)
        # print(c * c.T)
        # Convert the data to correlated random variables.
        y = np.dot(transform, x)
        y_cov = np.corrcoef(y)
        if report_stats:
            _LOG.info("cov(y)=\n%s", y_cov)
            exp.plot_heatmap(y_cov, mode="heatmap", title="y_cov")
            plt.show()
        #
        y = pd.DataFrame(y).T
        _LOG.debug("y=\n%s", y.head(5))
        result = {
            "y": y,
            "cov": cov,
            "evals": evals,
            "evecs": evecs,
            "transform": transform,
        }
        return result

    def _helper(
        self,
        num_samples: int,
        report_stats: bool,
        stabilize_eig: bool,
        window: int,
    ) -> Tuple[res.PcaFactorComputer, pd.DataFrame]:
        result = self._get_data(num_samples, report_stats)
        _LOG.debug("result=%s", result.keys())
        #
        nan_mode_in_data = "drop"
        nan_mode_in_corr = "fill_with_zero"
        sort_eigvals = True
        comp = res.PcaFactorComputer(
            nan_mode_in_data, nan_mode_in_corr, sort_eigvals, stabilize_eig
        )
        df_res = pde.df_rolling_apply(
            result["y"], window, comp, progress_bar=True
        )
        if report_stats:
            comp.plot_over_time(df_res, num_pcs_to_plot=-1)
        return comp, df_res

    def _check(self, comp: res.PcaFactorComputer, df_res: pd.DataFrame) -> None:
        txt = []
        txt.append("comp.get_eigval_names()=\n%s" % comp.get_eigval_names())
        txt.append("df_res.mean()=\n%s" % df_res.mean())
        txt.append("df_res.std()=\n%s" % df_res.std())
        txt = "\n".join(txt)
        self.check_string(txt)

    def test1(self) -> None:
        num_samples = 100
        report_stats = False
        stabilize_eig = False
        window = 50
        comp, df_res = self._helper(
            num_samples, report_stats, stabilize_eig, window
        )
        self._check(comp, df_res)

    def test2(self) -> None:
        num_samples = 100
        report_stats = False
        stabilize_eig = True
        window = 50
        comp, df_res = self._helper(
            num_samples, report_stats, stabilize_eig, window
        )
        self._check(comp, df_res)


# #############################################################################
# signal_processing.py
# #############################################################################


# TODO(*): -> Test_signal_processing_rolling_zcore1()
class TestSignalProcessingRollingZScore1(ut.TestCase):
    def test_default_values1(self) -> None:
        heaviside = sigp.get_heaviside(-10, 252, 1, 1)
        zscored = sigp.rolling_zscore(heaviside, tau=40)
        self.check_string(zscored.to_string())

    def test_default_values2(self) -> None:
        heaviside = sigp.get_heaviside(-10, 252, 1, 1)
        zscored = sigp.rolling_zscore(heaviside, tau=20)
        self.check_string(zscored.to_string())


class Test_signal_processing_process_outliers1(ut.TestCase):
    def _helper(self, srs, mode, lower_quantile, **kwargs):
        stats = collections.OrderedDict()
        srs_out = sigp.process_outliers(
            srs, mode, lower_quantile, stats=stats, **kwargs
        )
        txt = []
        txt.append("# stats")
        txt.append(pprint.pformat(stats))
        txt.append("# srs_out")
        txt.append(str(srs_out.head(5)))
        self.check_string("\n".join(txt))

    @staticmethod
    def _get_data1():
        np.random.seed(100)
        n = 100000
        data = np.random.normal(loc=0.0, scale=1.0, size=n)
        return pd.Series(data)

    def test_winsorize1(self):
        srs = self._get_data1()
        mode = "winsorize"
        lower_quantile = 0.01
        # Check.
        self._helper(srs, mode, lower_quantile)

    def test_set_to_nan1(self):
        srs = self._get_data1()
        mode = "set_to_nan"
        lower_quantile = 0.01
        # Check.
        self._helper(srs, mode, lower_quantile)

    def test_set_to_zero1(self):
        srs = self._get_data1()
        mode = "set_to_zero"
        lower_quantile = 0.01
        # Check.
        self._helper(srs, mode, lower_quantile)

    @staticmethod
    def _get_data2():
        return pd.Series(range(1, 10))

    def test_winsorize2(self):
        srs = self._get_data2()
        mode = "winsorize"
        lower_quantile = 0.2
        # Check.
        self._helper(srs, mode, lower_quantile)

    def test_set_to_nan2(self):
        srs = self._get_data2()
        mode = "set_to_nan"
        lower_quantile = 0.2
        # Check.
        self._helper(srs, mode, lower_quantile)

    def test_set_to_zero2(self):
        srs = self._get_data2()
        mode = "set_to_zero"
        lower_quantile = 0.2
        upper_quantile = 0.3
        # Check.
        self._helper(srs, mode, lower_quantile, upper_quantile=upper_quantile)


class Test_signal_processing_process_outliers2(ut.TestCase):
    def test_winsorize1(self):
        mode = "winsorize"
        lower_quantile = 0.01
        # Check.
        self._helper(mode, lower_quantile)

    def test_set_to_nan1(self):
        mode = "set_to_nan"
        lower_quantile = 0.01
        # Check.
        self._helper(mode, lower_quantile)

    def test_set_to_zero1(self):
        mode = "set_to_zero"
        lower_quantile = 0.01
        # Check.
        self._helper(mode, lower_quantile)


# TODO(*): We should convert core/notebooks/gallery_signal_processing.ipynb
#  into unit tests to get some coverage for the functions.


@pytest.mark.slow
class Test_gallery_signal_processing1(ut.TestCase):
    def test_notebook1(self) -> None:
        file_name = os.path.join(
            git.get_amp_abs_path(),
            "core/notebooks/gallery_signal_processing.ipynb",
        )
        scratch_dir = self.get_scratch_space()
        ut.run_notebook(file_name, scratch_dir)<|MERGE_RESOLUTION|>--- conflicted
+++ resolved
@@ -3,11 +3,8 @@
 import json
 import logging
 import os
-<<<<<<< HEAD
 import pprint
-=======
 from typing import Any, Callable, Dict, Tuple
->>>>>>> 26101444
 
 import matplotlib.pyplot as plt
 import networkx as nx
@@ -224,12 +221,7 @@
 
 class _Dataflow_helper(ut.TestCase):
     @staticmethod
-<<<<<<< HEAD
-    def _remove_stage_names(node_link_data):
-=======
-    def _remove_stage_names(node_link_data: Dict[str, Any]
-    ) -> Dict[str, Any]:
->>>>>>> 26101444
+    def _remove_stage_names(node_link_data: Dict[str, Any]) -> Dict[str, Any]:
         """
         Remove stages names from node_link_data dictionary.
 
