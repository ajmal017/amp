import json
import logging
from typing import Any, Dict

import networkx as nx

import core.dataflow as dtf
import helpers.unit_test as hut

_LOG = logging.getLogger(__name__)


<<<<<<< HEAD
# TODO(gp): Move to core/test/test_core.py
=======
# #############################################################################
# dataflow_core.py
# #############################################################################
>>>>>>> 448bafda


class _Dataflow_helper(hut.TestCase):
    @staticmethod
    def _remove_stage_names(node_link_data: Dict[str, Any]) -> Dict[str, Any]:
        """
        Remove stages names from node_link_data dictionary.

        The stage names refer to Node objects, which are not json
        serializable.
        """
        nld = node_link_data.copy()
        for data in nld["nodes"]:
            data["stage"] = data["stage"].__class__.__name__
        return nld

    def _check(self, dag: nx.classes.digraph.DiGraph) -> None:
        nld = nx.readwrite.json_graph.node_link_data(dag)
        nld = self._remove_stage_names(nld)
        _LOG.debug("stripped node_link_data=%s", nld)
        json_nld = json.dumps(nld, indent=4, sort_keys=True)
        self.check_string(json_nld)


class Test_dataflow_core_DAG1(_Dataflow_helper):
    def test_add_nodes1(self) -> None:
        """
        Create a node and add it to a DAG.
        """
        dag = dtf.DAG()
        n1 = dtf.Node("n1")
        dag.add_node(n1)
        self._check(dag.dag)

    def test_add_nodes2(self) -> None:
        """
        Demonstrate "strict" and "loose" behavior on repeated add_node().
        """
        dag_strict = dtf.DAG(mode="strict")
        m1 = dtf.Node("m1")
        dag_strict.add_node(m1)
        with self.assertRaises(AssertionError):
            dag_strict.add_node(m1)
        #
        dag_loose = dtf.DAG(mode="loose")
        n1 = dtf.Node("n1")
        dag_loose.add_node(n1)
        dag_loose.add_node(n1)
        self._check(dag_loose.dag)

    def test_add_nodes3(self) -> None:
        """
        Demonstrates "strict" and "loose" behavior on repeated add_node().
        """
        dag_strict = dtf.DAG(mode="strict")
        m1 = dtf.Node("m1")
        dag_strict.add_node(m1)
        m1_prime = dtf.Node("m1")
        with self.assertRaises(AssertionError):
            dag_strict.add_node(m1_prime)
        #
        dag_loose = dtf.DAG(mode="loose")
        n1 = dtf.Node("n1")
        dag_loose.add_node(n1)
        n1_prime = dtf.Node("n1")
        dag_loose.add_node(n1_prime)
        self._check(dag_loose.dag)

    def test_add_nodes4(self) -> None:
        """
        Adds multiple nodes to a DAG.
        """
        dag = dtf.DAG()
        for name in ["n1", "n2", "n3", "n4"]:
            dag.add_node(dtf.Node(name, inputs=["in1"], outputs=["out1"]))
        self._check(dag.dag)

    def test_add_nodes5(self) -> None:
        """
        Re-adding a node clears node, successors, and edges in `loose` mode.
        """
        dag = dtf.DAG(mode="loose")
        n1 = dtf.Node("n1", outputs=["out1"])
        dag.add_node(n1)
        n2 = dtf.Node("n2", inputs=["in1"], outputs=["out1"])
        dag.add_node(n2)
        dag.connect("n1", "n2")
        n3 = dtf.Node("n3", inputs=["in1"])
        dag.add_node(n3)
        dag.connect("n2", "n3")
        dag.add_node(n1)
        self._check(dag.dag)


class Test_dataflow_core_DAG2(_Dataflow_helper):
    def test_connect_nodes1(self) -> None:
        """
        Simplest case of connecting two nodes.
        """
        dag = dtf.DAG()
        n1 = dtf.Node("n1", outputs=["out1"])
        dag.add_node(n1)
        n2 = dtf.Node("n2", inputs=["in1"])
        dag.add_node(n2)
        dag.connect(("n1", "out1"), ("n2", "in1"))
        self._check(dag.dag)

    def test_connect_nodes2(self) -> None:
        """
        Simplest case, but inferred input/output names.
        """
        dag = dtf.DAG()
        n1 = dtf.Node("n1", outputs=["out1"])
        dag.add_node(n1)
        n2 = dtf.Node("n2", inputs=["in1"])
        dag.add_node(n2)
        dag.connect("n1", "n2")
        self._check(dag.dag)

    def test_connect_nodes3(self) -> None:
        """
        Ensures input/output names are valid.
        """
        dag = dtf.DAG()
        n1 = dtf.Node("n1", outputs=["out1"])
        dag.add_node(n1)
        n2 = dtf.Node("n2", inputs=["in1"])
        dag.add_node(n2)
        with self.assertRaises(AssertionError):
            dag.connect(("n2", "out1"), ("n1", "in1"))

    def test_connect_nodes4(self) -> None:
        """
        Forbids creating cycles in DAG.
        """
        dag = dtf.DAG()
        n1 = dtf.Node("n1", inputs=["in1"], outputs=["out1"])
        dag.add_node(n1)
        n2 = dtf.Node("n2", inputs=["in1"], outputs=["out1"])
        dag.add_node(n2)
        dag.connect(("n1", "out1"), ("n2", "in1"))
        with self.assertRaises(AssertionError):
            dag.connect(("n2", "out1"), ("n1", "in1"))

    def test_connect_nodes5(self) -> None:
        """
        Forbids creating cycles in DAG (inferred input/output names).
        """
        dag = dtf.DAG()
        n1 = dtf.Node("n1", inputs=["in1"], outputs=["out1"])
        dag.add_node(n1)
        n2 = dtf.Node("n2", inputs=["in1"], outputs=["out1"])
        dag.add_node(n2)
        dag.connect("n1", "n2")
        with self.assertRaises(AssertionError):
            dag.connect("n2", "n1")

    def test_connect_nodes6(self) -> None:
        """
        A nontrivial, multi-input/output example.
        """
        dag = dtf.DAG()
        n1 = dtf.Node("n1", outputs=["out1"])
        dag.add_node(n1)
        n2 = dtf.Node("n2", inputs=["in1"], outputs=["out1", "out2"])
        dag.add_node(n2)
        n3 = dtf.Node("n3", inputs=["in1"], outputs=["out1"])
        dag.add_node(n3)
        n4 = dtf.Node("n4", inputs=["in1"], outputs=["out1"])
        dag.add_node(n4)
        n5 = dtf.Node("n5", inputs=["in1", "in2"], outputs=["out1"])
        dag.add_node(n5)
        dag.connect("n1", ("n2", "in1"))
        dag.connect(("n2", "out1"), "n3")
        dag.connect(("n2", "out2"), "n4")
        dag.connect("n3", ("n5", "in1"))
        dag.connect("n4", ("n5", "in2"))
        self._check(dag.dag)

    def test_connect_nodes7(self) -> None:
        """
        Forbids connecting a node that doesn't belong to the DAG.
        """
        dag = dtf.DAG()
        n1 = dtf.Node("n1", outputs=["out1"])
        dag.add_node(n1)
        with self.assertRaises(AssertionError):
            dag.connect("n2", "n1")

    def test_connect_nodes8(self) -> None:
        """
        Ensures at most one output connects to any input.
        """
        dag = dtf.DAG()
        n1 = dtf.Node("n1", outputs=["out1", "out2"])
        dag.add_node(n1)
        n2 = dtf.Node("n2", inputs=["in1"])
        dag.add_node(n2)
        dag.connect(("n1", "out1"), "n2")
        with self.assertRaises(AssertionError):
            dag.connect(("n1", "out2"), "n2")

    def test_connect_nodes9(self) -> None:
        """
        Allows multi-attribute edges if each input has at most one source.
        """
        dag = dtf.DAG()
        n1 = dtf.Node("n1", outputs=["out1"])
        dag.add_node(n1)
        n2 = dtf.Node("n2", inputs=["in1", "in2"])
        dag.add_node(n2)
        dag.connect("n1", ("n2", "in1"))
        dag.connect("n1", ("n2", "in2"))
        self._check(dag.dag)

    def test_connect_nodes10(self) -> None:
        """
        Demonstrates adding edges is not idempotent.
        """
        dag = dtf.DAG()
        n1 = dtf.Node("n1", outputs=["out1"])
        dag.add_node(n1)
        n2 = dtf.Node("n2", inputs=["in1"])
        dag.add_node(n2)
        dag.connect("n1", "n2")
        with self.assertRaises(AssertionError):
            dag.connect("n1", "n2")


class Test_dataflow_core_DAG3(_Dataflow_helper):
    def test_sources_sinks1(self) -> None:
        dag = dtf.DAG()
        n1 = dtf.Node("n1", outputs=["out1"])
        dag.add_node(n1)
        n2 = dtf.Node("n2", inputs=["in1"])
        dag.add_node(n2)
        dag.connect("n1", "n2")
        self.assertEqual(dag.get_sources(), ["n1"])
        self.assertEqual(dag.get_sinks(), ["n2"])

    def test_sources_sinks2(self) -> None:
        dag = dtf.DAG()
        src1 = dtf.Node("src1", outputs=["out1"])
        dag.add_node(src1)
        src2 = dtf.Node("src2", outputs=["out1"])
        dag.add_node(src2)
        m1 = dtf.Node("m1", inputs=["in1", "in2"], outputs=["out1"])
        dag.add_node(m1)
        dag.connect("src1", ("m1", "in1"))
        dag.connect("src2", ("m1", "in2"))
        snk1 = dtf.Node("snk1", inputs=["in1"])
        dag.add_node(snk1)
        dag.connect("m1", "snk1")
        snk2 = dtf.Node("snk2", inputs=["in1"])
        dag.add_node(snk2)
        dag.connect("m1", "snk2")
        sources = dag.get_sources()
        sources.sort()
        self.assertListEqual(sources, ["src1", "src2"])
        sinks = dag.get_sinks()
        sinks.sort()
        self.assertListEqual(sinks, ["snk1", "snk2"])

    def test_sources_sinks3(self) -> None:
        dag = dtf.DAG()
        n1 = dtf.Node("n1")
        dag.add_node(n1)
        self.assertEqual(dag.get_sources(), ["n1"])
        self.assertEqual(dag.get_sinks(), ["n1"])<|MERGE_RESOLUTION|>--- conflicted
+++ resolved
@@ -10,13 +10,9 @@
 _LOG = logging.getLogger(__name__)
 
 
-<<<<<<< HEAD
-# TODO(gp): Move to core/test/test_core.py
-=======
 # #############################################################################
 # dataflow_core.py
 # #############################################################################
->>>>>>> 448bafda
 
 
 class _Dataflow_helper(hut.TestCase):
@@ -25,8 +21,7 @@
         """
         Remove stages names from node_link_data dictionary.
 
-        The stage names refer to Node objects, which are not json
-        serializable.
+        The stage names refer to Node objects, which are not json serializable.
         """
         nld = node_link_data.copy()
         for data in nld["nodes"]:
@@ -44,7 +39,7 @@
 class Test_dataflow_core_DAG1(_Dataflow_helper):
     def test_add_nodes1(self) -> None:
         """
-        Create a node and add it to a DAG.
+        Create a node and adds it to a DAG.
         """
         dag = dtf.DAG()
         n1 = dtf.Node("n1")
