--- conflicted
+++ resolved
@@ -9,10 +9,7 @@
 from scipy.stats import norm
 
 import core.config as cfg
-<<<<<<< HEAD
-=======
 import core.dataflow_core as dtfc
->>>>>>> fc9b2ee0
 import core.dataflow_old as dtf_old
 import core.explore as exp
 import core.pandas_helpers as pde
@@ -148,12 +145,6 @@
 
 
 # #############################################################################
-<<<<<<< HEAD
-# dataflow_old.py
-# #############################################################################
-
-
-=======
 # dataflow_core.py
 # #############################################################################
 
@@ -430,7 +421,6 @@
 # #############################################################################
 
 
->>>>>>> fc9b2ee0
 class Test_dataflow_old_Node1(ut.TestCase):
     def _check(self, n):
         act = n.dag_to_string()
