import io
import json
import logging
from typing import Any, Callable, Dict, Tuple

import matplotlib.pyplot as plt
import networkx as nx
import numpy as np
import pandas as pd
import scipy

import core.config as cfg
import core.dataflow as dtf
import core.explore as exp
import core.pandas_helpers as pde
import core.residualizer as res
import helpers.dbg as dbg
import helpers.printing as pri
import helpers.unit_test as ut

_LOG = logging.getLogger(__name__)


# #############################################################################
# config.py
# #############################################################################


class Test_config1(ut.TestCase):
    def test_config1(self) -> None:
        """
        Test print flatten config.
        """
        config = cfg.Config()
        config["hello"] = "world"
        self.check_string(str(config))

    def _check_python(self, config: cfg.Config) -> str:
        code = config.to_python()
        _LOG.debug("code=%s", code)
        config2 = cfg.Config.from_python(code)
        #
        act = []
        act.append("config=%s" % str(config))
        act.append("code=%s" % str(code))
        act.append("config2=%s" % str(config2))
        act = "\n".join(act)
        self.assertEqual(str(config), str(config2))
        return act

    @staticmethod
    def _get_flat_config1() -> cfg.Config:
        config = cfg.Config()
        config["hello"] = "world"
        config["foo"] = [1, 2, 3]
        return config

    def test_config2(self) -> None:
        """
        Test serialization / deserialization for flat config.
        """
        config = self._get_flat_config1()
        #
        act = self._check_python(config)
        self.check_string(act)

    def test_config3(self) -> None:
        """
        Test Config.get()
        """
        config = cfg.Config()
        config["nrows"] = 10000
        #
        self.assertEqual(config["nrows"], 10000)
        self.assertEqual(config.get("nrows", None), 10000)
        #
        self.assertEqual(config.get("nrows_tmp", None), None)

    @staticmethod
    def _get_nested_config1() -> cfg.Config:
        config = cfg.Config()
        config["nrows"] = 10000
        #
        config.add_subconfig("read_data")
        config["read_data"]["file_name"] = "foo_bar.txt"
        config["read_data"]["nrows"] = 999
        #
        config["single_val"] = "hello"
        #
        config.add_subconfig("zscore")
        config["zscore"]["style"] = "gaz"
        config["zscore"]["com"] = 28
        return config

    def test_get2(self):
        """
        Test Config.get() with missing key.
        """
        config = self._get_nested_config1()
        _LOG.debug("config=%s", config)
        with self.assertRaises(AssertionError):
            _ = config["read_data2"]
        with self.assertRaises(AssertionError):
            _ = config["read_data"]["file_name2"]
        with self.assertRaises(AssertionError):
            _ = config["read_data2"]["file_name2"]
        elem = config["read_data"]["file_name"]
        self.assertEqual(elem, "foo_bar.txt")

    def test_config4(self) -> None:
        """
        Test print nested config.
        """
        config = self._get_nested_config1()
        act = str(config)
        self.check_string(act)

    def test_config5(self) -> None:
        """
        Test to_python() nested config.
        """
        config = self._get_nested_config1()
        act = config.to_python()
        self.check_string(act)

    def test_config6(self) -> None:
        """
        Test serialization / deserialization for nested config.
        """
        config = self._get_nested_config1()
        #
        act = self._check_python(config)
        self.check_string(act)

    @staticmethod
    def _get_nested_config2() -> cfg.Config:
        config = cfg.Config()
        config["nrows"] = 10000
        #
        config_tmp = config.add_subconfig("read_data")
        config_tmp["file_name"] = "foo_bar.txt"
        config_tmp["nrows"] = 999
        #
        config["single_val"] = "hello"
        #
        config_tmp = config.add_subconfig("zscore")
        config_tmp["style"] = "gaz"
        config_tmp["com"] = 28
        return config

    def test_config7(self) -> None:
        """
        Compare two different styles of building a nested config.
        """
        config1 = self._get_nested_config1()
        config2 = self._get_nested_config2()
        #
        self.assertEqual(str(config1), str(config2))

    def test_hierarchical_getitem1(self):
        """
        Test accessing the config with hierarchical access.
        """
        config = self._get_nested_config1()
        _LOG.debug("config=%s", config)
        elem1 = config[("read_data", "file_name")]
        elem2 = config["read_data"]["file_name"]
        self.assertEqual(str(elem1), str(elem2))

    def test_hierarchical_getitem2(self):
        """
        Test accessing the config with hierarchical access with correct and
        incorrect paths.
        """
        config = self._get_nested_config1()
        _LOG.debug("config=%s", config)
        with self.assertRaises(AssertionError):
            _ = config["read_data2"]
        with self.assertRaises(AssertionError):
            _ = config[("read_data2", "file_name")]
        with self.assertRaises(AssertionError):
            _ = config[("read_data2")]
        with self.assertRaises(AssertionError):
            _ = config[["read_data2"]]
        #
        elem = config[("read_data", "file_name")]
        self.assertEqual(elem, "foo_bar.txt")

    def test_hierarchical_get1(self):
        """
        Show that hierarchical access is equivalent to chained access.
        """
        config = self._get_nested_config1()
        elem1 = config.get(("read_data", "file_name"), None)
        elem2 = config["read_data"]["file_name"]
        self.assertEqual(str(elem1), str(elem2))

    def test_hierarchical_get2(self):
        """
        Test `get()` with hierarchical access.
        """
        config = self._get_nested_config1()
        elem = config.get(("read_data2", "file_name"), "hello_world1")
        self.assertEqual(elem, "hello_world1")
        elem = config.get(("read_data2", "file_name2"), "hello_world2")
        self.assertEqual(elem, "hello_world2")
        elem = config.get(("read_data", "file_name2"), "hello_world3")
        self.assertEqual(elem, "hello_world3")


# #############################################################################
# dataflow_core.py
# #############################################################################


class _Dataflow_helper(ut.TestCase):
    @staticmethod
    def _remove_stage_names(node_link_data: Dict[str, Any]) -> Dict[str, Any]:
        """
        Remove stages names from node_link_data dictionary.

        The stage names refer to Node objects, which are not json serializable.
        """
        nld = node_link_data.copy()
        for data in nld["nodes"]:
            data["stage"] = data["stage"].__class__.__name__
        return nld

    def _check(self, dag: nx.classes.digraph.DiGraph) -> None:
        nld = nx.readwrite.json_graph.node_link_data(dag)
        nld = self._remove_stage_names(nld)
        _LOG.debug("stripped node_link_data=%s", nld)
        json_nld = json.dumps(nld, indent=4, sort_keys=True)
        self.check_string(json_nld)


class Test_dataflow_core_DAG1(_Dataflow_helper):
    def test_add_nodes1(self) -> None:
        """
        Creates a node and adds it to a DAG.
        """
        dag = dtf.DAG()
        n1 = dtf.Node("n1")
        dag.add_node(n1)
        self._check(dag.dag)

    def test_add_nodes2(self) -> None:
        """
        Demonstrates "strict" and "loose" behavior on repeated add_node().
        """
        dag_strict = dtf.DAG(mode="strict")
        m1 = dtf.Node("m1")
        dag_strict.add_node(m1)
        with self.assertRaises(AssertionError):
            dag_strict.add_node(m1)
        #
        dag_loose = dtf.DAG(mode="loose")
        n1 = dtf.Node("n1")
        dag_loose.add_node(n1)
        dag_loose.add_node(n1)
        self._check(dag_loose.dag)

    def test_add_nodes3(self) -> None:
        """
        Demonstrates "strict" and "loose" behavior on repeated add_node().
        """
        dag_strict = dtf.DAG(mode="strict")
        m1 = dtf.Node("m1")
        dag_strict.add_node(m1)
        m1_prime = dtf.Node("m1")
        with self.assertRaises(AssertionError):
            dag_strict.add_node(m1_prime)
        #
        dag_loose = dtf.DAG(mode="loose")
        n1 = dtf.Node("n1")
        dag_loose.add_node(n1)
        n1_prime = dtf.Node("n1")
        dag_loose.add_node(n1_prime)
        self._check(dag_loose.dag)

    def test_add_nodes4(self) -> None:
        """
        Adds multiple nodes to a DAG.
        """
        dag = dtf.DAG()
        for name in ["n1", "n2", "n3", "n4"]:
            dag.add_node(dtf.Node(name, inputs=["in1"], outputs=["out1"]))
        self._check(dag.dag)

    def test_add_nodes5(self) -> None:
        """
        Re-adding a node clears node, successors, and edges in `loose` mode.
        """
        dag = dtf.DAG(mode="loose")
        n1 = dtf.Node("n1", outputs=["out1"])
        dag.add_node(n1)
        n2 = dtf.Node("n2", inputs=["in1"], outputs=["out1"])
        dag.add_node(n2)
        dag.connect("n1", "n2")
        n3 = dtf.Node("n3", inputs=["in1"])
        dag.add_node(n3)
        dag.connect("n2", "n3")
        dag.add_node(n1)
        self._check(dag.dag)


class Test_dataflow_core_DAG2(_Dataflow_helper):
    def test_connect_nodes1(self) -> None:
        """
        Simplest case of connecting two nodes.
        """
        dag = dtf.DAG()
        n1 = dtf.Node("n1", outputs=["out1"])
        dag.add_node(n1)
        n2 = dtf.Node("n2", inputs=["in1"])
        dag.add_node(n2)
        dag.connect(("n1", "out1"), ("n2", "in1"))
        self._check(dag.dag)

    def test_connect_nodes2(self) -> None:
        """
        Simplest case, but inferred input/output names.
        """
        dag = dtf.DAG()
        n1 = dtf.Node("n1", outputs=["out1"])
        dag.add_node(n1)
        n2 = dtf.Node("n2", inputs=["in1"])
        dag.add_node(n2)
        dag.connect("n1", "n2")
        self._check(dag.dag)

    def test_connect_nodes3(self) -> None:
        """
        Ensures input/output names are valid.
        """
        dag = dtf.DAG()
        n1 = dtf.Node("n1", outputs=["out1"])
        dag.add_node(n1)
        n2 = dtf.Node("n2", inputs=["in1"])
        dag.add_node(n2)
        with self.assertRaises(AssertionError):
            dag.connect(("n2", "out1"), ("n1", "in1"))

    def test_connect_nodes4(self) -> None:
        """
        Forbids creating cycles in DAG.
        """
        dag = dtf.DAG()
        n1 = dtf.Node("n1", inputs=["in1"], outputs=["out1"])
        dag.add_node(n1)
        n2 = dtf.Node("n2", inputs=["in1"], outputs=["out1"])
        dag.add_node(n2)
        dag.connect(("n1", "out1"), ("n2", "in1"))
        with self.assertRaises(AssertionError):
            dag.connect(("n2", "out1"), ("n1", "in1"))

    def test_connect_nodes5(self) -> None:
        """
        Forbids creating cycles in DAG (inferred input/output names).
        """
        dag = dtf.DAG()
        n1 = dtf.Node("n1", inputs=["in1"], outputs=["out1"])
        dag.add_node(n1)
        n2 = dtf.Node("n2", inputs=["in1"], outputs=["out1"])
        dag.add_node(n2)
        dag.connect("n1", "n2")
        with self.assertRaises(AssertionError):
            dag.connect("n2", "n1")

    def test_connect_nodes6(self) -> None:
        """
        A nontrivial, multi-input/output example.
        """
        dag = dtf.DAG()
        n1 = dtf.Node("n1", outputs=["out1"])
        dag.add_node(n1)
        n2 = dtf.Node("n2", inputs=["in1"], outputs=["out1", "out2"])
        dag.add_node(n2)
        n3 = dtf.Node("n3", inputs=["in1"], outputs=["out1"])
        dag.add_node(n3)
        n4 = dtf.Node("n4", inputs=["in1"], outputs=["out1"])
        dag.add_node(n4)
        n5 = dtf.Node("n5", inputs=["in1", "in2"], outputs=["out1"])
        dag.add_node(n5)
        dag.connect("n1", ("n2", "in1"))
        dag.connect(("n2", "out1"), "n3")
        dag.connect(("n2", "out2"), "n4")
        dag.connect("n3", ("n5", "in1"))
        dag.connect("n4", ("n5", "in2"))
        self._check(dag.dag)

    def test_connect_nodes7(self) -> None:
        """
        Forbids connecting a node that doesn't belong to the DAG.
        """
        dag = dtf.DAG()
        n1 = dtf.Node("n1", outputs=["out1"])
        dag.add_node(n1)
        with self.assertRaises(AssertionError):
            dag.connect("n2", "n1")

    def test_connect_nodes8(self) -> None:
        """
        Ensures at most one output connects to any input.
        """
        dag = dtf.DAG()
        n1 = dtf.Node("n1", outputs=["out1", "out2"])
        dag.add_node(n1)
        n2 = dtf.Node("n2", inputs=["in1"])
        dag.add_node(n2)
        dag.connect(("n1", "out1"), "n2")
        with self.assertRaises(AssertionError):
            dag.connect(("n1", "out2"), "n2")

    def test_connect_nodes9(self) -> None:
        """
        Allows multi-attribute edges if each input has at most one source.
        """
        dag = dtf.DAG()
        n1 = dtf.Node("n1", outputs=["out1"])
        dag.add_node(n1)
        n2 = dtf.Node("n2", inputs=["in1", "in2"])
        dag.add_node(n2)
        dag.connect("n1", ("n2", "in1"))
        dag.connect("n1", ("n2", "in2"))
        self._check(dag.dag)

    def test_connect_nodes10(self) -> None:
        """
        Demonstrates adding edges is not idempotent.
        """
        dag = dtf.DAG()
        n1 = dtf.Node("n1", outputs=["out1"])
        dag.add_node(n1)
        n2 = dtf.Node("n2", inputs=["in1"])
        dag.add_node(n2)
        dag.connect("n1", "n2")
        with self.assertRaises(AssertionError):
            dag.connect("n1", "n2")


class Test_dataflow_core_DAG3(_Dataflow_helper):
    def test_sources_sinks1(self) -> None:
        dag = dtf.DAG()
        n1 = dtf.Node("n1", outputs=["out1"])
        dag.add_node(n1)
        n2 = dtf.Node("n2", inputs=["in1"])
        dag.add_node(n2)
        dag.connect("n1", "n2")
        self.assertEqual(dag.get_sources(), ["n1"])
        self.assertEqual(dag.get_sinks(), ["n2"])

    def test_sources_sinks2(self) -> None:
        dag = dtf.DAG()
        src1 = dtf.Node("src1", outputs=["out1"])
        dag.add_node(src1)
        src2 = dtf.Node("src2", outputs=["out1"])
        dag.add_node(src2)
        m1 = dtf.Node("m1", inputs=["in1", "in2"], outputs=["out1"])
        dag.add_node(m1)
        dag.connect("src1", ("m1", "in1"))
        dag.connect("src2", ("m1", "in2"))
        snk1 = dtf.Node("snk1", inputs=["in1"])
        dag.add_node(snk1)
        dag.connect("m1", "snk1")
        snk2 = dtf.Node("snk2", inputs=["in1"])
        dag.add_node(snk2)
        dag.connect("m1", "snk2")
        sources = dag.get_sources()
        sources.sort()
        self.assertListEqual(sources, ["src1", "src2"])
        sinks = dag.get_sinks()
        sinks.sort()
        self.assertListEqual(sinks, ["snk1", "snk2"])

    def test_sources_sinks3(self) -> None:
        dag = dtf.DAG()
        n1 = dtf.Node("n1")
        dag.add_node(n1)
        self.assertEqual(dag.get_sources(), ["n1"])
        self.assertEqual(dag.get_sinks(), ["n1"])


# #############################################################################
# explore.py
# #############################################################################


class Test_explore1(ut.TestCase):
    def test_ols_regress_series(self) -> None:
        x = 5 * np.random.randn(100)
        y = x + np.random.randn(*x.shape)
        df = pd.DataFrame()
        df["x"] = x
        df["y"] = y
        exp.ols_regress_series(
            df["x"], df["y"], intercept=True, print_model_stats=False
        )

    def test_rolling_pca_over_time1(self) -> None:
        np.random.seed(42)
        df = pd.DataFrame(np.random.randn(10, 5))
        df.index = pd.date_range("2017-01-01", periods=10)
        corr_df, eigval_df, eigvec_df = exp.rolling_pca_over_time(
            df, 0.5, "fill_with_zero"
        )
        txt = (
            "corr_df=\n%s\n" % corr_df.to_string()
            + "eigval_df=\n%s\n" % eigval_df.to_string()
            + "eigvec_df=\n%s\n" % eigvec_df.to_string()
        )
        self.check_string(txt)


# #############################################################################
# pandas_helpers.py
# #############################################################################


# TODO(gp): -> Test_pandas_helper1
class TestResampleIndex1(ut.TestCase):
    def test1(self) -> None:
        index = pd.date_range(start="01-04-2018", periods=200, freq="30T")
        df = pd.DataFrame(np.random.rand(len(index), 3), index=index)
        txt = []
        txt.extend(["df.head()=", df.head()])
        txt.extend(["df.tail()=", df.tail()])
        resampled_index = pde.resample_index(df.index, time=(10, 30), freq="D")
        # Normalize since the format seems to be changing on different machines.
        txt_tmp = str(resampled_index).replace("\n", "").replace(" ", "")
        txt.extend(["resampled_index=", txt_tmp])
        result = df.loc[resampled_index]
        txt.extend(["result=", str(result)])
        txt = "\n".join(map(str, txt))
        self.check_string(txt)


# #############################################################################


# TODO(gp): -> Test_pandas_helper2
class TestDfRollingApply(ut.TestCase):
    def test1(self) -> None:
        """
        Test with function returning a pd.Series.
        """
        df_str = pri.dedent(
            """
         ,A,B
        2018-01-01,0.47,0.01
        2018-01-02,0.83,0.43
        2018-01-04,0.81,0.79
        2018-01-05,0.83,0.93
        2018-01-06,0.66,0.71
        2018-01-08,0.41,0.6
        2018-01-09,0.83,0.82
        2019-01-10,0.69,0.82
        """
        )
        df_str = io.StringIO(df_str)
        df = pd.read_csv(df_str, index_col=0)
        #
        window = 5
        func = np.mean
        df_act = pde.df_rolling_apply(df, window, func)
        #
        df_exp = df.rolling(window).apply(func, raw=True)
        # Check.
        exp_val = [0.720, 0.574]
        np.testing.assert_array_almost_equal(
            df.loc["2018-01-01":"2018-01-06"].mean().tolist(), exp_val
        )
        np.testing.assert_array_almost_equal(
            df_act.loc["2018-01-06"].tolist(), exp_val
        )
        self.assert_equal(df_act.to_string(), df_exp.to_string())
        self.check_string(df_act.to_string())

    def test2(self) -> None:
        """
        Test with function returning a pd.Series.
        """
        df = pd.DataFrame(np.random.rand(100, 2).round(2), columns=["A", "B"])
        #
        window = 5
        func = np.mean
        df_act = pde.df_rolling_apply(df, window, func)
        #
        df_exp = df.rolling(window).apply(func, raw=True)
        # Check.
        self.assert_equal(df_act.to_string(), df_exp.to_string())
        self.check_string(df_act.to_string())

    def test3(self) -> None:
        """
        Test with function returning a pd.DataFrame.
        """
        df = pd.DataFrame(np.random.rand(100, 2).round(2), columns=["A", "B"])
        #
        window = 5
        func = lambda x: pd.DataFrame(np.mean(x))
        df_act = pde.df_rolling_apply(df, window, func)
        #
        func = np.mean
        df_exp = df.rolling(window).apply(func, raw=True)
        # Convert to an equivalent format.
        df_exp = pd.DataFrame(df_exp.stack(dropna=False))
        # Check.
        self.assert_equal(df_act.to_string(), df_exp.to_string())
        self.check_string(df_act.to_string())

    def test4(self) -> None:
        """
        Test with function returning a pd.DataFrame with multiple lines.
        """
        df = pd.DataFrame(np.random.rand(100, 2).round(2), columns=["A", "B"])
        #
        window = 5
        func = lambda x: pd.DataFrame([np.mean(x), np.sum(x)])
        df_act = pde.df_rolling_apply(df, window, func)
        # Check.
        self.check_string(df_act.to_string())

    def test5(self) -> None:
        """
        Like test1 but with a down-sampled version of the data.
        """
        dts = pd.date_range(start="2009-01-04", end="2009-01-10", freq="1H")
        df = pd.DataFrame(
            np.random.rand(len(dts), 2).round(2), columns=["A", "B"], index=dts
        )
        #
        resampled_index = pde.resample_index(df.index, time=(9, 0), freq="1D")
        self.assertEqual(len(resampled_index), 6)
        #
        window = 5
        func = np.mean
        df_act = pde.df_rolling_apply(
            df, window, func, timestamps=resampled_index
        )
        # Check.
        df_tmp = df.loc["2009-01-04 05:00:00":"2009-01-04 09:00:00"]
        exp_val = [0.592, 0.746]
        np.testing.assert_array_almost_equal(df_tmp.mean().tolist(), exp_val)
        np.testing.assert_array_almost_equal(
            df_act.loc["2009-01-04 09:00:00"].tolist(), exp_val
        )
        #
        df_tmp = df.loc["2009-01-09 05:00:00":"2009-01-09 09:00:00"]
        exp_val = [0.608, 0.620]
        np.testing.assert_array_almost_equal(df_tmp.mean().tolist(), exp_val)
        np.testing.assert_array_almost_equal(
            df_act.loc["2009-01-09 09:00:00"].tolist(), exp_val
        )
        #
        self.check_string(df_act.to_string())


# #############################################################################
# residualizer.py
# #############################################################################


# TODO(gp): -> Test_residualizer1
class TestPcaFactorComputer1(ut.TestCase):
    @staticmethod
    def get_ex1() -> Tuple[
        pd.DataFrame, pd.DataFrame, pd.DataFrame, pd.DataFrame
    ]:
        df_str = pri.dedent(
            """
        ,0,1,2
        0,0.68637724274453,0.34344509725064354,0.6410395820984168
        1,-0.7208890365507423,0.205021903910637,0.6620309780499695
        2,-0.09594413803541411,0.916521404055221,-0.3883081743735094"""
        )
        df_str = io.StringIO(df_str)
        prev_eigvec_df = pd.read_csv(df_str, index_col=0)
        prev_eigvec_df.index = prev_eigvec_df.index.map(int)
        prev_eigvec_df.columns = prev_eigvec_df.columns.map(int)
        #
        prev_eigval_df = pd.DataFrame([[1.0, 0.5, 0.3]], columns=[0, 1, 2])
        # Shuffle eigenvalues / eigenvectors.
        eigvec_df = prev_eigvec_df.copy()
        shuffle = [1, 2, 0]
        eigvec_df = eigvec_df.reindex(columns=shuffle)
        eigvec_df.columns = list(range(eigvec_df.shape[1]))
        eigvec_df.iloc[:, 1] *= -1
        #
        eigval_df = prev_eigval_df.reindex(columns=shuffle)
        eigval_df.columns = list(range(eigval_df.shape[1]))
        for obj in (prev_eigval_df, eigval_df, prev_eigvec_df, eigvec_df):
            dbg.dassert_monotonic_index(obj)
        return prev_eigval_df, eigval_df, prev_eigvec_df, eigvec_df

    def _test_stabilize_eigenvec_helper(
        self, data_func: Callable, eval_func: Callable
    ) -> None:
        # Get data.
        prev_eigval_df, eigval_df, prev_eigvec_df, eigvec_df = data_func()
        # Check if they are stable.
        num_fails = res.PcaFactorComputer.are_eigenvectors_stable(
            prev_eigvec_df, eigvec_df
        )
        self.assertEqual(num_fails, 3)
        # Transform.
        col_map, _ = eval_func(prev_eigvec_df, eigvec_df)
        #
        obj = res.PcaFactorComputer.shuffle_eigval_eigvec(
            eigval_df, eigvec_df, col_map
        )
        shuffled_eigval_df, shuffled_eigvec_df = obj
        # Check.
        txt = (
            "prev_eigval_df=\n%s\n" % prev_eigval_df
            + "prev_eigvec_df=\n%s\n" % prev_eigvec_df
            + "eigval_df=\n%s\n" % eigval_df
            + "eigvec_df=\n%s\n" % eigvec_df
            + "shuffled_eigval_df=\n%s\n" % shuffled_eigval_df
            + "shuffled_eigvec_df=\n%s\n" % shuffled_eigvec_df
        )
        self.check_string(txt)
        # Check stability.
        num_fails = res.PcaFactorComputer.are_eigenvectors_stable(
            prev_eigvec_df, shuffled_eigvec_df
        )
        self.assertEqual(num_fails, 0)
        self.assertTrue(
            res.PcaFactorComputer.are_eigenvalues_stable(
                prev_eigval_df, shuffled_eigval_df
            )
        )

    def test_stabilize_eigenvec1(self) -> None:
        data_func = self.get_ex1
        eval_func = res.PcaFactorComputer._build_stable_eig_map
        self._test_stabilize_eigenvec_helper(data_func, eval_func)

    def test_stabilize_eigenvec2(self) -> None:
        data_func = self.get_ex1
        eval_func = res.PcaFactorComputer._build_stable_eig_map2
        self._test_stabilize_eigenvec_helper(data_func, eval_func)

    # #########################################################################

    def test_linearize_eigval_eigvec(self) -> None:
        # Get data.
        eigval_df, _, eigvec_df, _ = self.get_ex1()
        # Evaluate.
        out = res.PcaFactorComputer.linearize_eigval_eigvec(eigval_df, eigvec_df)
        _LOG.debug("out=\n%s", out)
        # Check.
        txt = (
            "eigval_df=\n%s\n" % eigval_df
            + "eigvec_df=\n%s\n" % eigvec_df
            + "out=\n%s" % out
        )
        self.check_string(txt)

    # #########################################################################

    def _test_sort_eigval_helper(
        self, eigval: np.ndarray, eigvec: np.ndarray, are_eigval_sorted_exp: bool
    ) -> None:
        # pylint: disable=possibly-unused-variable
        obj = res.PcaFactorComputer.sort_eigval(eigval, eigvec)
        are_eigval_sorted, eigval_tmp, eigvec_tmp = obj
        self.assertEqual(are_eigval_sorted, are_eigval_sorted_exp)
        self.assertSequenceEqual(
            eigval_tmp.tolist(), sorted(eigval_tmp, reverse=True)
        )
        vars_as_str = [
            "eigval",
            "eigvec",
            "are_eigval_sorted",
            "eigval_tmp",
            "eigvec_tmp",
        ]
        txt = pri.vars_to_debug_string(vars_as_str, locals())
        self.check_string(txt)

    def test_sort_eigval1(self) -> None:
        eigval = np.array([1.30610138, 0.99251131, 0.70138731])
        eigvec = np.array(
            [
                [-0.55546523, 0.62034663, 0.55374041],
                [0.70270302, -0.00586218, 0.71145914],
                [-0.4445974, -0.78430587, 0.43266321],
            ]
        )
        are_eigval_sorted_exp = True
        self._test_sort_eigval_helper(eigval, eigvec, are_eigval_sorted_exp)

    def test_sort_eigval2(self) -> None:
        eigval = np.array([0.99251131, 0.70138731, 1.30610138])
        eigvec = np.array(
            [
                [-0.55546523, 0.62034663, 0.55374041],
                [0.70270302, -0.00586218, 0.71145914],
                [-0.4445974, -0.78430587, 0.43266321],
            ]
        )
        are_eigval_sorted_exp = False
        self._test_sort_eigval_helper(eigval, eigvec, are_eigval_sorted_exp)


# #############################################################################


class TestPcaFactorComputer2(ut.TestCase):
    @staticmethod
    def _get_data(num_samples: int, report_stats: bool) -> Dict[str, Any]:
        # The desired covariance matrix.
        # r = np.array([
        #         [  3.40, -2.75, -2.00],
        #         [ -2.75,  5.50,  1.50],
        #         [ -2.00,  1.50,  1.25]
        #     ])
        cov = np.array([[1.0, 0.5, 0], [0.5, 1, 0], [0, 0, 1]])
        if report_stats:
            _LOG.info("cov=\n%s", cov)
            exp.plot_heatmap(cov, mode="heatmap", title="cov")
            plt.show()
        # Generate samples from three independent normally distributed random
        # variables with mean 0 and std dev 1.
        x = scipy.stats.norm.rvs(size=(3, num_samples))
        if report_stats:
            _LOG.info("x=\n%s", x[:2, :])
        # We need a matrix `c` for which `c*c^T = r`.
        # We can use # the Cholesky decomposition, or the we can construct `c`
        # from the eigenvectors and eigenvalues.
        # Compute the eigenvalues and eigenvectors.
        # evals, evecs = np.linalg.eig(r)
        evals, evecs = np.linalg.eigh(cov)
        if report_stats:
            _LOG.info("evals=\n%s", evals)
            _LOG.info("evecs=\n%s", evecs)
            exp.plot_heatmap(evecs, mode="heatmap", title="evecs")
            plt.show()
        # Construct c, so c*c^T = r.
        transform = np.dot(evecs, np.diag(np.sqrt(evals)))
        if report_stats:
            _LOG.info("transform=\n%s", transform)
        # print(c.T * c)
        # print(c * c.T)
        # Convert the data to correlated random variables.
        y = np.dot(transform, x)
        y_cov = np.corrcoef(y)
        if report_stats:
            _LOG.info("cov(y)=\n%s", y_cov)
            exp.plot_heatmap(y_cov, mode="heatmap", title="y_cov")
            plt.show()
        #
        y = pd.DataFrame(y).T
        _LOG.debug("y=\n%s", y.head(5))
        result = {
            "y": y,
            "cov": cov,
            "evals": evals,
            "evecs": evecs,
            "transform": transform,
        }
        return result

    def _helper(
        self,
        num_samples: int,
        report_stats: bool,
        stabilize_eig: bool,
        window: int,
    ) -> Tuple[res.PcaFactorComputer, pd.DataFrame]:
        result = self._get_data(num_samples, report_stats)
        _LOG.debug("result=%s", result.keys())
        #
        nan_mode_in_data = "drop"
        nan_mode_in_corr = "fill_with_zero"
        sort_eigvals = True
        comp = res.PcaFactorComputer(
            nan_mode_in_data, nan_mode_in_corr, sort_eigvals, stabilize_eig
        )
        df_res = pde.df_rolling_apply(
            result["y"], window, comp, progress_bar=True
        )
        if report_stats:
            comp.plot_over_time(df_res, num_pcs_to_plot=-1)
        return comp, df_res

    def _check(self, comp: res.PcaFactorComputer, df_res: pd.DataFrame) -> None:
        txt = []
        txt.append("comp.get_eigval_names()=\n%s" % comp.get_eigval_names())
        txt.append("df_res.mean()=\n%s" % df_res.mean())
        txt.append("df_res.std()=\n%s" % df_res.std())
        txt = "\n".join(txt)
        self.check_string(txt)

    def test1(self) -> None:
        num_samples = 100
        report_stats = False
        stabilize_eig = False
        window = 50
        comp, df_res = self._helper(
            num_samples, report_stats, stabilize_eig, window
        )
        self._check(comp, df_res)

    def test2(self) -> None:
        num_samples = 100
        report_stats = False
        stabilize_eig = True
        window = 50
        comp, df_res = self._helper(
            num_samples, report_stats, stabilize_eig, window
        )
<<<<<<< HEAD
        self._check(comp, df_res)
=======
        self._check(comp, df_res)


# ###############################################################################
# signal_processing.py
# ###############################################################################


class Test_signal_processing_get_symmetric_equisized_bins(ut.TestCase):
    def test_zero_in_bin_interior_false(self) -> None:
        input = pd.Series([-1, 3])
        expected = np.array([-3, -2, -1, 0, 1, 2, 3])
        actual = sigp.get_symmetric_equisized_bins(input, 1)
        np.testing.assert_array_equal(actual, expected)

    def test_zero_in_bin_interior_true(self) -> None:
        input = pd.Series([-1, 3])
        expected = np.array([-3.5, -2.5, -1.5, -0.5, 0.5, 1.5, 2.5, 3.5])
        actual = sigp.get_symmetric_equisized_bins(input, 1, True)
        np.testing.assert_array_equal(actual, expected)

    def test_infs(self) -> None:
        data = pd.Series([-1, np.inf, -np.inf, 3])
        expected = np.array([-4, -2, 0, 2, 4])
        actual = sigp.get_symmetric_equisized_bins(data, 2)
        np.testing.assert_array_equal(actual, expected)


# TODO(*): -> Test_signal_processing_rolling_zcore1()
class TestSignalProcessingRollingZScore1(ut.TestCase):
    def test_default_values1(self) -> None:
        heaviside = sigp.get_heaviside(-10, 252, 1, 1)
        zscored = sigp.compute_rolling_zscore(heaviside, tau=40)
        self.check_string(zscored.to_string())

    def test_default_values2(self) -> None:
        heaviside = sigp.get_heaviside(-10, 252, 1, 1)
        zscored = sigp.compute_rolling_zscore(heaviside, tau=20)
        self.check_string(zscored.to_string())


class Test_signal_processing_process_outliers1(ut.TestCase):
    def _helper(self, srs, mode, lower_quantile, num_df_rows=10, **kwargs):
        info = collections.OrderedDict()
        srs_out = sigp.process_outliers(
            srs, mode, lower_quantile, info=info, **kwargs
        )
        txt = []
        txt.append("# info")
        txt.append(pprint.pformat(info))
        txt.append("# srs_out")
        txt.append(str(srs_out.head(num_df_rows)))
        self.check_string("\n".join(txt))

    @staticmethod
    def _get_data1():
        np.random.seed(100)
        n = 100000
        data = np.random.normal(loc=0.0, scale=1.0, size=n)
        return pd.Series(data)

    def test_winsorize1(self):
        srs = self._get_data1()
        mode = "winsorize"
        lower_quantile = 0.01
        # Check.
        self._helper(srs, mode, lower_quantile)

    def test_set_to_nan1(self):
        srs = self._get_data1()
        mode = "set_to_nan"
        lower_quantile = 0.01
        # Check.
        self._helper(srs, mode, lower_quantile)

    def test_set_to_zero1(self):
        srs = self._get_data1()
        mode = "set_to_zero"
        lower_quantile = 0.01
        # Check.
        self._helper(srs, mode, lower_quantile)

    @staticmethod
    def _get_data2():
        return pd.Series(range(1, 10))

    def test_winsorize2(self):
        srs = self._get_data2()
        mode = "winsorize"
        lower_quantile = 0.2
        # Check.
        self._helper(srs, mode, lower_quantile, num_df_rows=len(srs))

    def test_set_to_nan2(self):
        srs = self._get_data2()
        mode = "set_to_nan"
        lower_quantile = 0.2
        # Check.
        self._helper(srs, mode, lower_quantile, num_df_rows=len(srs))

    def test_set_to_zero2(self):
        srs = self._get_data2()
        mode = "set_to_zero"
        lower_quantile = 0.2
        upper_quantile = 0.5
        # Check.
        self._helper(
            srs,
            mode,
            lower_quantile,
            num_df_rows=len(srs),
            upper_quantile=upper_quantile,
        )


# TODO(*): We should convert core/notebooks/gallery_signal_processing.ipynb
#  into unit tests to get some coverage for the functions.


@pytest.mark.slow
class Test_gallery_signal_processing1(ut.TestCase):
    def test_notebook1(self) -> None:
        file_name = os.path.join(
            git.get_amp_abs_path(),
            "core/notebooks/gallery_signal_processing.ipynb",
        )
        scratch_dir = self.get_scratch_space()
        ut.run_notebook(file_name, scratch_dir)
>>>>>>> 566e7a98
<|MERGE_RESOLUTION|>--- conflicted
+++ resolved
@@ -911,135 +911,4 @@
         comp, df_res = self._helper(
             num_samples, report_stats, stabilize_eig, window
         )
-<<<<<<< HEAD
-        self._check(comp, df_res)
-=======
-        self._check(comp, df_res)
-
-
-# ###############################################################################
-# signal_processing.py
-# ###############################################################################
-
-
-class Test_signal_processing_get_symmetric_equisized_bins(ut.TestCase):
-    def test_zero_in_bin_interior_false(self) -> None:
-        input = pd.Series([-1, 3])
-        expected = np.array([-3, -2, -1, 0, 1, 2, 3])
-        actual = sigp.get_symmetric_equisized_bins(input, 1)
-        np.testing.assert_array_equal(actual, expected)
-
-    def test_zero_in_bin_interior_true(self) -> None:
-        input = pd.Series([-1, 3])
-        expected = np.array([-3.5, -2.5, -1.5, -0.5, 0.5, 1.5, 2.5, 3.5])
-        actual = sigp.get_symmetric_equisized_bins(input, 1, True)
-        np.testing.assert_array_equal(actual, expected)
-
-    def test_infs(self) -> None:
-        data = pd.Series([-1, np.inf, -np.inf, 3])
-        expected = np.array([-4, -2, 0, 2, 4])
-        actual = sigp.get_symmetric_equisized_bins(data, 2)
-        np.testing.assert_array_equal(actual, expected)
-
-
-# TODO(*): -> Test_signal_processing_rolling_zcore1()
-class TestSignalProcessingRollingZScore1(ut.TestCase):
-    def test_default_values1(self) -> None:
-        heaviside = sigp.get_heaviside(-10, 252, 1, 1)
-        zscored = sigp.compute_rolling_zscore(heaviside, tau=40)
-        self.check_string(zscored.to_string())
-
-    def test_default_values2(self) -> None:
-        heaviside = sigp.get_heaviside(-10, 252, 1, 1)
-        zscored = sigp.compute_rolling_zscore(heaviside, tau=20)
-        self.check_string(zscored.to_string())
-
-
-class Test_signal_processing_process_outliers1(ut.TestCase):
-    def _helper(self, srs, mode, lower_quantile, num_df_rows=10, **kwargs):
-        info = collections.OrderedDict()
-        srs_out = sigp.process_outliers(
-            srs, mode, lower_quantile, info=info, **kwargs
-        )
-        txt = []
-        txt.append("# info")
-        txt.append(pprint.pformat(info))
-        txt.append("# srs_out")
-        txt.append(str(srs_out.head(num_df_rows)))
-        self.check_string("\n".join(txt))
-
-    @staticmethod
-    def _get_data1():
-        np.random.seed(100)
-        n = 100000
-        data = np.random.normal(loc=0.0, scale=1.0, size=n)
-        return pd.Series(data)
-
-    def test_winsorize1(self):
-        srs = self._get_data1()
-        mode = "winsorize"
-        lower_quantile = 0.01
-        # Check.
-        self._helper(srs, mode, lower_quantile)
-
-    def test_set_to_nan1(self):
-        srs = self._get_data1()
-        mode = "set_to_nan"
-        lower_quantile = 0.01
-        # Check.
-        self._helper(srs, mode, lower_quantile)
-
-    def test_set_to_zero1(self):
-        srs = self._get_data1()
-        mode = "set_to_zero"
-        lower_quantile = 0.01
-        # Check.
-        self._helper(srs, mode, lower_quantile)
-
-    @staticmethod
-    def _get_data2():
-        return pd.Series(range(1, 10))
-
-    def test_winsorize2(self):
-        srs = self._get_data2()
-        mode = "winsorize"
-        lower_quantile = 0.2
-        # Check.
-        self._helper(srs, mode, lower_quantile, num_df_rows=len(srs))
-
-    def test_set_to_nan2(self):
-        srs = self._get_data2()
-        mode = "set_to_nan"
-        lower_quantile = 0.2
-        # Check.
-        self._helper(srs, mode, lower_quantile, num_df_rows=len(srs))
-
-    def test_set_to_zero2(self):
-        srs = self._get_data2()
-        mode = "set_to_zero"
-        lower_quantile = 0.2
-        upper_quantile = 0.5
-        # Check.
-        self._helper(
-            srs,
-            mode,
-            lower_quantile,
-            num_df_rows=len(srs),
-            upper_quantile=upper_quantile,
-        )
-
-
-# TODO(*): We should convert core/notebooks/gallery_signal_processing.ipynb
-#  into unit tests to get some coverage for the functions.
-
-
-@pytest.mark.slow
-class Test_gallery_signal_processing1(ut.TestCase):
-    def test_notebook1(self) -> None:
-        file_name = os.path.join(
-            git.get_amp_abs_path(),
-            "core/notebooks/gallery_signal_processing.ipynb",
-        )
-        scratch_dir = self.get_scratch_space()
-        ut.run_notebook(file_name, scratch_dir)
->>>>>>> 566e7a98
+        self._check(comp, df_res)