--- conflicted
+++ resolved
@@ -463,28 +463,6 @@
         actual = fin.compute_signed_bet_lengths(positions)
         pd.testing.assert_series_equal(actual, expected)
 
-<<<<<<< HEAD
-
-class Test_compute_returns_per_bet(hut.TestCase):
-    @staticmethod
-    def _get_series(seed: int) -> pd.Series:
-        arma_process = sig_gen.ArmaProcess([], [])
-        date_range = {"start": "1/1/2010", "periods": 40, "freq": "M"}
-        series = arma_process.generate_sample(
-            date_range_kwargs=date_range, seed=seed
-        )
-        return series
-
-    def test1(self) -> None:
-        log_rets = self._get_series(42)
-        positions = sigp.compute_smooth_moving_average(log_rets, 4)
-        actual = fin.compute_returns_per_bet(positions, log_rets)
-        rets_pos = pd.concat({"pos": positions, "rets": log_rets}, axis=1)
-        output_str = (
-            f"{prnt.frame('rets_pos')}\n"
-            f"{hut.convert_df_to_string(rets_pos, index=True)}\n"
-            f"{prnt.frame('rets_per_bet')}\n"
-=======
     def test11(self) -> None:
         positions = Test_compute_signed_bet_lengths._get_series(42)
         positions.iloc[:4] = 0
@@ -495,12 +473,48 @@
             f"{prnt.frame('positions')}\n"
             f"{hut.convert_df_to_string(positions, index=True)}\n"
             f"{prnt.frame('bet_lengths')}\n"
->>>>>>> a26053e8
-            f"{hut.convert_df_to_string(actual, index=True)}"
-        )
-        self.check_string(output_str)
-
-<<<<<<< HEAD
+            f"{hut.convert_df_to_string(actual, index=True)}"
+        )
+        self.check_string(output_str)
+
+    def test12(self) -> None:
+        positions = Test_compute_signed_bet_lengths._get_series(42)
+        positions.iloc[:4] = 0
+        positions.iloc[10:15] = 0
+        positions.iloc[-4:] = 0
+        actual = fin.compute_signed_bet_lengths(positions, mode="bet_end")
+        output_str = (
+            f"{prnt.frame('positions')}\n"
+            f"{hut.convert_df_to_string(positions, index=True)}\n"
+            f"{prnt.frame('bet_lengths')}\n"
+            f"{hut.convert_df_to_string(actual, index=True)}"
+        )
+        self.check_string(output_str)
+
+
+class Test_compute_returns_per_bet(hut.TestCase):
+    @staticmethod
+    def _get_series(seed: int) -> pd.Series:
+        arma_process = sig_gen.ArmaProcess([], [])
+        date_range = {"start": "1/1/2010", "periods": 40, "freq": "M"}
+        series = arma_process.generate_sample(
+            date_range_kwargs=date_range, seed=seed
+        )
+        return series
+
+    def test1(self) -> None:
+        log_rets = self._get_series(42)
+        positions = sigp.compute_smooth_moving_average(log_rets, 4)
+        actual = fin.compute_returns_per_bet(positions, log_rets)
+        rets_pos = pd.concat({"pos": positions, "rets": log_rets}, axis=1)
+        output_str = (
+            f"{prnt.frame('rets_pos')}\n"
+            f"{hut.convert_df_to_string(rets_pos, index=True)}\n"
+            f"{prnt.frame('rets_per_bet')}\n"
+            f"{hut.convert_df_to_string(actual, index=True)}"
+        )
+        self.check_string(output_str)
+
     def test2(self) -> None:
         idx = pd.to_datetime(
             [
@@ -523,19 +537,4 @@
             },
             dtype=float,
         )
-        pd.testing.assert_series_equal(actual, expected)
-=======
-    def test12(self) -> None:
-        positions = Test_compute_signed_bet_lengths._get_series(42)
-        positions.iloc[:4] = 0
-        positions.iloc[10:15] = 0
-        positions.iloc[-4:] = 0
-        actual = fin.compute_signed_bet_lengths(positions, mode="bet_end")
-        output_str = (
-            f"{prnt.frame('positions')}\n"
-            f"{hut.convert_df_to_string(positions, index=True)}\n"
-            f"{prnt.frame('bet_lengths')}\n"
-            f"{hut.convert_df_to_string(actual, index=True)}"
-        )
-        self.check_string(output_str)
->>>>>>> a26053e8
+        pd.testing.assert_series_equal(actual, expected)