--- conflicted
+++ resolved
@@ -820,7 +820,76 @@
         stats.compute_forecastability(signal)
 
 
-<<<<<<< HEAD
+class TestComputeMaxDrawdown(hut.TestCase):
+    @staticmethod
+    def _get_series(seed: int) -> pd.Series:
+        arma_process = sig_gen.ArmaProcess([0], [0])
+        date_range = {"start": "1/1/2010", "periods": 40, "freq": "M"}
+        series = arma_process.generate_sample(
+            date_range_kwargs=date_range, scale=0.1, seed=seed
+        )
+        return series
+
+    def test1(self) -> None:
+        series = self._get_series(seed=1)
+        actual = stats.compute_max_drawdown(series)
+        actual_string = hut.convert_df_to_string(actual, index=True)
+        self.check_string(actual_string)
+
+    def test2(self) -> None:
+        series = self._get_series(seed=1)
+        actual = stats.compute_max_drawdown(series, prefix="new")
+        actual_string = hut.convert_df_to_string(actual, index=True)
+        self.check_string(actual_string)
+
+    # Smoke test for empty input
+    def test3(self) -> None:
+        series = pd.Series([])
+        stats.compute_max_drawdown(series)
+
+
+class Test_compute_sharpe_ratio(hut.TestCase):
+    def test1(self) -> None:
+        ar_params = []
+        ma_params = []
+        arma_process = sig_gen.ArmaProcess(ar_params, ma_params)
+        realization = arma_process.generate_sample(
+            {"start": "2000-01-01", "periods": 40, "freq": "B"},
+            scale=1,
+            burnin=5,
+        )
+        sr = stats.compute_sharpe_ratio(realization)
+        np.testing.assert_almost_equal(sr, 0.057670899)
+
+
+class Test_compute_sharpe_ratio_standard_error(hut.TestCase):
+    def test1(self) -> None:
+        ar_params = []
+        ma_params = []
+        arma_process = sig_gen.ArmaProcess(ar_params, ma_params)
+        realization = arma_process.generate_sample(
+            {"start": "2000-01-01", "periods": 40, "freq": "B"},
+            scale=1,
+            burnin=5,
+        )
+        sr_se = stats.compute_sharpe_ratio_standard_error(realization)
+        np.testing.assert_almost_equal(sr_se, 0.158245297)
+
+
+class Test_summarize_sharpe_ratio(hut.TestCase):
+    def test1(self) -> None:
+        ar_params = []
+        ma_params = []
+        arma_process = sig_gen.ArmaProcess(ar_params, ma_params)
+        realization = arma_process.generate_sample(
+            {"start": "2000-01-01", "periods": 40, "freq": "B"},
+            scale=1,
+            burnin=5,
+        )
+        res = stats.summarize_sharpe_ratio(realization)
+        self.check_string(hut.convert_df_to_string(res, index=True))
+
+
 class TestComputeZeroDiffProportion1(hut.TestCase):
     @staticmethod
     def _get_series(seed: int) -> pd.Series:
@@ -832,31 +901,16 @@
             date_range_kwargs=date_range, seed=seed
         )
         series[5:10] = np.nan
-=======
-class TestComputeMaxDrawdown(hut.TestCase):
-    @staticmethod
-    def _get_series(seed: int) -> pd.Series:
-        arma_process = sig_gen.ArmaProcess([0], [0])
-        date_range = {"start": "1/1/2010", "periods": 40, "freq": "M"}
-        series = arma_process.generate_sample(
-            date_range_kwargs=date_range, scale=0.1, seed=seed
-        )
->>>>>>> 5a2634c1
         return series
 
     def test1(self) -> None:
         series = self._get_series(seed=1)
-<<<<<<< HEAD
         actual = stats.compute_zero_diff_proportion(series)
-=======
-        actual = stats.compute_max_drawdown(series)
->>>>>>> 5a2634c1
-        actual_string = hut.convert_df_to_string(actual, index=True)
-        self.check_string(actual_string)
-
-    def test2(self) -> None:
-        series = self._get_series(seed=1)
-<<<<<<< HEAD
+        actual_string = hut.convert_df_to_string(actual, index=True)
+        self.check_string(actual_string)
+
+    def test2(self) -> None:
+        series = self._get_series(seed=1)
         actual = stats.compute_zero_diff_proportion(series, atol=1)
         actual_string = hut.convert_df_to_string(actual, index=True)
         self.check_string(actual_string)
@@ -954,56 +1008,4 @@
         series = self._get_interarrival_time(seed=1)
         actual = stats.compute_interarrival_time_stats(series, nan_mode="ffill")
         actual_string = hut.convert_df_to_string(actual, index=True)
-        self.check_string(actual_string)
-=======
-        actual = stats.compute_max_drawdown(series, prefix="new")
-        actual_string = hut.convert_df_to_string(actual, index=True)
-        self.check_string(actual_string)
-
-    # Smoke test for empty input
-    def test3(self) -> None:
-        series = pd.Series([])
-        stats.compute_max_drawdown(series)
-
-
-class Test_compute_sharpe_ratio(hut.TestCase):
-    def test1(self) -> None:
-        ar_params = []
-        ma_params = []
-        arma_process = sig_gen.ArmaProcess(ar_params, ma_params)
-        realization = arma_process.generate_sample(
-            {"start": "2000-01-01", "periods": 40, "freq": "B"},
-            scale=1,
-            burnin=5,
-        )
-        sr = stats.compute_sharpe_ratio(realization)
-        np.testing.assert_almost_equal(sr, 0.057670899)
-
-
-class Test_compute_sharpe_ratio_standard_error(hut.TestCase):
-    def test1(self) -> None:
-        ar_params = []
-        ma_params = []
-        arma_process = sig_gen.ArmaProcess(ar_params, ma_params)
-        realization = arma_process.generate_sample(
-            {"start": "2000-01-01", "periods": 40, "freq": "B"},
-            scale=1,
-            burnin=5,
-        )
-        sr_se = stats.compute_sharpe_ratio_standard_error(realization)
-        np.testing.assert_almost_equal(sr_se, 0.158245297)
-
-
-class Test_summarize_sharpe_ratio(hut.TestCase):
-    def test1(self) -> None:
-        ar_params = []
-        ma_params = []
-        arma_process = sig_gen.ArmaProcess(ar_params, ma_params)
-        realization = arma_process.generate_sample(
-            {"start": "2000-01-01", "periods": 40, "freq": "B"},
-            scale=1,
-            burnin=5,
-        )
-        res = stats.summarize_sharpe_ratio(realization)
-        self.check_string(hut.convert_df_to_string(res, index=True))
->>>>>>> 5a2634c1
+        self.check_string(actual_string)