#!/usr/bin/env python
"""
Reformat and lint python and ipynb files.

This script uses the version of the files present on the disk and not what is
staged for commit by git, thus you need to stage again after running it.

E.g.,
# Lint all modified files in git client.
> linter.py

# Lint current files.
> linter.py -c --collect_only
> linter.py -c --all

# Lint previous commit files.
> linter.py -p --collect_only

# Lint a certain number of previous commits
> linter.py -p 3 --collect_only
> linter.py --files event_study/*.py linter_v2.py --yapf --isort -v DEBUG

# Lint the changes in the branch:
> linter.py -b
> linter.py -f $(git diff --name-only master...)

# Lint all python files, but not the notebooks.
> linter.py -d . --only_py --collect

# To jump to all the warnings to fix:
> vim -c "cfile linter.log"

# Check all jupytext files.
> linter.py -d . --action sync_jupytext
"""

import argparse
import itertools
import logging
import os
import py_compile
import re
import sys
from typing import Any, List, Tuple, Type

import helpers.dbg as dbg
import helpers.git as git
import helpers.io_ as io_
import helpers.list as hlist
import helpers.parser as prsr
import helpers.printing as prnt
import helpers.system_interaction as si
import helpers.unit_test as ut

_LOG = logging.getLogger(__name__)

# Use the current dir and not the dir of the executable.
_TMP_DIR = os.path.abspath(os.getcwd() + "/tmp.linter")


# #############################################################################
# Utils.
# #############################################################################


NO_PRINT = False


def _print(*args: Any, **kwargs: Any) -> None:
    if not NO_PRINT:
        print(*args, **kwargs)


# TODO(gp): This could become the default behavior of system().
def _system(cmd: str, abort_on_error: bool = True) -> int:
    suppress_output = _LOG.getEffectiveLevel() > logging.DEBUG
    rc = si.system(
        cmd,
        abort_on_error=abort_on_error,
        suppress_output=suppress_output,
        log_level=logging.DEBUG,
    )
    return rc  # type: ignore


# TODO(gp): Move to helpers/printing.py
def _dassert_list_of_strings(output: List[str], *args: Any) -> None:
    dbg.dassert_isinstance(output, list, *args)
    for line in output:
        dbg.dassert_isinstance(line, str, *args)


def _annotate_output(output: List, executable: str) -> List:
    """
    Annotate a list containing the output of a cmd line with the name of the
    executable used.
    :return: list of strings
    """
    _dassert_list_of_strings(output)
    output = [t + " [%s]" % executable for t in output]
    _dassert_list_of_strings(output)
    return output


def _tee(cmd: str, executable: str, abort_on_error: bool) -> List[str]:
    """
    Execute command "cmd", capturing its output and removing empty lines.
    :return: list of strings
    """
    _LOG.debug("cmd=%s executable=%s", cmd, executable)
    _, output = si.system_to_string(cmd, abort_on_error=abort_on_error)
    dbg.dassert_isinstance(output, str)
    output1 = output.split("\n")
    _LOG.debug("output1= (%d)\n'%s'", len(output1), "\n".join(output1))
    #
    output2 = prnt.remove_empty_lines_from_string_list(output1)
    _LOG.debug("output2= (%d)\n'%s'", len(output2), "\n".join(output2))
    _dassert_list_of_strings(output2)
    return output2  # type: ignore


# TODO(gp): Move to system_interactions.
def _check_exec(tool: str) -> bool:
    """
    :return: True if the executables "tool" can be executed.
    """
    rc = _system("which %s" % tool, abort_on_error=False)
    return rc == 0


# #############################################################################
# Handle files.
# #############################################################################


def _filter_target_files(file_names: List[str]) -> List[str]:
    """
    Keep only the files that:
    - have extension .py, .ipynb, .txt or .md.
    - are not Jupyter checkpoints
    - are not in tmp dirs
    """
    file_names_out: List[str] = []
    for file_name in file_names:
        _, file_ext = os.path.splitext(file_name)
        # We skip .ipynb since jupytext is part of the main flow.
        is_valid = file_ext in (".py", ".txt", ".md")
        is_valid &= ".ipynb_checkpoints/" not in file_name
        is_valid &= "dev_scripts/install/conda_envs" not in file_name
        # Skip tmp names since we need to run on unit tests.
        if False:
            # Skip files in directory starting with "tmp.".
            is_valid &= "/tmp." not in file_name
            # Skip files starting with "tmp.".
            is_valid &= not file_name.startswith("tmp.")
        if is_valid:
            file_names_out.append(file_name)
    return file_names_out


def _get_files(args: argparse.Namespace) -> List[str]:
    """
    Return the list of files to process given the command line arguments.
    """
    file_names: List[str] = []
    if args.files:
        _LOG.debug("Specified files")
        # User has specified files.
        file_names = args.files
    else:
        if args.current_git_files:
            # Get all the git modified files.
            file_names = git.get_modified_files()
        elif args.previous_git_committed_files is not None:
            _LOG.debug("Looking for files committed in previous Git commit")
            # Get all the git in user previous commit.
            n_commits = args.previous_git_committed_files
            _LOG.info("Using %s previous commits", n_commits)
            file_names = git.get_previous_committed_files(n_commits)
        elif args.modified_files_in_branch:
            dir_name = "."
            dst_branch = "master"
            file_names = git.get_modified_files_in_branch(dir_name, dst_branch)
        elif args.dir_name:
            if args.dir_name == "$GIT_ROOT":
                dir_name = git.get_client_root(super_module=True)
            else:
                dir_name = args.dir_name
            dir_name = os.path.abspath(dir_name)
            _LOG.info("Looking for all files in '%s'", dir_name)
            dbg.dassert_exists(dir_name)
            cmd = "find %s -name '*' -type f" % dir_name
            _, output = si.system_to_string(cmd)
            file_names = output.split("\n")
    # Remove text files used in unit tests.
    file_names = [f for f in file_names if not is_test_input_output_file(f)]
    # Make all paths absolute.
    # file_names = [os.path.abspath(f) for f in file_names]
    # Check files exist.
    file_names_out = []
    for f in file_names:
        if not os.path.exists(f):
            _LOG.warning("File '%s' doesn't exist: skipping", f)
        else:
            file_names_out.append(f)
    return file_names_out


def _list_to_str(list_: List[str]) -> str:
    return "%d (%s)" % (len(list_), " ".join(list_))


def _get_files_to_lint(
    args: argparse.Namespace, file_names: List[str]
) -> List[str]:
    """
    Get all the files that need to be linted.

    Typically files to lint are python and notebooks.
    """
    _LOG.debug("file_names=%s", _list_to_str(file_names))
    # Keep only actual .py and .ipynb files.
    file_names = _filter_target_files(file_names)
    _LOG.debug("file_names=%s", _list_to_str(file_names))
    # Remove files.
    if args.skip_py:
        file_names = [f for f in file_names if not is_py_file(f)]
    if args.skip_ipynb:
        file_names = [f for f in file_names if not is_ipynb_file(f)]
    if args.skip_files:
        dbg.dassert_isinstance(args.skip_files, list)
        # TODO(gp): Factor out this code and reuse it in this function.
        _LOG.warning(
            "Skipping %s files, as per user request",
            _list_to_str(args.skip_files),
        )
        skip_files = args.skip_files
        skip_files = [os.path.abspath(f) for f in skip_files]
        skip_files = set(skip_files)
        file_names_out = [f for f in file_names if f not in skip_files]
        removed_file_names = list(set(file_names) - set(file_names_out))
        _LOG.warning("Removing %s files", _list_to_str(removed_file_names))
        file_names = file_names_out
    # Keep files.
    if args.only_py:
        file_names = [
            f
            for f in file_names
            if is_py_file(f) and not is_paired_jupytext_file(f)
        ]
    if args.only_ipynb:
        file_names = [f for f in file_names if is_ipynb_file(f)]
    if args.only_paired_jupytext:
        file_names = [f for f in file_names if is_paired_jupytext_file(f)]
    #
    _LOG.debug("file_names=(%s) %s", len(file_names), " ".join(file_names))
    if len(file_names) < 1:
        _LOG.warning("No files that can be linted are specified")
    return file_names


# #############################################################################


def _write_file_back(file_name: str, txt: List[str], txt_new: List[str]) -> None:
    _dassert_list_of_strings(txt)
    txt_as_str = "\n".join(txt)
    #
    _dassert_list_of_strings(txt_new)
    txt_new_as_str = "\n".join(txt_new)
    #
    if txt_as_str != txt_new_as_str:
        io_.to_file(file_name, txt_new_as_str)


# There are some lints that
#   a) we disagree with (e.g., too many functions in a class)
#       - they are ignored all the times
#   b) are too hard to respect (e.g., each function has a docstring)
#       - they are ignored unless we want to see them
#
# pedantic=2 -> all lints, including a) and b)
# pedantic=1 -> discard lints from a), include b)
# pedantic=0 -> discard lints from a) and b)

# - The default is to run with (-> pedantic=0)
# - Sometimes we want to take a look at the lints that we would like to enforce
#   (-> pedantic=1)
# - In rare occasions we want to see all the lints (-> pedantic=2)


# TODO(gp): joblib asserts when using abstract classes:
#   AttributeError: '_BasicHygiene' object has no attribute '_executable'
# class _Action(abc.ABC):
class _Action:
    """
    Implemented as a Strategy pattern.
    """

    def __init__(self, executable: str = "") -> None:
        self._executable = executable

    # @abc.abstractmethod
    def check_if_possible(self) -> bool:
        """
        Check if the action can be executed.
        """
        raise NotImplementedError

    def execute(self, file_name: str, pedantic: int) -> List[str]:
        """
        Execute the action.

        :param file_name: name of the file to process
        :param pendantic: True if it needs to be run in angry mode
        :return: list of strings representing the output
        """
        dbg.dassert(file_name)
        dbg.dassert_exists(file_name)
        output = self._execute(file_name, pedantic)
        _dassert_list_of_strings(output)
        return output

    # @abc.abstractmethod
    def _execute(self, file_name: str, pedantic: int) -> List[str]:
        raise NotImplementedError


# #############################################################################


class _CheckFileProperty(_Action):
    """
    Perform various checks based on property of a file:
    - check that file size doesn't exceed a certain threshould
    - check that notebook files are under a `notebooks` dir
    - check that test files are under `test` dir
    """

    def check_if_possible(self) -> bool:
        # We don't need any special executable, so we can always run this action.
        return True

    def _execute(self, file_name: str, pedantic: int) -> List[str]:
        _ = pedantic
        output: List[str] = []
        for func in [
            self._check_size,
            self._check_notebook_dir,
            self._check_test_file_dir,
        ]:
            msg = func(file_name)
            if msg:
                _LOG.warning(msg)
                output.append(msg)
        return output

    @staticmethod
    def _check_size(file_name: str) -> str:
        """
        Check size of a file.
        """
        msg = ""
        max_size_in_bytes = 512 * 1024
        size_in_bytes = os.path.getsize(file_name)
        if size_in_bytes > max_size_in_bytes:
            msg = "%s:1: file size is too large %s > %s" % (
                file_name,
                size_in_bytes,
                max_size_in_bytes,
            )
        return msg

    @staticmethod
    def _check_notebook_dir(file_name: str) -> str:
        """
        # Check if that notebooks are under `notebooks` dir.
        """
        msg = ""
        if is_ipynb_file(file_name):
            subdir_names = file_name.split("/")
            if "notebooks" not in subdir_names:
                msg = (
                    "%s:1: each notebook should be under a 'notebooks' "
                    "directory to not confuse pytest" % file_name
                )
        return msg

    @staticmethod
    def _check_test_file_dir(file_name: str) -> str:
        """
        Check if test files are under `test` dir.
        """
        msg = ""
        # TODO(gp): A little annoying that we use "notebooks" and "test".
        if is_py_file(file_name) and os.path.basename(file_name).startswith(
            "test_"
        ):
            if not is_under_test_dir(file_name):
                msg = (
                    "%s:1: test files should be under 'test' directory to "
                    "be discovered by pytest" % file_name
                )
        return msg


# #############################################################################


class _BasicHygiene(_Action):
    def check_if_possible(self) -> bool:
        # We don't need any special executable, so we can always run this action.
        return True

    def _execute(self, file_name: str, pedantic: int) -> List[str]:
        _ = pedantic
        output: List[str] = []
        # Read file.
        txt = io_.from_file(file_name).split("\n")
        # Process file.
        txt_new: List[str] = []
        for line in txt:
            if "\t" in line:
                msg = (
                    "Found tabs in %s: please use 4 spaces as per PEP8"
                    % file_name
                )
                _LOG.warning(msg)
                output.append(msg)
            # Convert tabs.
            line = line.replace("\t", " " * 4)
            # Remove trailing spaces.
            line = line.rstrip()
            # dos2unix.
            line = line.replace("\r\n", "\n")
            # TODO(gp): Remove empty lines in functions.
            txt_new.append(line.rstrip("\n"))
        # Remove whitespaces at the end of file.
        while txt_new and (txt_new[-1] == "\n"):
            # While the last item in the list is blank, removes last element.
            txt_new.pop(-1)
        # Write.
        _write_file_back(file_name, txt, txt_new)
        return output


# #############################################################################


class _CompilePython(_Action):
    """
    Check that the code is valid python.
    """

    def check_if_possible(self) -> bool:
        # We don't need any special executable, so we can always run this action.
        return True

    def _execute(self, file_name: str, pedantic: int) -> List[str]:
        _ = pedantic
        output: List[str] = []
        # Applicable only to python files.
        if not is_py_file(file_name):
            _LOG.debug("Skipping self._file_name='%s'", file_name)
            return output
        #
        try:
            py_compile.compile(file_name, doraise=True)
            # pylint: disable=broad-except
        except Exception as e:
            output.append(str(e))
        return output


# #############################################################################


class _Autoflake(_Action):
    """
    Remove unused imports and variables.
    """

    def __init__(self) -> None:
        executable = "autoflake"
        super().__init__(executable)

    def check_if_possible(self) -> bool:
        return _check_exec(self._executable)

    def _execute(self, file_name: str, pedantic: int) -> List[str]:
        _ = pedantic
        # Applicable to only python file.
        if not is_py_file(file_name):
            _LOG.debug("Skipping file_name='%s'", file_name)
            return []
        #
        opts = "-i --remove-all-unused-imports --remove-unused-variables"
        cmd = self._executable + " %s %s" % (opts, file_name)
        output = _tee(cmd, self._executable, abort_on_error=False)
        return output


# #############################################################################


class _Yapf(_Action):
    """
    Apply yapf code formatter.
    """

    def __init__(self) -> None:
        executable = "yapf"
        super().__init__(executable)

    def check_if_possible(self) -> bool:
        return _check_exec(self._executable)

    def _execute(self, file_name: str, pedantic: int) -> List[str]:
        _ = pedantic
        # Applicable to only python file.
        if not is_py_file(file_name):
            _LOG.debug("Skipping file_name='%s'", file_name)
            return []
        #
        opts = "-i --style='google'"
        cmd = self._executable + " %s %s" % (opts, file_name)
        output = _tee(cmd, self._executable, abort_on_error=False)
        return output


# #############################################################################


class _Black(_Action):
    """
    Apply black code formatter.
    """

    def __init__(self) -> None:
        executable = "black"
        super().__init__(executable)

    def check_if_possible(self) -> bool:
        return _check_exec(self._executable)

    def _execute(self, file_name: str, pedantic: int) -> List[str]:
        _ = pedantic
        # Applicable to only python file.
        if not is_py_file(file_name):
            _LOG.debug("Skipping file_name='%s'", file_name)
            return []
        #
        opts = "--line-length 82"
        cmd = self._executable + " %s %s" % (opts, file_name)
        output = _tee(cmd, self._executable, abort_on_error=False)
        # Remove the lines:
        # - reformatted core/test/test_core.py
        # - 1 file reformatted.
        # - All done!
        # - 1 file left unchanged.
        to_remove = ["All done!", "file left unchanged", "reformatted"]
        output = [l for l in output if all(w not in l for w in to_remove)]
        return output


# #############################################################################


class _Isort(_Action):
    """
    Sort imports using isort.
    """

    def __init__(self) -> None:
        executable = "isort"
        super().__init__(executable)

    def check_if_possible(self) -> bool:
        return _check_exec(self._executable)

    def _execute(self, file_name: str, pedantic: int) -> List[str]:
        _ = pedantic
        # Applicable to only python file.
        if not is_py_file(file_name):
            _LOG.debug("Skipping file_name='%s'", file_name)
            return []
        #
        cmd = self._executable + " %s" % file_name
        output = _tee(cmd, self._executable, abort_on_error=False)
        return output


# #############################################################################


class _Flake8(_Action):
    """
    Look for formatting and semantic issues in code and docstrings.
    It relies on:
        - mccabe
        - pycodestyle
        - pyflakes
    """

    def __init__(self) -> None:
        executable = "flake8"
        super().__init__(executable)

    def check_if_possible(self) -> bool:
        return _check_exec(self._executable)

    def _execute(self, file_name: str, pedantic: int) -> List[str]:
        _ = pedantic
        # Applicable to only python file.
        if not is_py_file(file_name):
            _LOG.debug("Skipping file_name='%s'", file_name)
            return []
        # TODO(gp): Does -j 4 help?
        opts = "--exit-zero --doctests --max-line-length=82 -j 4"
        ignore = [
            # - "W503 line break before binary operator"
            #     - Disabled because in contrast with black formatting.
            "W503",
            # - W504 line break after binary operator
            #     - Disabled because in contrast with black formatting.
            "W504",
            # - E203 whitespace before ':'
            #     - Disabled because in contrast with black formatting
            "E203",
            # - E266 too many leading '#' for block comment
            #     - We have disabled this since it is a false positive for
            #       jupytext files.
            "E266,"
            # - E501 line too long (> 82 characters)
            #     - We have disabled this since it triggers also for docstrings
            #       at the beginning of the line. We let pylint pick the lines
            #       too long, since it seems to be smarter.
            "E501",
            # - E731 do not assign a lambda expression, use a def
            "E731",
            # - E265 block comment should start with '# '
            "E265",
        ]
        is_jupytext_code = is_paired_jupytext_file(file_name)
        _LOG.debug("is_jupytext_code=%s", is_jupytext_code)
        if is_jupytext_code:
            ignore.extend(
                [
                    # E501 line too long.
                    "E501"
                ]
            )
        opts += " --ignore=" + ",".join(ignore)
        cmd = self._executable + " %s %s" % (opts, file_name)
        #
        output = _tee(cmd, self._executable, abort_on_error=True)
        # Remove some errors.
        is_jupytext_code = is_paired_jupytext_file(file_name)
        _LOG.debug("is_jupytext_code=%s", is_jupytext_code)
        if is_jupytext_code:
            output_tmp: List[str] = []
            for line in output:
                # F821 undefined name 'display' [flake8]
                if "F821" in line and "undefined name 'display'" in line:
                    continue
                output_tmp.append(line)
            output = output_tmp
        return output


# #############################################################################


class _Pydocstyle(_Action):
    def __init__(self) -> None:
        executable = "pydocstyle"
        super().__init__(executable)

    def check_if_possible(self) -> bool:
        return _check_exec(self._executable)

    def _execute(self, file_name: str, pedantic: int) -> List[str]:
        # Applicable to only python file.
        if not is_py_file(file_name):
            _LOG.debug("Skipping file_name='%s'", file_name)
            return []
        ignore = []
        # http://www.pydocstyle.org/en/2.1.1/error_codes.html
<<<<<<< HEAD
        ignore = [
            # D105: Missing docstring in magic method
            "D105",
            # D200: One-line docstring should fit on one line with quotes
            "D200",
            # D202: No blank lines allowed after function docstring
            "D202",
            # D212: Multi-line docstring summary should start at the first line
            "D212",
            # D203: 1 blank line required before class docstring
            "D203",
            # D205: 1 blank line required between summary line and description
            "D205",
            ## D400: First line should end with a period (not ':')
            #"D400",
            # D402: First line should not be the function's "signature"
            #"D402",
            # D407: Missing dashed underline after section
            "D407",
            # D413: Missing dashed underline after section
            "D413",
            # D415: First line should end with a period, question mark, or
            # exclamation point
            "D415",
        ]
        if not pedantic:
=======
        if pedantic < 2:
            # TODO(gp): Review all of these.
            ignore.extend(
                [
                    # D105: Missing docstring in magic method
                    "D105",
                    # D200: One-line docstring should fit on one line with quotes
                    "D200",
                    # D202: No blank lines allowed after function docstring
                    "D202",
                    # D212: Multi-line docstring summary should start at the first line
                    "D212",
                    # D203: 1 blank line required before class docstring (found 0)
                    "D203",
                    # D205: 1 blank line required between summary line and description
                    "D205",
                    # D400: First line should end with a period (not ':')
                    "D400",
                    # D402: First line should not be the function's "signature"
                    "D402",
                    # D407: Missing dashed underline after section
                    "D407",
                    # D413: Missing dashed underline after section
                    "D413",
                    # D415: First line should end with a period, question mark, or
                    # exclamation point
                    "D415",
                ]
            )
        if pedantic < 1:
            # Disable some lints that are hard to respect.
>>>>>>> e71d3805
            ignore.extend(
                [
                    # D100: Missing docstring in public module
                    "D100",
                    # D101: Missing docstring in public class
                    "D101",
                    # D102: Missing docstring in public method
                    "D102",
                    # D103: Missing docstring in public function
                    "D103",
                    # D104: Missing docstring in public package
                    # (i.e., in __init__.py)
                    "D104",
                    # D107: Missing docstring in __init__
                    "D107",
                ]
            )
        cmd_opts = ""
        if ignore:
            cmd_opts += "--ignore " + ",".join(ignore)
        #
        cmd = []
        cmd.append(self._executable)
        cmd.append(cmd_opts)
        cmd.append(file_name)
        cmd_as_str = " ".join(cmd)
        # We don't abort on error on pydocstyle, since it returns error if there
        # is any violation.
        _, file_lines_as_str = si.system_to_string(
            cmd_as_str, abort_on_error=False
        )
        # Process lint_log transforming:
        #   linter_v2.py:1 at module level:
        #       D400: First line should end with a period (not ':')
        # into:
        #   linter_v2.py:1: at module level: D400: First line should end with a
        #   period (not ':')
        #
        output: List[str] = []
        #
        file_lines = file_lines_as_str.split("\n")
        lines = ["", ""]
        for cnt, line in enumerate(file_lines):
            line = line.rstrip("\n")
            # _log.debug("line=%s", line)
            if cnt % 2 == 0:
                regex = r"(\s(at|in)\s)"
                subst = r":\1"
                line = re.sub(regex, subst, line)
            else:
                line = line.lstrip()
            # _log.debug("-> line=%s", line)
            lines[cnt % 2] = line
            if cnt % 2 == 1:
                line = "".join(lines)
                output.append(line)
        return output


# #############################################################################


class _Pyment(_Action):
    def __init__(self) -> None:
        executable = "pyment"
        super().__init__(executable)

    def check_if_possible(self) -> bool:
        return _check_exec(self._executable)

    def _execute(self, file_name: str, pedantic: int) -> List[str]:
        _ = pedantic
        # Applicable to only python file.
        if not is_py_file(file_name):
            _LOG.debug("Skipping file_name='%s'", file_name)
            return []
        opts = "-w --first-line False -o reST"
        cmd = self._executable + " %s %s" % (opts, file_name)
        output = _tee(cmd, self._executable, abort_on_error=False)
        return output


# #############################################################################


class _Pylint(_Action):
    def __init__(self) -> None:
        executable = "pylint"
        super().__init__(executable)

    def check_if_possible(self) -> bool:
        return _check_exec(self._executable)

    def _execute(self, file_name: str, pedantic: int) -> List[str]:
        # Applicable to only python file.
        if not is_py_file(file_name):
            _LOG.debug("Skipping file_name='%s'", file_name)
            return []
        #
        is_test_code_tmp = is_under_test_dir(file_name)
        _LOG.debug("is_test_code_tmp=%s", is_test_code_tmp)
        #
        is_jupytext_code = is_paired_jupytext_file(file_name)
        _LOG.debug("is_jupytext_code=%s", is_jupytext_code)
        #
        opts = []
        ignore = []
        if pedantic < 2:
            # We ignore these errors as too picky.
            ignore.extend(
                [
                    # [C0302(too-many-lines), ] Too many lines in module (/1000)
                    "C0302",
                    # TODO(gp): Re-enable?
                    # [C0304(missing-final-newline), ] Final newline missing
                    "C0304",
                    # [C0330(bad-continuation), ] Wrong hanging indentation before
                    #   block (add 4 spaces).
                    # - Black and pylint don't agree on the formatting.
                    "C0330",
                    # [C0412(ungrouped-imports), ] Imports from package ... are not
                    #   grouped
                    # TODO(gp): Re-enable?
                    "C0412",
                    # [C0415(import-outside-toplevel), ] Import outside toplevel
                    # - Sometimes we import inside a function.
                    "C0415",
                    # [R0902(too-many-instance-attributes)] Too many instance attributes (/7)
                    "R0902",
                    # [R0903(too-few-public-methods), ] Too few public methods (/2)
                    "R0903",
                    # [R0904(too-many-public-methods), ] Too many public methods (/20)
                    "R0904",
                    # [R0912(too-many-branches), ] Too many branches (/12)
                    "R0912",
                    # R0913(too-many-arguments), ] Too many arguments (/5)
                    "R0913",
                    # [R0914(too-many-locals), ] Too many local variables (/15)
                    "R0914",
                    # [R0915(too-many-statements), ] Too many statements (/50)
                    "R0915",
                    # [W0123(eval-used), ] Use of eval
                    # - We assume that we are mature enough to use `eval` properly.
                    "W0123",
                    # [W0125(using-constant-test), ] Using a conditional statement
                    #   with a constant value:
                    # - E.g., we use sometimes `if True:` or `if False:`.
                    "W0125",
                    # [W0201(attribute-defined-outside-init)]
                    # - If the constructor calls a method (e.g., `reset()`) to
                    #   initialize the state, we have all these errors.
                    "W0201",
                    # [W0511(fixme), ]
                    "W0511",
                    # [W0603(global-statement), ] Using the global statement
                    # - We assume that we are mature enough to use `global` properly.
                    "W0603",
                    # [W1113(keyword-arg-before-vararg), ] Keyword argument before variable
                    #   positional arguments list in the definition of
                    # - TODO(gp): Not clear what is the problem.
                    "W1113",
                ]
            )
            # Unit test.
            if is_test_code_tmp:
                ignore.extend(
                    [
                        # [C0103(invalid-name), ] Class name "Test_dassert_eq1"
                        #   doesn't conform to PascalCase naming style
                        "C0103",
                        # [R0201(no-self-use), ] Method could be a function
                        "R0201",
                        # [W0212(protected-access), ] Access to a protected member
                        #   _get_default_tempdir of a client class
                        "W0212",
                    ]
                )
            # Jupytext.
            if is_jupytext_code:
                ignore.extend(
                    [
                        # [W0104(pointless-statement), ] Statement seems to
                        # have noeffect
                        # - This is disabled since we use just variable names
                        #   to print.
                        "W0104",
                        # [W0106(expression-not-assigned), ] Expression ... is
                        # assigned to nothing
                        "W0106",
                        # [W0621(redefined-outer-name), ] Redefining name ...
                        # from outer scope
                        "W0621",
                    ]
                )
        if pedantic < 1:
            ignore.extend(
                [
                    # [C0103(invalid-name), ] Constant name "..." doesn't
                    #   conform to UPPER_CASE naming style
                    "C0103",
                    # [C0111(missing - docstring), ] Missing module docstring
                    "C0111",
                    # [C0301(line-too-long), ] Line too long (/100)
                    # "C0301",
                ]
            )
        if ignore:
            opts.append("--disable " + ",".join(ignore))
        # Allow short variables, as long as camel-case.
        opts.append('--variable-rgx="[a-z0-9_]{1,30}$"')
        opts.append('--argument-rgx="[a-z0-9_]{1,30}$"')
        # TODO(gp): Not sure this is needed anymore.
        opts.append("--ignored-modules=pandas")
        opts.append("--output-format=parseable")
        # TODO(gp): Does -j 4 help?
        opts.append("-j 4")
        # pylint crashed due to lack of memory.
        # A fix according to https://github.com/PyCQA/pylint/issues/2388 is:
        opts.append('--init-hook="import sys; sys.setrecursionlimit(2000)"')
        _dassert_list_of_strings(opts)
        opts_as_str = " ".join(opts)
        cmd = " ".join([self._executable, opts_as_str, file_name])
        output = _tee(cmd, self._executable, abort_on_error=False)
        # Remove some errors.
        output_tmp: List[str] = []
        for line in output:
            if is_jupytext_code:
                # [E0602(undefined-variable), ] Undefined variable 'display'
                if "E0602" in line and "Undefined variable 'display'" in line:
                    continue
            if line.startswith("Your code has been rated"):
                # Your code has been rated at 10.00/10 (previous run: ...
                line = file_name + ": " + line
            output_tmp.append(line)
        output = output_tmp
        # Remove lines.
        output = [l for l in output if ("-" * 20) not in l]
        # Remove:
        #    ************* Module dev_scripts.generate_script_catalog
        output_as_str = ut.filter_text(
            re.escape("^************* Module "), "\n".join(output)
        )
        # Remove empty lines.
        output = [l for l in output if l.rstrip().lstrip() != ""]
        #
        output = output_as_str.split("\n")
        return output


# #############################################################################


class _Mypy(_Action):
    def __init__(self) -> None:
        executable = "mypy"
        super().__init__(executable)

    def check_if_possible(self) -> bool:
        return _check_exec(self._executable)

    def _execute(self, file_name: str, pedantic: int) -> List[str]:
        _ = pedantic
        # Applicable to only python files, that are not paired with notebooks.
        if not is_py_file(file_name) or is_paired_jupytext_file(file_name):
            _LOG.debug("Skipping file_name='%s'", file_name)
            return []
        # TODO(gp): Convert all these idioms into arrays and joins.
        cmd = self._executable + " %s" % file_name
        output = _tee(
            cmd,
            self._executable,
            # mypy returns -1 if there are errors.
            abort_on_error=False,
        )
        # Remove some errors.
        output_tmp: List[str] = []
        for line in output:
            if (
                line.startswith("Success:")
                or
                # Found 2 errors in 1 file (checked 1 source file)
                line.startswith("Found ")
                or
                # note: See https://mypy.readthedocs.io
                "note: See https" in line
            ):
                continue
            output_tmp.append(line)
        output = output_tmp
        return output


# #############################################################################


class _IpynbFormat(_Action):
    def __init__(self) -> None:
        curr_path = os.path.dirname(os.path.realpath(sys.argv[0]))
        executable = "%s/ipynb_format.py" % curr_path
        super().__init__(executable)

    def check_if_possible(self) -> bool:
        return _check_exec(self._executable)

    def _execute(self, file_name: str, pedantic: int) -> List[str]:
        output: List[str] = []
        # Applicable to only ipynb file.
        if not is_ipynb_file(file_name):
            _LOG.debug("Skipping file_name='%s'", file_name)
            return output
        #
        cmd = self._executable + " %s" % file_name
        _system(cmd)
        return output


# TODO(gp): Move in a more general file: probably system_interaction.
def _is_under_dir(file_name: str, dir_name: str) -> bool:
    """
    Return whether a file is under the given directory.
    """
    subdir_names = file_name.split("/")
    return dir_name in subdir_names


def is_under_test_dir(file_name: str) -> bool:
    """
    Return whether a file is under a test directory (which is called "test").
    """
    return _is_under_dir(file_name, "test")


def is_test_input_output_file(file_name: str) -> bool:
    """
    Return whether a file is used as input or output in a unit test.
    """
    ret = is_under_test_dir(file_name)
    ret &= file_name.endswith(".txt")
    return ret


def is_test_code(file_name: str) -> bool:
    """
    Return whether a file contains unit test code.
    """
    ret = is_under_test_dir(file_name)
    ret &= os.path.basename(file_name).startswith("test_")
    ret &= file_name.endswith(".py")
    return ret


def is_py_file(file_name: str) -> bool:
    """
    Return whether a file is a python file.
    """
    return file_name.endswith(".py")


def is_ipynb_file(file_name: str) -> bool:
    """
    Return whether a file is a jupyter notebook file.
    """
    return file_name.endswith(".ipynb")


def from_python_to_ipynb_file(file_name: str) -> str:
    dbg.dassert(is_py_file(file_name))
    ret = file_name.replace(".py", ".ipynb")
    return ret


def from_ipynb_to_python_file(file_name: str) -> str:
    dbg.dassert(is_ipynb_file(file_name))
    ret = file_name.replace(".ipynb", ".py")
    return ret


def is_paired_jupytext_file(file_name: str) -> bool:
    """
    Return whether a file is a paired jupytext file.
    """
    is_paired = (
        is_py_file(file_name)
        and os.path.exists(from_python_to_ipynb_file(file_name))
        or (
            is_ipynb_file(file_name)
            and os.path.exists(from_ipynb_to_python_file(file_name))
        )
    )
    return is_paired


def is_init_py(file_name: str) -> bool:
    return os.path.basename(file_name) == "__init__.py"


# #############################################################################


class _ProcessJupytext(_Action):
    def __init__(self, jupytext_action: str) -> None:
        executable = "process_jupytext.py"
        super().__init__(executable)
        self._jupytext_action = jupytext_action

    def check_if_possible(self) -> bool:
        return _check_exec(self._executable)

    def _execute(self, file_name: str, pedantic: int) -> List[str]:
        _ = pedantic
        output: List[str] = []
        # TODO(gp): Use the usual idiom of these functions.
        if is_py_file(file_name) and is_paired_jupytext_file(file_name):
            cmd_opts = "-f %s --action %s" % (file_name, self._jupytext_action)
            cmd = self._executable + " " + cmd_opts
            output = _tee(cmd, self._executable, abort_on_error=True)
        else:
            _LOG.debug("Skipping file_name='%s'", file_name)
        return output


class _SyncJupytext(_ProcessJupytext):
    def __init__(self) -> None:
        super().__init__("sync")


class _TestJupytext(_ProcessJupytext):
    def __init__(self) -> None:
        super().__init__("test")


# #############################################################################


class _CustomPythonChecks(_Action):
    # The maximum length of an 'import as'.
    MAX_LEN_IMPORT = 8
    DEBUG = False

    def check_if_possible(self) -> bool:
        # We don't need any special executable, so we can always run this action.
        return True

    def _execute(self, file_name: str, pedantic: int) -> List[str]:
        _ = pedantic
        output: List[str] = []
        # Applicable only to python files that are not paired with Jupytext.
        if not is_py_file(file_name) or is_paired_jupytext_file(file_name):
            _LOG.debug("Skipping file_name='%s'", file_name)
            return output
        # Read file.
        txt = io_.from_file(file_name).split("\n")
        # Only library code should be baptized.
        should_baptize = True
        should_baptize &= not os.path.basename("__init__.py")
        should_baptize &= not is_test_code(file_name)
        if should_baptize:
            # Check shebang.
            is_executable = os.access(file_name, os.X_OK)
            msg = self._check_shebang(file_name, txt, is_executable)
            if msg:
                output.append(msg)
            # Check that the module was baptized.
            if not is_executable:
                msg = self._was_baptized(file_name, txt)
                if msg:
                    output.append(msg)
        # Process file.
        output_tmp, txt_new = self._check_line_by_line(file_name, txt)
        output.extend(output_tmp)
        # Write file back.
        _write_file_back(file_name, txt, txt_new)
        return output

    @staticmethod
    def _check_shebang(
        file_name: str, txt: List[str], is_executable: bool
    ) -> str:
        msg = ""
        shebang = "#!/usr/bin/env python"
        has_shebang = txt[0] == shebang
        if (is_executable and not has_shebang) or (
            not is_executable and has_shebang
        ):
            msg = "%s:1: any executable needs to start with a shebang '%s'" % (
                file_name,
                shebang,
            )
        return msg

    @staticmethod
    def _check_import(file_name: str, line_num: int, line: str) -> str:
        msg = ""
        if _CustomPythonChecks.DEBUG:
            _LOG.debug("* Check 'from * imports'")
        if is_init_py(file_name):
            # In __init__.py we can import in weird ways (e.g., the
            # evil `from ... import *`).
            return msg
        m = re.match(r"\s*from\s+(\S+)\s+import\s+.*", line)
        if m:
            if m.group(1) != "typing":
                msg = "%s:%s: do not use '%s' use 'import foo.bar " "as fba'" % (
                    file_name,
                    line_num,
                    line.rstrip().lstrip(),
                )
        else:
            m = re.match(r"\s*import\s+\S+\s+as\s+(\S+)", line)
            if m:
                shortcut = m.group(1)
                if len(shortcut) > _CustomPythonChecks.MAX_LEN_IMPORT:
                    msg = (
                        "%s:%s: the import shortcut '%s' in '%s' is longer than "
                        "%s characters"
                        % (
                            file_name,
                            line_num,
                            shortcut,
                            line.rstrip().lstrip(),
                            _CustomPythonChecks.MAX_LEN_IMPORT,
                        )
                    )
        return msg

    @staticmethod
    def _was_baptized(file_name: str, txt: List[str]) -> str:
        """
        Check if code contains a declaration of how it needs to be imported.

        Import as:

        import _setenv_lib as selib
        ...
        """
        msg: List[str] = []
        _dassert_list_of_strings(txt)
        if len(txt) > 3:
            match = True
            match &= txt[0] == '"""'
            match &= txt[1] == "Import as:"
            match &= txt[2] == ""
            match &= txt[3].startswith("import ")
        else:
            match = False
        if not match:
            msg.append(
                "%s:1: every library needs to describe how to be imported:"
                % file_name
            )
            msg.append('"""')
            msg.append("Import as:")
            msg.append("\nimport foo.bar as fba")
            msg.append('"""')
        else:
            # Check that the import is in the right format, like:
            #   import _setenv_lib as selib
            import_line = 3
            line = txt[import_line]
            _LOG.debug("import line=%s", line)
            msg_tmp = _CustomPythonChecks._check_import(
                file_name, import_line, line
            )
            if msg_tmp:
                msg.append(msg_tmp)
        msg_as_str = "\n".join(msg)
        return msg_as_str

    @staticmethod
    def _check_line_by_line(
        file_name: str, txt: List[str]
    ) -> Tuple[List[str], List[str]]:
        """
        Apply various checks line by line.

        - Check imports
        - Look for conflict markers
        - Format separating lines
        """
        _dassert_list_of_strings(txt)
        output: List[str] = []
        txt_new: List[str] = []
        for i, line in enumerate(txt):
            if _CustomPythonChecks.DEBUG:
                _LOG.debug("%s: line='%s'", i, line)
            # Check imports.
            if _CustomPythonChecks.DEBUG:
                _LOG.debug("* Check imports")
            msg = _CustomPythonChecks._check_import(file_name, i + 1, line)
            if msg:
                output.append(msg)
            # Look for conflicts markers.
            if _CustomPythonChecks.DEBUG:
                _LOG.debug("* Look for conflict markers")
            if any(line.startswith(c) for c in ["<<<<<<<", "=======", ">>>>>>>"]):
                msg = "%s:%s: there are conflict markers" % (file_name, i + 1)
                output.append(msg)
            # Format separating lines.
            if _CustomPythonChecks.DEBUG:
                _LOG.debug("* Format separating lines")
            min_num_chars = 6
            regex = r"(\s*\#)\s*([\#\=\-\<\>]){%d,}\s*$" % min_num_chars
            if _CustomPythonChecks.DEBUG:
                _LOG.debug("regex=%s", regex)
            m = re.match(regex, line)
            if m:
                char = m.group(2)
                line = m.group(1) + " " + char * (78 - len(m.group(1)))
            #
            if _CustomPythonChecks.DEBUG:
                _LOG.debug("    -> %s", line)
            txt_new.append(line)
            _dassert_list_of_strings(txt_new)
            #
            _dassert_list_of_strings(output)
        return output, txt_new


# #############################################################################


class _LintMarkdown(_Action):
    def __init__(self) -> None:
        executable = "prettier"
        super().__init__(executable)

    def check_if_possible(self) -> bool:
        return _check_exec(self._executable)

    def _execute(self, file_name: str, pedantic: int) -> List[str]:
        # Applicable only to txt and md files.
        ext = os.path.splitext(file_name)[1]
        output: List[str] = []
        if ext not in (".txt", ".md"):
            _LOG.debug("Skipping file_name='%s' because ext='%s'", file_name, ext)
            return output
        # Run lint_txt.py.
        executable = "lint_txt.py"
        exec_path = git.find_file_in_git_tree(executable)
        dbg.dassert_exists(exec_path)
        #
        cmd = []
        cmd.append(exec_path)
        cmd.append("-i %s" % file_name)
        cmd.append("--in_place")
        cmd_as_str = " ".join(cmd)
        output = _tee(cmd_as_str, executable, abort_on_error=True)
        # Remove cruft.
        output = [l for l in output if "Saving log to file" not in l]
        return output


# #############################################################################


def _check_file_property(
    actions: List[str], all_file_names: List[str], pedantic: int
) -> Tuple[List[str], List[str]]:
    output: List[str] = []
    action = "check_file_property"
    if action in actions:
        for file_name in all_file_names:
            class_ = _get_action_class(action)
            output_tmp = class_.execute(file_name, pedantic)
            _dassert_list_of_strings(output_tmp)
            output.extend(output_tmp)
    actions = [a for a in actions if a != action]
    _LOG.debug("actions=%s", actions)
    return output, actions


# #############################################################################
# Actions.
# #############################################################################

# We use the command line instead of API because:
# - some tools don't have a public API
# - this make easier to reproduce / test commands using the command lines and
#   then incorporate in the code
# - it allows to have clear control over options


# Actions and if they read / write files.
# The order of this list implies the order in which they are executed.
_VALID_ACTIONS_META: List[Tuple[str, str, str, Type[_Action]]] = [
    (
        "check_file_property",
        "r",
        "Check that generic files are valid",
        _CheckFileProperty,
    ),
    (
        "basic_hygiene",
        "w",
        "Clean up (e.g., tabs, trailing spaces)",
        _BasicHygiene,
    ),
    ("compile_python", "r", "Check that python code is valid", _CompilePython),
    ("autoflake", "w", "Removes unused imports and variables", _Autoflake),
    ("isort", "w", "Sort Python import definitions alphabetically", _Isort),
    # Superseded by black.
    # ("yapf", "w", "Formatter for Python code", _Yapf),
    ("black", "w", "The uncompromising code formatter", _Black),
    ("flake8", "r", "Tool for style guide enforcement", _Flake8),
    # (flake8-bugbear: 19.8.0, mccabe: 0.6.1, naming: 0.9.1, pycodestyle: 2.5.0, pyflakes: 2.1.1)
    # --max-complexity=10
    # Stand-alone
    #
    # flake8 plugins
    # https://github.com/PyCQA/pep8-naming
    #   Check your code against PEP 8 naming conventions.
    # https://github.com/PyCQA/flake8-docstrings
    #   Run pydocstyle inside flake8 (not needed)
    # https://github.com/PyCQA/flake8-bugbear
    # pyflake, like pylint, pychecker
    # https://realpython.com/python-code-quality/
    ("pydocstyle", "r", "Docstring style checker", _Pydocstyle),
    # TODO(gp): Fix this.
    # Not installable through conda.
    # ("pyment", "w", "Create, update or convert docstring", _Pyment),
    ("pylint", "w", "Check that module(s) satisfy a coding standard", _Pylint),
    ("mypy", "r", "Static code analyzer using the hint types", _Mypy),
    ("sync_jupytext", "w", "Create / sync jupytext files", _SyncJupytext),
    ("test_jupytext", "r", "Test jupytext files", _TestJupytext),
    # Superseded by "sync_jupytext".
    # ("ipynb_format", "w", "Format jupyter code using yapf", _IpynbFormat),
    (
        "custom_python_checks",
        "w",
        "Apply some custom python checks",
        _CustomPythonChecks,
    ),
    ("lint_markdown", "w", "Lint txt/md markdown files", _LintMarkdown),
]


# joblib and caching with lru_cache don't get along, so we cache explicitly.
_VALID_ACTIONS = None


def _get_valid_actions() -> List[str]:
    global _VALID_ACTIONS
    if _VALID_ACTIONS is None:
        _VALID_ACTIONS = list(zip(*_VALID_ACTIONS_META))[0]
    return _VALID_ACTIONS  # type: ignore


def _get_default_actions() -> List[str]:
    return _get_valid_actions()


def _get_action_class(action: str) -> _Action:
    """
    Return the function corresponding to the passed string.
    """
    res = None
    for action_meta in _VALID_ACTIONS_META:
        name, rw, comment, class_ = action_meta
        _ = rw, comment
        if name == action:
            dbg.dassert_is(res, None)
            res = class_
    dbg.dassert_is_not(res, None)
    # mypy gets confused since we are returning a class.
    obj = res()  # type: ignore
    return obj


def _remove_not_possible_actions(actions: List[str]) -> List[str]:
    """
    Check whether each action in "actions" can be executed and return a list of
    the actions that can be executed.

    :return: list of strings representing actions
    """
    actions_tmp: List[str] = []
    for action in actions:
        class_ = _get_action_class(action)
        is_possible = class_.check_if_possible()
        if not is_possible:
            _LOG.warning("Can't execute action '%s': skipping", action)
        else:
            actions_tmp.append(action)
    return actions_tmp


def _select_actions(args: argparse.Namespace) -> List[str]:
    valid_actions = _get_valid_actions()
    default_actions = _get_default_actions()
    actions = prsr.select_actions(args, valid_actions, default_actions)
    # Find the tools that are available.
    actions = _remove_not_possible_actions(actions)
    #
    add_frame = True
    actions_as_str = prsr.actions_to_string(
        actions, _get_valid_actions(), add_frame
    )
    _LOG.info("\n%s", actions_as_str)
    return actions


def _test_actions() -> None:
    _LOG.info("Testing actions")
    # Check all the actions.
    num_not_poss = 0
    possible_actions: List[str] = []
    for action in _get_valid_actions():
        class_ = _get_action_class(action)
        is_possible = class_.check_if_possible()
        _LOG.debug("%s -> %s", action, is_possible)
        if is_possible:
            possible_actions.append(action)
        else:
            num_not_poss += 1
    # Report results.
    add_frame = True
    actions_as_str = prsr.actions_to_string(
        possible_actions, _get_valid_actions(), add_frame
    )
    _LOG.info("\n%s", actions_as_str)
    if num_not_poss > 0:
        _LOG.warning("There are %s actions that are not possible", num_not_poss)
    else:
        _LOG.info("All actions are possible")


# #############################################################################


def _lint(
    file_name: str, actions: List[str], pedantic: int, debug: bool
) -> List[str]:
    """
    Execute all the actions on a filename.

    Note that this is the unit of parallelization, i.e., we run all the
    actions on a single file to ensure that the actions are executed in the
    proper order.
    """
    output: List[str] = []
    _LOG.info("\n%s", prnt.frame(file_name, char1="="))
    for action in actions:
        _LOG.debug("\n%s", prnt.frame(action, char1="-"))
        _print("## %-20s (%s)" % (action, file_name))
        if debug:
            # Make a copy after each action.
            dst_file_name = file_name + "." + action
            cmd = "cp -a %s %s" % (file_name, dst_file_name)
            os.system(cmd)
        else:
            dst_file_name = file_name
        class_ = _get_action_class(action)
        # We want to run the stages, and not check.
        output_tmp = class_.execute(dst_file_name, pedantic)
        # Annotate with executable [tag].
        output_tmp = _annotate_output(output_tmp, action)
        _dassert_list_of_strings(
            output_tmp, "action=%s file_name=%s", action, file_name
        )
        output.extend(output_tmp)
        if output_tmp:
            _LOG.info("\n%s", "\n".join(output_tmp))
    return output


def _run_linter(
    actions: List[str], args: argparse.Namespace, file_names: List[str]
) -> List[str]:
    num_steps = len(file_names) * len(actions)
    _LOG.info(
        "Num of files=%d, num of actions=%d -> num of steps=%d",
        len(file_names),
        len(actions),
        num_steps,
    )
    pedantic = args.pedantic
    num_threads = args.num_threads
    # Use serial mode if there is a single file, unless the user specified
    # explicitly the numer of threads to use.
    if len(file_names) == 1 and num_threads != -1:
        num_threads = "serial"
        _LOG.warning(
            "Using num_threads='%s' since there is a single file", num_threads
        )
    output: List[str] = []
    if num_threads == "serial":
        for file_name in file_names:
            output_tmp = _lint(file_name, actions, pedantic, args.debug)
    else:
        num_threads = int(num_threads)
        # -1 is interpreted by joblib like for all cores.
        _LOG.info(
            "Using %s threads", num_threads if num_threads > 0 else "all CPUs"
        )
        import joblib

        output_tmp = joblib.Parallel(n_jobs=num_threads, verbose=50)(
            joblib.delayed(_lint)(file_name, actions, pedantic, args.debug)
            for file_name in file_names
        )
        output_tmp = list(itertools.chain.from_iterable(output_tmp))
    output.extend(output_tmp)
    output = prnt.remove_empty_lines_from_string_list(output)
    return output  # type: ignore


def _count_lints(lints: List[str]) -> int:
    num_lints = 0
    for line in lints:
        # dev_scripts/linter.py:493: ... [pydocstyle]
        if re.match(r"\S+:\d+.*\[\S+\]", line):
            num_lints += 1
    _LOG.info("num_lints=%d", num_lints)
    return num_lints


# #############################################################################
# Main.
# #############################################################################


def _main(args: argparse.Namespace) -> int:
    dbg.init_logger(args.log_level)
    #
    if args.test_actions:
        _LOG.warning("Testing actions...")
        _test_actions()
        _LOG.warning("Exiting as requested")
        sys.exit(0)
    if args.no_print:
        global NO_PRINT
        NO_PRINT = True
    # Get all the files to process.
    all_file_names = _get_files(args)
    _LOG.info("# Found %d files to process", len(all_file_names))
    # Select files.
    file_names = _get_files_to_lint(args, all_file_names)
    _LOG.info(
        "\n%s\n%s",
        prnt.frame("# Found %d files to lint:" % len(file_names)),
        prnt.space("\n".join(file_names)),
    )
    if args.collect_only:
        _LOG.warning("Exiting as requested")
        sys.exit(0)
    # Select actions.
    actions = _select_actions(args)
    all_actions = actions[:]
    _LOG.debug("actions=%s", actions)
    # Create tmp dir.
    io_.create_dir(_TMP_DIR, incremental=False)
    _LOG.info("tmp_dir='%s'", _TMP_DIR)
    # Check the files.
    lints: List[str] = []
    lints_tmp, actions = _check_file_property(
        actions, all_file_names, args.pedantic
    )
    lints.extend(lints_tmp)
    # Run linter.
    lints_tmp = _run_linter(actions, args, file_names)
    _dassert_list_of_strings(lints_tmp)
    lints.extend(lints_tmp)
    # Sort the errors.
    lints = sorted(lints)
    lints = hlist.remove_duplicates(lints)
    # Count number of lints.
    num_lints = _count_lints(lints)
    #
    output: List[str] = []
    output.append("cmd line='%s'" % dbg.get_command_line())
    # TODO(gp): datetime_.get_timestamp().
    # output.insert(1, "datetime='%s'" % datetime.datetime.now())
    output.append("actions=%d %s" % (len(all_actions), all_actions))
    output.append("file_names=%d %s" % (len(file_names), file_names))
    output.extend(lints)
    output.append("num_lints=%d" % num_lints)
    # Write the file.
    output_as_str = "\n".join(output)
    io_.to_file(args.linter_log, output_as_str)
    # Print linter output.
    txt = io_.from_file(args.linter_log)
    _print(prnt.frame(args.linter_log, char1="/").rstrip("\n"))
    _print(txt + "\n")
    _print(prnt.line(char="/").rstrip("\n"))
    #
    if num_lints != 0:
        _LOG.warning(
            "You can quickfix the issues with\n> vim -c 'cfile %s'",
            args.linter_log,
        )
    #
    if not args.no_cleanup:
        io_.delete_dir(_TMP_DIR)
    else:
        _LOG.warning("Leaving tmp files in '%s'", _TMP_DIR)
    if args.jenkins:
        _LOG.warning("Skipping returning an error because of --jenkins")
        num_lints = 0
    return num_lints


def _parse() -> argparse.ArgumentParser:
    parser = argparse.ArgumentParser(
        description=__doc__, formatter_class=argparse.RawDescriptionHelpFormatter
    )
    # Select files.
    parser.add_argument(
        "-f", "--files", nargs="+", type=str, help="Files to process"
    )
    parser.add_argument(
        "-c",
        "--current_git_files",
        action="store_true",
        help="Select files modified in the current git client",
    )
    parser.add_argument(
        "-p",
        "--previous_git_committed_files",
        nargs="?",
        type=int,
        const=1,
        default=None,
        help="Select files modified in previous 'n' user git commit",
    )
    parser.add_argument(
        "-b",
        "--modified_files_in_branch",
        action="store_true",
        help="Select files modified in current branch with respect to master",
    )
    parser.add_argument(
        "-d",
        "--dir_name",
        action="store",
        help="Select all files in a dir. 'GIT_ROOT' to select git root",
    )
    parser.add_argument(
        "--skip_files",
        action="append",
        help="Force skipping certain files, e.g., together with -d",
    )
    # Select files based on type.
    parser.add_argument(
        "--skip_py", action="store_true", help="Do not process python scripts"
    )
    parser.add_argument(
        "--skip_ipynb",
        action="store_true",
        help="Do not process jupyter notebooks",
    )
    parser.add_argument(
        "--skip_paired_jupytext",
        action="store_true",
        help="Do not process paired notebooks",
    )
    parser.add_argument(
        "--only_py",
        action="store_true",
        help="Process only python scripts excluding paired notebooks",
    )
    parser.add_argument(
        "--only_ipynb", action="store_true", help="Process only jupyter notebooks"
    )
    parser.add_argument(
        "--only_paired_jupytext",
        action="store_true",
        help="Process only paired notebooks",
    )
    # Debug.
    parser.add_argument(
        "--debug",
        action="store_true",
        help="Generate one file per transformation",
    )
    parser.add_argument(
        "--no_cleanup", action="store_true", help="Do not clean up tmp files"
    )
    parser.add_argument("--jenkins", action="store_true", help="Run as jenkins")
    # Test.
    parser.add_argument(
        "--collect_only",
        action="store_true",
        help="Print only the files to process and stop",
    )
    parser.add_argument(
        "--test_actions", action="store_true", help="Print the possible actions"
    )
    # Select actions.
    prsr.add_action_arg(parser, _get_valid_actions(), _get_default_actions())
    #
    parser.add_argument(
        "--pedantic",
        action="store",
        type=int,
        default=0,
        help="Pedantic level. 0 = min, 2 = max (all the lints)",
    )
    parser.add_argument(
        "--num_threads",
        action="store",
        default="-1",
        help="Number of threads to use ('serial' to run serially, -1 to use "
        "all CPUs)",
    )
    #
    parser.add_argument(
        "--linter_log",
        default="./linter_warnings.txt",
        help="File storing the warnings",
    )
    parser.add_argument("--no_print", action="store_true")
    prsr.add_verbosity_arg(parser)
    return parser


if __name__ == "__main__":
    parser_ = _parse()
    args_ = parser_.parse_args()
    rc_ = _main(args_)
    sys.exit(rc_)<|MERGE_RESOLUTION|>--- conflicted
+++ resolved
@@ -686,34 +686,6 @@
             return []
         ignore = []
         # http://www.pydocstyle.org/en/2.1.1/error_codes.html
-<<<<<<< HEAD
-        ignore = [
-            # D105: Missing docstring in magic method
-            "D105",
-            # D200: One-line docstring should fit on one line with quotes
-            "D200",
-            # D202: No blank lines allowed after function docstring
-            "D202",
-            # D212: Multi-line docstring summary should start at the first line
-            "D212",
-            # D203: 1 blank line required before class docstring
-            "D203",
-            # D205: 1 blank line required between summary line and description
-            "D205",
-            ## D400: First line should end with a period (not ':')
-            #"D400",
-            # D402: First line should not be the function's "signature"
-            #"D402",
-            # D407: Missing dashed underline after section
-            "D407",
-            # D413: Missing dashed underline after section
-            "D413",
-            # D415: First line should end with a period, question mark, or
-            # exclamation point
-            "D415",
-        ]
-        if not pedantic:
-=======
         if pedantic < 2:
             # TODO(gp): Review all of these.
             ignore.extend(
@@ -745,7 +717,6 @@
             )
         if pedantic < 1:
             # Disable some lints that are hard to respect.
->>>>>>> e71d3805
             ignore.extend(
                 [
                     # D100: Missing docstring in public module
