#!/usr/bin/env python
r"""Perform some p1 specific lints on python files

> p1_specific_lints.py sample_file1.py sample_file2.py
"""
import argparse
import ast
import dataclasses
import enum
import logging
import os
import re
from typing import Any, Callable, List, Tuple, Union

import typing_extensions

import dev_scripts.linter2.base as lntr
import dev_scripts.linter2.utils as utils
import helpers.dbg as dbg
import helpers.io_ as io_
import helpers.parser as prsr

_LOG = logging.getLogger(__name__)

# #############################################################################
# File Path Checks.
# #############################################################################


def _check_notebook_dir(file_name: str) -> str:
    """Check if that notebooks are under `notebooks` dir."""
    msg = ""
    if utils.is_ipynb_file(file_name):
        subdir_names = file_name.split("/")
        if "notebooks" not in subdir_names:
            msg = (
                "%s:1: each notebook should be under a 'notebooks' "
                "directory to not confuse pytest" % file_name
            )
    return msg


def _check_test_file_dir(file_name: str) -> str:
    """Check if test files are under `test` dir."""
    msg = ""
    # TODO(gp): A little annoying that we use "notebooks" and "test".
    if utils.is_py_file(file_name) and os.path.basename(file_name).startswith(
        "test_"
    ):
        if not utils.is_under_test_dir(file_name):
            msg = (
                "%s:1: test files should be under 'test' directory to "
                "be discovered by pytest" % file_name
            )
    return msg


def _check_notebook_filename(file_name: str) -> str:
    r"""Check notebook filenames start with `Master_` or match: `\S+Task\d+_...`"""
    msg = ""

    basename = os.path.basename(file_name)
    if utils.is_ipynb_file(file_name) and not any(
        [basename.startswith("Master_"), re.match(r"^\S+Task\d+_", basename)]
    ):
        msg = (
            f"{file_name}:1: "
            r"All notebook filenames start with `Master_` or match: `\S+Task\d+_...`"
        )
    return msg


def _check_file_path(file_name: str) -> List[str]:
    """Perform various checks based on the path of a file:

    - check that notebook files are under a `notebooks` dir
    - check that test files are under `test` dir
    """
    # Functions that take the filepath, and return an error message or an empty
    # string.
    FilePathCheck = Callable[[str], str]
    FILE_PATH_CHECKS: List[FilePathCheck] = [
        _check_notebook_dir,
        _check_test_file_dir,
        _check_notebook_filename,
    ]

    output: List[str] = []
    for func in FILE_PATH_CHECKS:
        msg = func(file_name)
        if msg:
            _LOG.warning(msg)
            output.append(msg)

    return output


# #############################################################################
# File Content Checks.
# #############################################################################


def _check_shebang(file_name: str, lines: List[str]) -> str:
    """Return warning if:

    - a python executable has no shebang
    - a python file has a shebang and isn't executable

    Note: the function ignores __init__.py files  & test code.
    """
    msg = ""
    if os.path.basename(file_name) == "__init__.py" or utils.is_test_code(
        file_name
    ):
        return msg

    shebang = "#!/usr/bin/env python"
    has_shebang = lines[0] == shebang
    is_executable = os.access(file_name, os.X_OK)

    if is_executable and not has_shebang:
        msg = f"{file_name}:1: any executable needs to start with a shebang '{shebang}'"
    elif not is_executable and has_shebang:
        msg = f"{file_name}:1: a non-executable can't start with a shebang."

    return msg


def _check_file_lines(file_name: str, lines: List[str]) -> List[str]:
    """Check file content, prints warnings if any issues are found.

    :param file_name: name of the file being checked
    :param lines: lines of content
    """

    class ContentCheck(typing_extensions.Protocol):
        """A function that takes a file's content, and return an error message
        or an empty string."""

        def __call__(self, file_name: str, lines: List[str]) -> Union[List, str]:
            # This definition is needed as typing.Callable doesn't support keyword arguments.
            # Ref: https://github.com/python/mypy/issues/1655.
            ...

    CONTENT_CHECKS: List[ContentCheck] = [
        _check_shebang,
    ]

    output: List[str] = []
    for check in CONTENT_CHECKS:
        msg: Union[str, list] = check(file_name=file_name, lines=lines)
        if msg:
            if isinstance(msg, str):
                output.append(msg)
            else:
                output.extend(msg)

    return output


# #############################################################################
# File Content Modifiers.
# #############################################################################


@dataclasses.dataclass
class _IncorrectPositionNode:
    current_line_num: int
    correct_line_num: int
    node: "_Node"


def _is_class_declaration(line: str) -> str:
    """Check if a line declares a class.

    If so, it returns the class name. Else an empty string
    """
    regex = r"^\s*class (.*?)[\(:]"
    m = re.match(regex, line)
    if m is not None:
        class_name = m.group(1)
        return class_name
    return ""


def _is_function_declaration(line: str) -> str:
    """Check if a line defines a function.

    If so, it returns the function name. Else it returns an empty
    string.
    """
    regex = r"^\s*def (.*?)\(.*\).*:"
    m = re.match(regex, line)
    if m is not None:
        function_name = m.group(1)
        return function_name
    return ""


def _is_decorator(line: str) -> bool:
    """Check if a decorator is present on a line."""
    regex = r"\s*@.*"
    m = re.match(regex, line)
    return m is not None


class _Node:
    """A node represents either a class, function or raw text."""

    class Type(enum.Enum):
        CLS = 1
        FUNC = 2
        TEXT = 3
        ALL = 4

    def __init__(self, name: str, line: str, line_num: int, t: "_Node.Type"):
        """Represent either a class, function or raw text.

        :param name: the function or class name
        :param line: the complete line on which the node was found
        :param t: class, function or raw text
        """
        self.type = t
        self._children: List["_Node"] = list()
        # The complete line on which this node was found.
        self.line = line
        self.line_num = line_num
        self.name = name
        # All lines between this node and the next node, the body of functions/classes.
        self.body: List[str] = list()
        self.decorators: List[str] = list()
        self._indent: Union[None, int] = None

    def __repr__(self) -> str:
        types_as_str = {
            _Node.Type.FUNC: "function",
            _Node.Type.CLS: "class",
            _Node.Type.TEXT: "misc",
        }
        return f"{types_as_str[self.type]} <{self.name}>"

    def __eq__(self, other: Union[Any, "_Node"]) -> bool:
        if not isinstance(other, _Node):
            return False
        return (
            self.line_num == other.line_num
            and self.line == other.line
            and self.name == other.name
            and self.body == other.body
            and self.decorators == other.decorators
        )

    @property
    def indentation(self) -> int:
        if self._indent is None:
            self._indent = len(self.line) - len(self.line.lstrip(" "))
        return self._indent

    @property
    def ordered_children(self) -> List["_Node"]:
        if self.type != _Node.Type.CLS:
            pass
            # \_LOG.warning("You tried to order a node that isn't a class. This can possibly
            # mess up the formatting.")
        return sorted(self.get_children(), key=self._sorting_key)

    def get_children(self, t: "_Node.Type" = Type.ALL) -> List["_Node"]:
        if t == _Node.Type.ALL:
            return self._children
        return [child for child in self._children if child.type == t]

    def set_children(self, new_children: List["_Node"]) -> None:
        self._children = new_children

    def add_child(self, child: "_Node") -> None:
        self._children.append(child)

    def add_to_body(self, line: str) -> None:
        self.body.append(line)

    def add_decorator(self, decorator: str) -> None:
        self.decorators.append(decorator)

    def to_lines(self) -> List[str]:
        """Convert the _Node structure back to lines."""
        lines: List[str] = self.decorators + [self.line] + self.body
        for child in self.get_children():
            lines.extend(child.to_lines())
        return lines

    def check_method_order(self) -> List["_Node"]:
        """Check the order of the methods of a class."""
        current_order = self.get_children()
        correct_order = self.ordered_children
        offending = []

        while current_order and correct_order:
            current_node = current_order.pop(0)
            correct_node = correct_order.pop(0)
            # we only have to check magic and private methods. If those are in the correct
            # position, public methods will also have to be correctly positioned.
            if current_node != correct_node and current_node.name.startswith("_"):
                offending.append(current_node)
        return offending

    def _find_child_by_name(self, name: str) -> Union[None, "_Node"]:
        return next(
            (node for node in self.get_children() if node.name == name), None
        )

    @staticmethod
    def _sorting_key(item: "_Node") -> int:
        """Sort in order of: classes > __init__ > magic methods > public
        methods > private methods."""
        if item.name == "__init__":
            return 1
        if item.type == _Node.Type.CLS:
            return 0
        if item.name.startswith("__") and item.name.endswith("__"):
            return 2
        if item.name.startswith("_"):
            return 4
        return 3


def _node_from_line(line: str, line_num: int) -> Union[_Node, str]:
    """Construct a Node object from a line, if it declares a function or class.

    :param line: the line from which the object needs to be constructed
    :return: returns the line if no function/class was declared, else it returns
             an instantiated Node object
    """
    class_name: str = _is_class_declaration(line)
    function_name: str = _is_function_declaration(line)
    new_node: Union[_Node, str]
    if class_name:
        new_node = _Node(class_name, line, line_num, _Node.Type.CLS)
    elif function_name:
        new_node = _Node(function_name, line, line_num, _Node.Type.FUNC)
    else:
        new_node = line
    return new_node


def _find_parent_node(nodes: List[_Node], indent: int) -> Union[None, _Node]:
    """Find the parent node, based on level of indentation.

    We assume that classes can be the parents of functions and other classes and functions can
    be the parents of other functions and classes. Searches over the nodes and their children
    recursively.

    :param nodes: nodes to check on
    :param indent: level of indentation of the node for which the parent needs to be found
    :return: the parent node if found, else None
    """
    # Only classes and functions can be parents.
    filtered_nodes: List[_Node] = [
        n for n in nodes if n.type in [_Node.Type.CLS, _Node.Type.FUNC]
    ]
    if not filtered_nodes:
        return None
    # The parent has to be the last from the list.
    pn: _Node = filtered_nodes[-1]
    if pn.indentation == indent - 4:
        return pn
    return _find_parent_node(pn.get_children(), indent)


def _extract_decorator(
    line: str, next_line_is_decorator: bool
) -> Tuple[Union[None, str], bool]:
    is_decorator = _is_decorator(line)
    # Support for multi-line decorators.
    if (is_decorator and "(" in line) or next_line_is_decorator:
        chars_to_reverse = -3 if line.endswith("\n") else -1
        next_line_is_decorator = line[chars_to_reverse] != ")"
        return line, next_line_is_decorator
    if is_decorator:
        # Support for simple decorators, i.e. @staticmethod or @abstractmethod.
        return line, False
    return None, False


def _lines_to_nodes(lines: List[str]) -> List[_Node]:
    """Create a list of nodes from a list of lines.

    All nodes in the list, are the root (parentless?) nodes. Where appropriate,
     the root nodes have children.

    :param lines: the lines from which to construct the nodes
    :return: a list of nodes representing the lines
    """
    root_nodes: List[_Node] = list()
    decorators: List[str] = list()
    last_node: Union[None, _Node] = None
    parent_node: Union[None, _Node] = None
    previous_indent: Union[None, int] = None
    next_line_is_decorator: bool = False
    for line_num, line in enumerate(lines, 1):
        decorator_line, next_line_is_decorator = _extract_decorator(
            line, next_line_is_decorator
        )
        if decorator_line is not None:
            decorators.append(decorator_line)
            continue
        # Unless we're in the body of a function/class, it is safe to assume that the
        # parent node has changed if the level of indentation has moved.
        current_indent: int = len(line) - len(line.lstrip(" "))
        if current_indent != previous_indent:
            parent_node = _find_parent_node(root_nodes, current_indent)
        #
        node: Union[_Node, str] = _node_from_line(line, line_num)
        if isinstance(node, str):
            if last_node is not None:
                # all lines from within a class(basically only class variables) and all lines from
                # within functions
                last_node.add_to_body(line)
            else:
                # create a misc node to make sure all lines before function/class nodes(shebangs,
                # imports, etc) are also saved
                last_node = node = _Node("", line, line_num, _Node.Type.TEXT)
                root_nodes.append(node)
        elif isinstance(node, _Node):
            if parent_node is None:
                # If there is no current parent node, the new node has to be the parent.
                parent_node = node
            while decorators:
                node.add_decorator(decorators.pop(0))
            if current_indent == 0:
                root_nodes.append(node)
            else:
                parent_node.add_child(node)
            #
            last_node = node
        previous_indent = current_indent
    return root_nodes


def _nodes_to_lines_in_correct_order(nodes: List[_Node]) -> List[str]:
    updated_lines: List[str] = list()
    for node in nodes:
        if node.type == _Node.Type.CLS:
            node.set_children(node.ordered_children)
        updated_lines.extend(node.to_lines())
    return updated_lines


def _class_method_order_enforcer(lines: List[str]) -> List[str]:
    """Expect to be called from `_modify_file_lines`"""
    root_nodes = _lines_to_nodes(lines)
    updated_lines = _nodes_to_lines_in_correct_order(root_nodes)
    return updated_lines


def _class_method_order_detector(file_name: str, lines: List[str]) -> List[str]:
    root_nodes = _lines_to_nodes(lines)
    offending: List[_Node] = list()

    for node in root_nodes:
        if node.type not in [_Node.Type.CLS, _Node.Type.FUNC]:
            continue
        offending.extend(node.check_method_order())

    return [
        f"{file_name}:{off.line_num}: method `{off.name}`"
        f" is located on the wrong line"
        for off in offending
    ]


def _modify_file_lines(lines: List[str]) -> List[str]:
    """Modify multiple lines based on some rules, returns an updated list of
    line.

    :param lines: lines of content
    :return: updated lines of content
    """
    # Functions that take a line, and return a modified line.
    ContentModifier = Callable[[List[str]], List[str]]
    CONTENT_MODIFIERS: List[ContentModifier] = [
        # TODO(amr): enable this once it's tested enough. \_reflow_comments_in_lines.
    ]

    for modifier in CONTENT_MODIFIERS:
        lines = modifier(lines)
    return lines


# #############################################################################
# File Line Modifiers.
# #############################################################################


def _is_valid_python_statement(comments: List[str]) -> bool:
    joined = "\n".join(comments)
    try:
        ast.parse(joined)
    except SyntaxError:
        return False
    return True


<<<<<<< HEAD
# TODO(*): Is this function used anywhere?
=======
# TODO (\*): Is this function used anywhere?
>>>>>>> 7f104902
def _capitalize(comment: str) -> str:
    return f"{comment[0:2].upper()}{comment[2::]}"


def _format_separating_line(
    line: str, min_num_chars: int = 6, line_width: int = 78
) -> str:
    """Transform a line int oa separating line if more than 6 # are found.

    :param line: line to format
    :param min_num_chars: minimum number of # to match after '# ' to decide
    this is a seperator line
    :param line_width: desired width for the seperator line
    :return: modified line
    """
    regex = r"(\s*\#)\s*([\#\=\-\<\>]){%d,}\s*$" % min_num_chars

    m = re.match(regex, line)
    if m:
        char = m.group(2)
        line = m.group(1) + " " + char * (line_width - len(m.group(1)))
    return line


def _modify_file_line_by_line(lines: List[str]) -> List[str]:
    """Modify each line based on some rules, returns an updated list of line.

    :param lines: lines of content
    :return: updated lines of content
    """
    # Functions that take a line, and return a modified line.
    LineModifier = Callable[[str], str]
    LINE_MODIFIERS: List[LineModifier] = [
        _format_separating_line,
        # TODO(amr): re-enable this for multi-line comments only. \_fix_comment_style,
        # TODO(gp): Remove empty lines in functions.
    ]

    txt_new: List[str] = []
    for line in lines:
        for modifier in LINE_MODIFIERS:
            line = modifier(line)
        txt_new.append(line)
    return txt_new


# #############################################################################
# File line checks.
# #############################################################################


<<<<<<< HEAD
def _warn_incorrectly_formatted_todo(
    file_name: str, line_num: int, line: str
) -> str:
    """Issues a warning for incorrectly formatted todo comments that don't
    match the format: (# TODO(assignee): (task).)"""
    msg = ""

    match = utils.parse_comment(line=line)
    if match is None:
        return msg

    comment = match.group(2)
    if not comment.lower().strip().startswith("todo"):
        return msg

    todo_regex = r"TODO\(\S+\): (.*)"

    match = re.search(todo_regex, comment)
    if match is None:
        msg = f"{file_name}:{line_num}: found incorrectly formatted TODO comment: '{comment}'"
=======
def _check_import(file_name: str, line_num: int, line: str) -> str:
    # The maximum length of an 'import as'.
    MAX_LEN_IMPORT = 8

    msg = ""

    if utils.is_init_py(file_name):
        # In **init**.py we can import in weird ways. (e.g., the evil
        # `from ... import *`).
        return msg

    m = re.match(r"\s*from\s+(\S+)\s+import\s+.*", line)
    if m:
        if m.group(1) != "typing":
            msg = "%s:%s: do not use '%s' use 'import foo.bar " "as fba'" % (
                file_name,
                line_num,
                line.rstrip().lstrip(),
            )
    else:
        m = re.match(r"\s*import\s+\S+\s+as\s+(\S+)", line)
        if m:
            shortcut = m.group(1)
            if len(shortcut) > MAX_LEN_IMPORT:
                msg = (
                    "%s:%s: the import shortcut '%s' in '%s' is longer than "
                    "%s characters"
                    % (
                        file_name,
                        line_num,
                        shortcut,
                        line.rstrip().lstrip(),
                        MAX_LEN_IMPORT,
                    )
                )
>>>>>>> 7f104902
    return msg


def _check_file_line_by_line(file_name: str, lines: List[str]) -> List[str]:
    """Check file line by line, prints warnings if any issues are found.

    :param file_name: name of the file being checked
    :param lines: lines of content
    """

    class LineCheck(typing_extensions.Protocol):
        """A function that takes a line, and return an error message or an
        empty string."""

        def __call__(self, file_name: str, line_num: int, line: str) -> str:
            # This definition is needed as typing.Callable doesn't support keyword arguments.
            # Ref: https://github.com/python/mypy/issues/1655.
            ...

    LINE_CHECKS: List[LineCheck] = [
<<<<<<< HEAD
        _warn_incorrectly_formatted_todo,
=======
        _check_import,
>>>>>>> 7f104902
    ]

    output: List[str] = []

    for idx, line in enumerate(lines):
        for check in LINE_CHECKS:
            msg = check(file_name=file_name, line_num=idx + 1, line=line)
            if msg:
                output.append(msg)
    return output


# #############################################################################
# Action.
# #############################################################################


class _P1SpecificLints(lntr.Action):
    """Apply p1 specific lints."""

    def check_if_possible(self) -> bool:
        return True

    def _execute(self, file_name: str, pedantic: int) -> List[str]:
        _ = pedantic
        # Applicable to only python file.
        if not utils.is_py_file(file_name):
            _LOG.debug("Skipping file_name='%s'", file_name)
            return []

        output: List[str] = []

        output.extend(_check_file_path(file_name))

        # Read file.
        txt = io_.from_file(file_name).split("\n")
        # Process file.
        txt_new = _modify_file_lines(lines=txt)
        txt_new = _modify_file_line_by_line(lines=txt_new)
        output.extend(_check_file_lines(file_name=file_name, lines=txt_new))
        output.extend(
            _check_file_line_by_line(file_name=file_name, lines=txt_new)
        )
        # Write.
        utils.write_file_back(file_name, txt, txt_new)

        return output


# #############################################################################


def _parse() -> argparse.ArgumentParser:
    parser = argparse.ArgumentParser(
        description=__doc__, formatter_class=argparse.RawDescriptionHelpFormatter
    )
    parser.add_argument(
        "files", nargs="+", action="store", type=str, help="Files to process",
    )
    prsr.add_verbosity_arg(parser)
    return parser


def _main(parser: argparse.ArgumentParser) -> None:
    args = parser.parse_args()
    dbg.init_logger(verbosity=args.log_level)
    action = _P1SpecificLints()
    lntr.run_action(action, args.files)


if __name__ == "__main__":
    _main(_parse())<|MERGE_RESOLUTION|>--- conflicted
+++ resolved
@@ -500,11 +500,7 @@
     return True
 
 
-<<<<<<< HEAD
 # TODO(*): Is this function used anywhere?
-=======
-# TODO (\*): Is this function used anywhere?
->>>>>>> 7f104902
 def _capitalize(comment: str) -> str:
     return f"{comment[0:2].upper()}{comment[2::]}"
 
@@ -556,67 +552,6 @@
 # #############################################################################
 
 
-<<<<<<< HEAD
-def _warn_incorrectly_formatted_todo(
-    file_name: str, line_num: int, line: str
-) -> str:
-    """Issues a warning for incorrectly formatted todo comments that don't
-    match the format: (# TODO(assignee): (task).)"""
-    msg = ""
-
-    match = utils.parse_comment(line=line)
-    if match is None:
-        return msg
-
-    comment = match.group(2)
-    if not comment.lower().strip().startswith("todo"):
-        return msg
-
-    todo_regex = r"TODO\(\S+\): (.*)"
-
-    match = re.search(todo_regex, comment)
-    if match is None:
-        msg = f"{file_name}:{line_num}: found incorrectly formatted TODO comment: '{comment}'"
-=======
-def _check_import(file_name: str, line_num: int, line: str) -> str:
-    # The maximum length of an 'import as'.
-    MAX_LEN_IMPORT = 8
-
-    msg = ""
-
-    if utils.is_init_py(file_name):
-        # In **init**.py we can import in weird ways. (e.g., the evil
-        # `from ... import *`).
-        return msg
-
-    m = re.match(r"\s*from\s+(\S+)\s+import\s+.*", line)
-    if m:
-        if m.group(1) != "typing":
-            msg = "%s:%s: do not use '%s' use 'import foo.bar " "as fba'" % (
-                file_name,
-                line_num,
-                line.rstrip().lstrip(),
-            )
-    else:
-        m = re.match(r"\s*import\s+\S+\s+as\s+(\S+)", line)
-        if m:
-            shortcut = m.group(1)
-            if len(shortcut) > MAX_LEN_IMPORT:
-                msg = (
-                    "%s:%s: the import shortcut '%s' in '%s' is longer than "
-                    "%s characters"
-                    % (
-                        file_name,
-                        line_num,
-                        shortcut,
-                        line.rstrip().lstrip(),
-                        MAX_LEN_IMPORT,
-                    )
-                )
->>>>>>> 7f104902
-    return msg
-
-
 def _check_file_line_by_line(file_name: str, lines: List[str]) -> List[str]:
     """Check file line by line, prints warnings if any issues are found.
 
@@ -634,11 +569,6 @@
             ...
 
     LINE_CHECKS: List[LineCheck] = [
-<<<<<<< HEAD
-        _warn_incorrectly_formatted_todo,
-=======
-        _check_import,
->>>>>>> 7f104902
     ]
 
     output: List[str] = []
