--- conflicted
+++ resolved
@@ -13,10 +13,7 @@
 import argparse
 import logging
 import os
-<<<<<<< HEAD
-=======
 import sys
->>>>>>> 34199813
 from typing import Optional, cast
 
 import joblib
