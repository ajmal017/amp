import logging
import os
from typing import List, Tuple

import pytest

<<<<<<< HEAD
import dev_scripts.linter2 as lntr
=======
>>>>>>> 06de1841
import dev_scripts.url as url
import helpers.env as env
import helpers.git as git
import helpers.system_interaction as si
import helpers.unit_test as ut

_LOG = logging.getLogger(__name__)


# #############################################################################
# url.py
# #############################################################################


class Test_url_py1(ut.TestCase):
    def test_get_file_name1(self) -> None:
        url_tmp = (
            "http://localhost:10001/notebooks/oil/ST/"
            + "Task229_Exploratory_analysis_of_ST_data_part1.ipynb"
        )
        act = url._get_file_name(url_tmp)
        exp = "oil/ST/Task229_Exploratory_analysis_of_ST_data_part1.ipynb"
        self.assertEqual(act, exp)

    def test_get_file_name2(self) -> None:
        url_tmp = (
            "https://github.com/.../.../blob/"
            + "master/oil/ST/Task229_Exploratory_analysis_of_ST_data_part1.ipynb"
        )
        act = url._get_file_name(url_tmp)
        exp = "oil/ST/Task229_Exploratory_analysis_of_ST_data_part1.ipynb"
        self.assertEqual(act, exp)

    def test_run1(self) -> None:
        exec_name = git.find_file_in_git_tree("url.py")
        cmd = (
            "%s " % exec_name + "http://localhost:9999/notebooks/research/"
            "Task51_experiment_with_sklearn_pipeline/"
            "Task51_experiment_with_sklearn_pipeline.ipynb"
        )
        si.system(cmd)


# #############################################################################


# TODO(gp): Move this to test to the proper dir `helpers/test/test.py`


class Test_env1(ut.TestCase):
    def test_get_system_signature1(self) -> None:
<<<<<<< HEAD
        _ = env.get_system_signature()


# #############################################################################
# _setenv.py
# #############################################################################

# TODO(gp): Call _setenv.py as a library to increase converage and get
#  annotations from pyannotate.


@pytest.mark.skip('Deprecated after switch to Docker dev env')
class Test_set_env_amp(ut.TestCase):
    def test_setenv_py1(self) -> None:
        """Find _setenv_amp.py executable and run it."""
        executable = git.find_file_in_git_tree(
            "_setenv_amp.py", super_module=False
        )
        executable = os.path.abspath(executable)
        _LOG.debug("executable=%s", executable)
        dbg.dassert_exists(executable)
        si.system(executable)

    # Since there are dependency from the user environment, we freeze a
    # particular run of _setenv_amp.py.
    @pytest.mark.skipif('si.get_user_name() != "saggese"')
    def test_setenv_py2(self) -> None:
        """Find _setenv_amp.py executable, run it, and freeze the output."""
        executable = git.find_file_in_git_tree(
            "_setenv_amp.py", super_module=False
        )
        executable = os.path.abspath(executable)
        _LOG.debug("executable=%s", executable)
        dbg.dassert_exists(executable)
        # Run _setup.py and get its output.
        _, txt = si.system_to_string(executable)
        # There is a difference between running the same test from different
        # repos, so we remove this line.
        txt = ut.filter_text("curr_path=", txt)
        txt = ut.filter_text("server_name=", txt)
        self.check_string(txt)

    def test_setenv_sh1(self) -> None:
        """Execute setenv_amp.sh."""
        executable = git.find_file_in_git_tree(
            "setenv_amp.sh", super_module=False
        )
        executable = os.path.abspath(executable)
        _LOG.debug("executable=%s", executable)
        dbg.dassert_exists(executable)
        cmd = "source %s amp_develop" % executable
        si.system(cmd)


# #############################################################################
# create_conda.py
# #############################################################################


@pytest.mark.skip('Deprecated after switch to Docker dev env')
class Test_install_create_conda_py1(ut.TestCase):
    def _run_create_conda(self, cmd_opts: List[str], cleanup: bool) -> None:
        """Run a create_conda command using custom options `cmd_opts`.

        :param cleanup: True if we want to cleanup the conda env instead of
            creating it.
        """
        exec_file = git.find_file_in_git_tree("create_conda.py")
        cmd = []
        cmd.append(exec_file)
        cmd.extend(cmd_opts)
        cmd.append("--delete_env_if_exists")
        cmd.append("-v DEBUG")
        # TODO(gp): Find a way to check the output looking at the packages.
        if cleanup:
            if ut.get_incremental_tests():
                # No clean up for manual inspection with:
                _LOG.warning("No clean up as per incremental test mode")
                return
            # Remove env.
            cmd.append("--skip_install_env")
            cmd.append("--skip_pip_install")
            cmd.append("--skip_test_env")
        cmd_tmp = " ".join(cmd)
        si.system(cmd_tmp)

    def _helper(self, env_name: str, cmd_opts: List[str]) -> None:
        """Run create_conda with custom options `cmd_opts` and then remove the
        env."""
        self._run_create_conda(cmd_opts, cleanup=False)
        #
        cmd = "conda activate %s && conda info --envs" % env_name
        hco.conda_system(cmd, suppress_output=False)
        # Clean up the env.
        self._run_create_conda(cmd_opts, cleanup=True)

    @pytest.mark.slow
    def test_create_conda_test_install1(self) -> None:
        """Run create_conda with --test_install to exercise the script."""
        cmd_opts = [""]
        env_name = "test_install"
        cmd_opts.append(f"--env_name {env_name}")
        cmd_opts.append("--req_file dummy")
        cmd_opts.append("--test_install")
        self._helper(env_name, cmd_opts)

    @pytest.mark.slow
    def test_create_conda_yaml1(self) -> None:
        """Run create_conda.py with a single YAML file."""
        yaml = """
channels:
  - conda-forge
  - quantopian
dependencies:
  - pandas
  - pandas-datareader=0.8.0     # PartTask344.
  - pip
  - pip:
    #- ta                   # Technical analysis package.
    - trading-calendars
    """
        yaml_file = os.path.join(self.get_scratch_space(), "reqs.yaml")
        io_.to_file(yaml_file, yaml)
        #
        cmd_opts = []
        env_name = "test_create_conda_yaml1"
        cmd_opts.append(f"--env_name {env_name}")
        cmd_opts.append(f"--req_file {yaml_file}")
        self._helper(env_name, cmd_opts)

    @pytest.mark.slow
    def test_create_conda_yaml2(self) -> None:
        """Run create_conda.py with two YAML files."""
        yaml1 = """
channels:
  - conda-forge
  - quantopian
dependencies:
  - pandas
  - pandas-datareader=0.8.0     # PartTask344.
  - pip:
    #- ta                   # Technical analysis package.
    - trading-calendars """
        yaml_file1 = os.path.join(self.get_scratch_space(), "reqs1.yaml")
        io_.to_file(yaml_file1, yaml1)
        #
        yaml2 = """
channels:
  - conda-forge
  - quantopian
dependencies:
  - numpy"""
        yaml_file2 = os.path.join(self.get_scratch_space(), "reqs2.yaml")
        io_.to_file(yaml_file2, yaml2)
        #
        cmd_opts = []
        env_name = "test_create_conda_yaml2"
        cmd_opts.append(f"--env_name {env_name}")
        cmd_opts.append(f"--req_file {yaml_file1}")
        cmd_opts.append(f"--req_file {yaml_file2}")
        self._helper(env_name, cmd_opts)


# #############################################################################
# linter.py
# #############################################################################


# pylint: disable=too-many-public-methods
@pytest.mark.amp
@pytest.mark.skip(reason="Disabled because of AmpTask508")
class Test_linter_py1(ut.TestCase):
    def _write_input_file(self, txt: str, file_name: str) -> Tuple[str, str]:
        dir_name = self.get_scratch_space()
        dbg.dassert_is_not(file_name, None)
        file_name = os.path.join(dir_name, file_name)
        file_name = os.path.abspath(file_name)
        io_.to_file(file_name, txt)
        return dir_name, file_name

    def _run_linter(
        self, file_name: str, linter_log: str, as_system_call: bool,
    ) -> str:
        if as_system_call:
            cmd = []
            cmd.append(f"linter.py -f {file_name} --linter_log {linter_log}")
            cmd_as_str = " ".join(cmd)
            # We need to ignore the errors reported by the script, since it
            # represents how many lints were found.
            suppress_output = _LOG.getEffectiveLevel() > logging.DEBUG
            si.system(
                cmd_as_str, abort_on_error=False, suppress_output=suppress_output
            )
        else:
            logger_verbosity = dbg.get_logger_verbosity()
            parser = lntr._parse()
            args = parser.parse_args(
                [
                    "-f",
                    file_name,
                    "--linter_log",
                    linter_log,
                    # TODO(gp): Avoid to call the logger.
                    "-v",
                    "ERROR",
                    # No output from the print.
                    "--no_print",
                ]
            )
            lntr._main(args)
            dbg.init_logger(logger_verbosity)

        # Read log.
        _LOG.debug("linter_log=%s", linter_log)
        txt = io_.from_file(linter_log)
        # Process log.
        output = []
        output.append("# linter log")
        for line in txt.split("\n"):
            # Remove the line:
            #   cmd line='.../linter.py -f input.py --linter_log ./linter.log'
            if "cmd line=" in line:
                continue
            # Filter out code rate because of #2241
            if "Your code has been rated at" in line:
                continue
            output.append(line)
        # Read output.
        _LOG.debug("file_name=%s", file_name)
        output.append("# linter file")
        txt = io_.from_file(file_name)
        output.extend(txt.split("\n"))
        #
        output_as_str = "\n".join(output)
        return output_as_str

    def _helper(self, txt: str, file_name: str, as_system_call: bool) -> str:
        # Create file to lint.
        dir_name, file_name = self._write_input_file(txt, file_name)
        # Run.
        dir_name = self.get_scratch_space()
        linter_log = "linter.log"
        linter_log = os.path.abspath(os.path.join(dir_name, linter_log))
        output = self._run_linter(file_name, linter_log, as_system_call)
        return output

    # #########################################################################

    @staticmethod
    def _get_horrible_python_code1() -> str:
        txt = r"""
import python


if __name__ == "main":
    txt = "hello"
    m = re.search("\s", txt)
        """
        return txt

    @pytest.mark.skip(reason="Disable because of PartTask3409")
    @pytest.mark.skipif(
        'si.get_server_name() == "docker-instance"', reason="Issue #1522, #1831"
    )
    def test_linter1(self) -> None:
        """Run linter.py as executable on some text."""
        txt = self._get_horrible_python_code1()
        # Run.
        file_name = "input.py"
        as_system_call = True
        output = self._helper(txt, file_name, as_system_call)
        # Check.
        self.check_string(output, purify_text=True)

    @pytest.mark.skip(reason="Disable because of PartTask3409")
    @pytest.mark.skipif(
        'si.get_server_name() == "docker-instance"', reason="Issue #1522, #1831"
    )
    def test_linter2(self) -> None:
        """Run linter.py as library on some text."""
        txt = self._get_horrible_python_code1()
        # Run.
        file_name = "input.py"
        as_system_call = False
        output = self._helper(txt, file_name, as_system_call)
        # Check.
        self.check_string(output, purify_text=True)

    @pytest.mark.skip(reason="Disabled until #2430 is solved")
    def test_linter_md1(self) -> None:
        """Run linter.py as executable on some text."""
        txt = r"""
# Good
- Good time management
  1. choose the right tasks
    - Avoid non-essential tasks

## Bad
-  Hello
    - World
        """
        # Run.
        file_name = "hello.md"
        as_system_call = True
        output = self._helper(txt, file_name, as_system_call)
        # Remove the line:
        # '12-16_14:59 ^[[33mWARNING^[[0m: _refresh_toc   :138 : No tags for table'
        output = ut.filter_text("No tags for table", output)
        # Check.
        self.check_string(output)


# #############################################################################


# pylint: disable=too-many-public-methods
@pytest.mark.amp
class Test_linter_py2(ut.TestCase):
    def _helper_check_shebang(
        self, file_name: str, txt: str, is_executable: bool, exp: str,
    ) -> None:
        txt_array = txt.split("\n")
        msg = lntr._CustomPythonChecks._check_shebang(
            file_name, txt_array, is_executable
        )
        self.assert_equal(msg, exp)

    def test_check_shebang1(self) -> None:
        """Executable with wrong shebang: error."""
        file_name = "exec.py"
        txt = """#!/bin/bash
hello
world
"""
        is_executable = True
        exp = "exec.py:1: any executable needs to start with a shebang '#!/usr/bin/env python'"
        self._helper_check_shebang(file_name, txt, is_executable, exp)

    def test_check_shebang2(self) -> None:
        """Executable with the correct shebang: correct."""
        file_name = "exec.py"
        txt = """#!/usr/bin/env python
hello
world
"""
        is_executable = True
        exp = ""
        self._helper_check_shebang(file_name, txt, is_executable, exp)

    def test_check_shebang3(self) -> None:
        """Non executable with a shebang: error."""
        file_name = "exec.py"
        txt = """#!/usr/bin/env python
hello
world
"""
        is_executable = False
        exp = "exec.py:1: any executable needs to start with a shebang '#!/usr/bin/env python'"
        self._helper_check_shebang(file_name, txt, is_executable, exp)

    def test_check_shebang4(self) -> None:
        """Library without a shebang: correct."""
        file_name = "lib.py"
        txt = '''"""
Import as:

import _setenv_lib as selib
'''
        is_executable = False
        exp = ""
        self._helper_check_shebang(file_name, txt, is_executable, exp)

    # #########################################################################

    def _helper_was_baptized(self, file_name: str, txt: str, exp: str) -> None:
        txt_array = txt.split("\n")
        msg = lntr._CustomPythonChecks._was_baptized(file_name, txt_array)
        self.assert_equal(msg, exp)

    def test_was_baptized1(self) -> None:
        """Correct import."""
        file_name = "lib.py"
        txt = '''"""
Import as:

import _setenv_lib as selib
'''
        exp = ""
        self._helper_was_baptized(file_name, txt, exp)

    def test_was_baptized2(self) -> None:
        """Invalid."""
        file_name = "lib.py"
        txt = """
Import as:

"""
        exp = '''lib.py:1: every library needs to describe how to be imported:
"""
Import as:

import foo.bar as fba
"""'''
        self._helper_was_baptized(file_name, txt, exp)

    # #########################################################################

    def _helper_check_line_by_line(
        self, file_name: str, txt: str, exp: str
    ) -> None:
        txt_array = txt.split("\n")
        output, txt_new = lntr._CustomPythonChecks._check_line_by_line(
            file_name, txt_array
        )
        actual: List[str] = []
        actual.append("# output")
        actual.extend(output)
        actual.append("# txt_new")
        actual.extend(txt_new)
        actual_as_str = "\n".join(actual)
        self.assert_equal(actual_as_str, exp)

    def test_check_line_by_line1(self) -> None:
        """Valid import."""
        file_name = "lib.py"
        txt = "from typing import List"
        exp = """# output
# txt_new
from typing import List"""
        self._helper_check_line_by_line(file_name, txt, exp)

    def test_check_line_by_line2(self) -> None:
        """Invalid import."""
        file_name = "lib.py"
        txt = "from pandas import DataFrame"
        exp = """# output
lib.py:1: do not use 'from pandas import DataFrame' use 'import foo.bar as fba'
# txt_new
f-r-o-m pandas import DataFrame"""
        # To avoid the linter to complain.
        exp = exp.replace("-", "")
        self._helper_check_line_by_line(file_name, txt, exp)

    def test_check_line_by_line3(self) -> None:
        """Invalid import."""
        file_name = "lib.py"
        txt = "import pandas as a_very_long_name"
        exp = """# output
lib.py:1: the import shortcut 'a_very_long_name' in 'import pandas as a_very_long_name' is longer than 8 characters
# txt_new
i-m-p-o-r-t pandas as a_very_long_name"""
        # To avoid the linter to complain.
        exp = exp.replace("-", "")
        self._helper_check_line_by_line(file_name, txt, exp)

    def test_check_line_by_line4(self) -> None:
        """Conflict markers."""
        file_name = "lib.py"
        txt = """import pandas as pd
<-<-<-<-<-<-< HEAD
hello
=-=-=-=-=-=-=
world
>->->->->->->
"""
        txt = txt.replace("-", "")
        exp = """# output
lib.py:2: there are conflict markers
lib.py:4: there are conflict markers
lib.py:6: there are conflict markers
# txt_new
import pandas as pd
<-<-<-<-<-<-< HEAD
hello
=-=-=-=-=-=-=
world
>->->->->->->
"""
        exp = exp.replace("-", "")
        self._helper_check_line_by_line(file_name, txt, exp)

    def test_check_line_by_line5(self) -> None:
        file_name = "lib.py"
        # We use some _ to avoid getting a replacement from the linter here.
        txt = """
from typing import List

# _#_#_#_#_#_#_#_##
# hello
# =_=_=_=_=_=
"""
        txt = txt.replace("_", "")
        exp = """# output
# txt_new

from typing import List

# #############################################################################
# hello
# =============================================================================
"""
        self._helper_check_line_by_line(file_name, txt, exp)

    def test_check_line_by_line6(self) -> None:
        """Check that it doesn't replace if the bar is not until the end of the
        line."""
        file_name = "lib.py"
        # We use some _ to avoid getting a replacement from the linter here.
        txt = """
from typing import List

# _#_#_#_#_#_#_#_##
# hello
# =_=_=_=_=_='''
"""
        txt = txt.replace("_", "")
        exp = """# output
# txt_new

from typing import List

# #############################################################################
# hello
# ======'''
"""
        self._helper_check_line_by_line(file_name, txt, exp)

    # #########################################################################

    def _helper_check_notebook_dir(self, file_name: str, exp: str) -> None:
        msg = lntr._CheckFileProperty._check_notebook_dir(file_name)
        self.assert_equal(msg, exp)

    def test_check_notebook_dir1(self) -> None:
        """The notebook is not under 'notebooks': invalid."""
        file_name = "hello/world/notebook.ipynb"
        exp = "hello/world/notebook.ipynb:1: each notebook should be under a 'notebooks' directory to not confuse pytest"
        self._helper_check_notebook_dir(file_name, exp)

    def test_check_notebook_dir2(self) -> None:
        """The notebook is under 'notebooks': valid."""
        file_name = "hello/world/notebooks/notebook.ipynb"
        exp = ""
        self._helper_check_notebook_dir(file_name, exp)

    def test_check_notebook_dir3(self) -> None:
        """It's not a notebook: valid."""
        file_name = "hello/world/notebook.py"
        exp = ""
        self._helper_check_notebook_dir(file_name, exp)

    # #########################################################################

    def _helper_check_test_file_dir(self, file_name: str, exp: str) -> None:
        msg = lntr._CheckFileProperty._check_test_file_dir(file_name)
        self.assert_equal(msg, exp)

    def test_check_test_file_dir1(self) -> None:
        """Test is under `test`: valid."""
        file_name = "hello/world/test/test_all.py"
        exp = ""
        self._helper_check_test_file_dir(file_name, exp)

    def test_check_test_file_dir2(self) -> None:
        """Test is not under `test`: invalid."""
        file_name = "hello/world/test_all.py"
        exp = "hello/world/test_all.py:1: test files should be under 'test' directory to be discovered by pytest"
        self._helper_check_test_file_dir(file_name, exp)

    def test_check_test_file_dir3(self) -> None:
        """Test is not under `test`: invalid."""
        file_name = "hello/world/tests/test_all.py"
        exp = "hello/world/tests/test_all.py:1: test files should be under 'test' directory to be discovered by pytest"
        self._helper_check_test_file_dir(file_name, exp)

    def test_check_test_file_dir4(self) -> None:
        """It's a notebook: valid."""
        file_name = "hello/world/tests/test_all.ipynb"
        exp = ""
        self._helper_check_test_file_dir(file_name, exp)

    # #########################################################################

    '''
 """

 :param data:
 :return:
 """
    '''

    '''
"""
Add to the bash script `txt` diagnostic informations.

:return:
    - client_root_path: the directory that includes the executable as
      `dev_scripts/_setenv_*.py` (i.e., the dir that is ../exec_path)
    - user_name
"""

    '''


"""
When running a conda command we need to execute a script to configure conda.
This script is typically executed in .bashrc but here we create a new bash
shell every time to execute a command, so we need to re-initialize the shell
before any conda command.

:param cmd:
:param args:
:param kwargs:
:return:
    '''
"""

# #############################################################################

"""
* Skills to show in an interview
- You want to demonstrate that you have the following skills:
    - rigorously formulate real-world problems
    - solve problems
    - design algorithms
    - transform algorithms in a tested program
    - analytical skills to determine computational complexity of solution
"""


"""
* Skills to show in an interview
- You want to demonstrate that you have the following skills:
    1. Rigorously formulate real-world problems
    2. Solve problems
    3. Design algorithms
    4. Transform algorithms in a tested program
    5. Analytical skills to determine computational complexity of solution
"""


"""___Set-up___"""
# stays the same instead of **_ML problem_**


# =============================================================================

"""
* Geometric mean
        $$GM = \sqrt[n]{\prod_i x_i}$$

became

* Geometric mean $$
        GM = \sqrt[n]{\prod_i x_i}
        $$

instead of

* Geometric mean
  $$
  GM = \sqrt[n]{\prod_i x_i}
  $$
"""

# =============================================================================

"""
if a math equation fits in one line

$$
Y_t = c + \phi Y_{t-1} + \varepsilon_t
$$

leave it in one line
$$Y_t = c + \phi Y_{t-1} + \varepsilon_t$$
"""

# =============================================================================

"""
* AR(1) process: def
- Aka "auto-regressive of order 1"
- AR(1) model is defined as:
    $$Y_t = c + \phi Y_{t-1} + \varepsilon_t$$
  where the noise is IID Gaussian:
  $\varepsilon_t \sim \GWN(0, \sigma_{\varepsilon}^2)$

not

* AR(1) process: def
- Aka "auto-regressive of order 1"
- AR(1) model is defined as:

  $$
  Y_t = c + \phi Y_{t-1} + \varepsilon_t
  $$

  where the noise is IID Gaussian:

===================

$\rightarrow$ -> =>
"""
=======
        _ = env.get_system_signature()
>>>>>>> 06de1841
<|MERGE_RESOLUTION|>--- conflicted
+++ resolved
@@ -4,10 +4,6 @@
 
 import pytest
 
-<<<<<<< HEAD
-import dev_scripts.linter2 as lntr
-=======
->>>>>>> 06de1841
 import dev_scripts.url as url
 import helpers.env as env
 import helpers.git as git
@@ -59,711 +55,4 @@
 
 class Test_env1(ut.TestCase):
     def test_get_system_signature1(self) -> None:
-<<<<<<< HEAD
-        _ = env.get_system_signature()
-
-
-# #############################################################################
-# _setenv.py
-# #############################################################################
-
-# TODO(gp): Call _setenv.py as a library to increase converage and get
-#  annotations from pyannotate.
-
-
-@pytest.mark.skip('Deprecated after switch to Docker dev env')
-class Test_set_env_amp(ut.TestCase):
-    def test_setenv_py1(self) -> None:
-        """Find _setenv_amp.py executable and run it."""
-        executable = git.find_file_in_git_tree(
-            "_setenv_amp.py", super_module=False
-        )
-        executable = os.path.abspath(executable)
-        _LOG.debug("executable=%s", executable)
-        dbg.dassert_exists(executable)
-        si.system(executable)
-
-    # Since there are dependency from the user environment, we freeze a
-    # particular run of _setenv_amp.py.
-    @pytest.mark.skipif('si.get_user_name() != "saggese"')
-    def test_setenv_py2(self) -> None:
-        """Find _setenv_amp.py executable, run it, and freeze the output."""
-        executable = git.find_file_in_git_tree(
-            "_setenv_amp.py", super_module=False
-        )
-        executable = os.path.abspath(executable)
-        _LOG.debug("executable=%s", executable)
-        dbg.dassert_exists(executable)
-        # Run _setup.py and get its output.
-        _, txt = si.system_to_string(executable)
-        # There is a difference between running the same test from different
-        # repos, so we remove this line.
-        txt = ut.filter_text("curr_path=", txt)
-        txt = ut.filter_text("server_name=", txt)
-        self.check_string(txt)
-
-    def test_setenv_sh1(self) -> None:
-        """Execute setenv_amp.sh."""
-        executable = git.find_file_in_git_tree(
-            "setenv_amp.sh", super_module=False
-        )
-        executable = os.path.abspath(executable)
-        _LOG.debug("executable=%s", executable)
-        dbg.dassert_exists(executable)
-        cmd = "source %s amp_develop" % executable
-        si.system(cmd)
-
-
-# #############################################################################
-# create_conda.py
-# #############################################################################
-
-
-@pytest.mark.skip('Deprecated after switch to Docker dev env')
-class Test_install_create_conda_py1(ut.TestCase):
-    def _run_create_conda(self, cmd_opts: List[str], cleanup: bool) -> None:
-        """Run a create_conda command using custom options `cmd_opts`.
-
-        :param cleanup: True if we want to cleanup the conda env instead of
-            creating it.
-        """
-        exec_file = git.find_file_in_git_tree("create_conda.py")
-        cmd = []
-        cmd.append(exec_file)
-        cmd.extend(cmd_opts)
-        cmd.append("--delete_env_if_exists")
-        cmd.append("-v DEBUG")
-        # TODO(gp): Find a way to check the output looking at the packages.
-        if cleanup:
-            if ut.get_incremental_tests():
-                # No clean up for manual inspection with:
-                _LOG.warning("No clean up as per incremental test mode")
-                return
-            # Remove env.
-            cmd.append("--skip_install_env")
-            cmd.append("--skip_pip_install")
-            cmd.append("--skip_test_env")
-        cmd_tmp = " ".join(cmd)
-        si.system(cmd_tmp)
-
-    def _helper(self, env_name: str, cmd_opts: List[str]) -> None:
-        """Run create_conda with custom options `cmd_opts` and then remove the
-        env."""
-        self._run_create_conda(cmd_opts, cleanup=False)
-        #
-        cmd = "conda activate %s && conda info --envs" % env_name
-        hco.conda_system(cmd, suppress_output=False)
-        # Clean up the env.
-        self._run_create_conda(cmd_opts, cleanup=True)
-
-    @pytest.mark.slow
-    def test_create_conda_test_install1(self) -> None:
-        """Run create_conda with --test_install to exercise the script."""
-        cmd_opts = [""]
-        env_name = "test_install"
-        cmd_opts.append(f"--env_name {env_name}")
-        cmd_opts.append("--req_file dummy")
-        cmd_opts.append("--test_install")
-        self._helper(env_name, cmd_opts)
-
-    @pytest.mark.slow
-    def test_create_conda_yaml1(self) -> None:
-        """Run create_conda.py with a single YAML file."""
-        yaml = """
-channels:
-  - conda-forge
-  - quantopian
-dependencies:
-  - pandas
-  - pandas-datareader=0.8.0     # PartTask344.
-  - pip
-  - pip:
-    #- ta                   # Technical analysis package.
-    - trading-calendars
-    """
-        yaml_file = os.path.join(self.get_scratch_space(), "reqs.yaml")
-        io_.to_file(yaml_file, yaml)
-        #
-        cmd_opts = []
-        env_name = "test_create_conda_yaml1"
-        cmd_opts.append(f"--env_name {env_name}")
-        cmd_opts.append(f"--req_file {yaml_file}")
-        self._helper(env_name, cmd_opts)
-
-    @pytest.mark.slow
-    def test_create_conda_yaml2(self) -> None:
-        """Run create_conda.py with two YAML files."""
-        yaml1 = """
-channels:
-  - conda-forge
-  - quantopian
-dependencies:
-  - pandas
-  - pandas-datareader=0.8.0     # PartTask344.
-  - pip:
-    #- ta                   # Technical analysis package.
-    - trading-calendars """
-        yaml_file1 = os.path.join(self.get_scratch_space(), "reqs1.yaml")
-        io_.to_file(yaml_file1, yaml1)
-        #
-        yaml2 = """
-channels:
-  - conda-forge
-  - quantopian
-dependencies:
-  - numpy"""
-        yaml_file2 = os.path.join(self.get_scratch_space(), "reqs2.yaml")
-        io_.to_file(yaml_file2, yaml2)
-        #
-        cmd_opts = []
-        env_name = "test_create_conda_yaml2"
-        cmd_opts.append(f"--env_name {env_name}")
-        cmd_opts.append(f"--req_file {yaml_file1}")
-        cmd_opts.append(f"--req_file {yaml_file2}")
-        self._helper(env_name, cmd_opts)
-
-
-# #############################################################################
-# linter.py
-# #############################################################################
-
-
-# pylint: disable=too-many-public-methods
-@pytest.mark.amp
-@pytest.mark.skip(reason="Disabled because of AmpTask508")
-class Test_linter_py1(ut.TestCase):
-    def _write_input_file(self, txt: str, file_name: str) -> Tuple[str, str]:
-        dir_name = self.get_scratch_space()
-        dbg.dassert_is_not(file_name, None)
-        file_name = os.path.join(dir_name, file_name)
-        file_name = os.path.abspath(file_name)
-        io_.to_file(file_name, txt)
-        return dir_name, file_name
-
-    def _run_linter(
-        self, file_name: str, linter_log: str, as_system_call: bool,
-    ) -> str:
-        if as_system_call:
-            cmd = []
-            cmd.append(f"linter.py -f {file_name} --linter_log {linter_log}")
-            cmd_as_str = " ".join(cmd)
-            # We need to ignore the errors reported by the script, since it
-            # represents how many lints were found.
-            suppress_output = _LOG.getEffectiveLevel() > logging.DEBUG
-            si.system(
-                cmd_as_str, abort_on_error=False, suppress_output=suppress_output
-            )
-        else:
-            logger_verbosity = dbg.get_logger_verbosity()
-            parser = lntr._parse()
-            args = parser.parse_args(
-                [
-                    "-f",
-                    file_name,
-                    "--linter_log",
-                    linter_log,
-                    # TODO(gp): Avoid to call the logger.
-                    "-v",
-                    "ERROR",
-                    # No output from the print.
-                    "--no_print",
-                ]
-            )
-            lntr._main(args)
-            dbg.init_logger(logger_verbosity)
-
-        # Read log.
-        _LOG.debug("linter_log=%s", linter_log)
-        txt = io_.from_file(linter_log)
-        # Process log.
-        output = []
-        output.append("# linter log")
-        for line in txt.split("\n"):
-            # Remove the line:
-            #   cmd line='.../linter.py -f input.py --linter_log ./linter.log'
-            if "cmd line=" in line:
-                continue
-            # Filter out code rate because of #2241
-            if "Your code has been rated at" in line:
-                continue
-            output.append(line)
-        # Read output.
-        _LOG.debug("file_name=%s", file_name)
-        output.append("# linter file")
-        txt = io_.from_file(file_name)
-        output.extend(txt.split("\n"))
-        #
-        output_as_str = "\n".join(output)
-        return output_as_str
-
-    def _helper(self, txt: str, file_name: str, as_system_call: bool) -> str:
-        # Create file to lint.
-        dir_name, file_name = self._write_input_file(txt, file_name)
-        # Run.
-        dir_name = self.get_scratch_space()
-        linter_log = "linter.log"
-        linter_log = os.path.abspath(os.path.join(dir_name, linter_log))
-        output = self._run_linter(file_name, linter_log, as_system_call)
-        return output
-
-    # #########################################################################
-
-    @staticmethod
-    def _get_horrible_python_code1() -> str:
-        txt = r"""
-import python
-
-
-if __name__ == "main":
-    txt = "hello"
-    m = re.search("\s", txt)
-        """
-        return txt
-
-    @pytest.mark.skip(reason="Disable because of PartTask3409")
-    @pytest.mark.skipif(
-        'si.get_server_name() == "docker-instance"', reason="Issue #1522, #1831"
-    )
-    def test_linter1(self) -> None:
-        """Run linter.py as executable on some text."""
-        txt = self._get_horrible_python_code1()
-        # Run.
-        file_name = "input.py"
-        as_system_call = True
-        output = self._helper(txt, file_name, as_system_call)
-        # Check.
-        self.check_string(output, purify_text=True)
-
-    @pytest.mark.skip(reason="Disable because of PartTask3409")
-    @pytest.mark.skipif(
-        'si.get_server_name() == "docker-instance"', reason="Issue #1522, #1831"
-    )
-    def test_linter2(self) -> None:
-        """Run linter.py as library on some text."""
-        txt = self._get_horrible_python_code1()
-        # Run.
-        file_name = "input.py"
-        as_system_call = False
-        output = self._helper(txt, file_name, as_system_call)
-        # Check.
-        self.check_string(output, purify_text=True)
-
-    @pytest.mark.skip(reason="Disabled until #2430 is solved")
-    def test_linter_md1(self) -> None:
-        """Run linter.py as executable on some text."""
-        txt = r"""
-# Good
-- Good time management
-  1. choose the right tasks
-    - Avoid non-essential tasks
-
-## Bad
--  Hello
-    - World
-        """
-        # Run.
-        file_name = "hello.md"
-        as_system_call = True
-        output = self._helper(txt, file_name, as_system_call)
-        # Remove the line:
-        # '12-16_14:59 ^[[33mWARNING^[[0m: _refresh_toc   :138 : No tags for table'
-        output = ut.filter_text("No tags for table", output)
-        # Check.
-        self.check_string(output)
-
-
-# #############################################################################
-
-
-# pylint: disable=too-many-public-methods
-@pytest.mark.amp
-class Test_linter_py2(ut.TestCase):
-    def _helper_check_shebang(
-        self, file_name: str, txt: str, is_executable: bool, exp: str,
-    ) -> None:
-        txt_array = txt.split("\n")
-        msg = lntr._CustomPythonChecks._check_shebang(
-            file_name, txt_array, is_executable
-        )
-        self.assert_equal(msg, exp)
-
-    def test_check_shebang1(self) -> None:
-        """Executable with wrong shebang: error."""
-        file_name = "exec.py"
-        txt = """#!/bin/bash
-hello
-world
-"""
-        is_executable = True
-        exp = "exec.py:1: any executable needs to start with a shebang '#!/usr/bin/env python'"
-        self._helper_check_shebang(file_name, txt, is_executable, exp)
-
-    def test_check_shebang2(self) -> None:
-        """Executable with the correct shebang: correct."""
-        file_name = "exec.py"
-        txt = """#!/usr/bin/env python
-hello
-world
-"""
-        is_executable = True
-        exp = ""
-        self._helper_check_shebang(file_name, txt, is_executable, exp)
-
-    def test_check_shebang3(self) -> None:
-        """Non executable with a shebang: error."""
-        file_name = "exec.py"
-        txt = """#!/usr/bin/env python
-hello
-world
-"""
-        is_executable = False
-        exp = "exec.py:1: any executable needs to start with a shebang '#!/usr/bin/env python'"
-        self._helper_check_shebang(file_name, txt, is_executable, exp)
-
-    def test_check_shebang4(self) -> None:
-        """Library without a shebang: correct."""
-        file_name = "lib.py"
-        txt = '''"""
-Import as:
-
-import _setenv_lib as selib
-'''
-        is_executable = False
-        exp = ""
-        self._helper_check_shebang(file_name, txt, is_executable, exp)
-
-    # #########################################################################
-
-    def _helper_was_baptized(self, file_name: str, txt: str, exp: str) -> None:
-        txt_array = txt.split("\n")
-        msg = lntr._CustomPythonChecks._was_baptized(file_name, txt_array)
-        self.assert_equal(msg, exp)
-
-    def test_was_baptized1(self) -> None:
-        """Correct import."""
-        file_name = "lib.py"
-        txt = '''"""
-Import as:
-
-import _setenv_lib as selib
-'''
-        exp = ""
-        self._helper_was_baptized(file_name, txt, exp)
-
-    def test_was_baptized2(self) -> None:
-        """Invalid."""
-        file_name = "lib.py"
-        txt = """
-Import as:
-
-"""
-        exp = '''lib.py:1: every library needs to describe how to be imported:
-"""
-Import as:
-
-import foo.bar as fba
-"""'''
-        self._helper_was_baptized(file_name, txt, exp)
-
-    # #########################################################################
-
-    def _helper_check_line_by_line(
-        self, file_name: str, txt: str, exp: str
-    ) -> None:
-        txt_array = txt.split("\n")
-        output, txt_new = lntr._CustomPythonChecks._check_line_by_line(
-            file_name, txt_array
-        )
-        actual: List[str] = []
-        actual.append("# output")
-        actual.extend(output)
-        actual.append("# txt_new")
-        actual.extend(txt_new)
-        actual_as_str = "\n".join(actual)
-        self.assert_equal(actual_as_str, exp)
-
-    def test_check_line_by_line1(self) -> None:
-        """Valid import."""
-        file_name = "lib.py"
-        txt = "from typing import List"
-        exp = """# output
-# txt_new
-from typing import List"""
-        self._helper_check_line_by_line(file_name, txt, exp)
-
-    def test_check_line_by_line2(self) -> None:
-        """Invalid import."""
-        file_name = "lib.py"
-        txt = "from pandas import DataFrame"
-        exp = """# output
-lib.py:1: do not use 'from pandas import DataFrame' use 'import foo.bar as fba'
-# txt_new
-f-r-o-m pandas import DataFrame"""
-        # To avoid the linter to complain.
-        exp = exp.replace("-", "")
-        self._helper_check_line_by_line(file_name, txt, exp)
-
-    def test_check_line_by_line3(self) -> None:
-        """Invalid import."""
-        file_name = "lib.py"
-        txt = "import pandas as a_very_long_name"
-        exp = """# output
-lib.py:1: the import shortcut 'a_very_long_name' in 'import pandas as a_very_long_name' is longer than 8 characters
-# txt_new
-i-m-p-o-r-t pandas as a_very_long_name"""
-        # To avoid the linter to complain.
-        exp = exp.replace("-", "")
-        self._helper_check_line_by_line(file_name, txt, exp)
-
-    def test_check_line_by_line4(self) -> None:
-        """Conflict markers."""
-        file_name = "lib.py"
-        txt = """import pandas as pd
-<-<-<-<-<-<-< HEAD
-hello
-=-=-=-=-=-=-=
-world
->->->->->->->
-"""
-        txt = txt.replace("-", "")
-        exp = """# output
-lib.py:2: there are conflict markers
-lib.py:4: there are conflict markers
-lib.py:6: there are conflict markers
-# txt_new
-import pandas as pd
-<-<-<-<-<-<-< HEAD
-hello
-=-=-=-=-=-=-=
-world
->->->->->->->
-"""
-        exp = exp.replace("-", "")
-        self._helper_check_line_by_line(file_name, txt, exp)
-
-    def test_check_line_by_line5(self) -> None:
-        file_name = "lib.py"
-        # We use some _ to avoid getting a replacement from the linter here.
-        txt = """
-from typing import List
-
-# _#_#_#_#_#_#_#_##
-# hello
-# =_=_=_=_=_=
-"""
-        txt = txt.replace("_", "")
-        exp = """# output
-# txt_new
-
-from typing import List
-
-# #############################################################################
-# hello
-# =============================================================================
-"""
-        self._helper_check_line_by_line(file_name, txt, exp)
-
-    def test_check_line_by_line6(self) -> None:
-        """Check that it doesn't replace if the bar is not until the end of the
-        line."""
-        file_name = "lib.py"
-        # We use some _ to avoid getting a replacement from the linter here.
-        txt = """
-from typing import List
-
-# _#_#_#_#_#_#_#_##
-# hello
-# =_=_=_=_=_='''
-"""
-        txt = txt.replace("_", "")
-        exp = """# output
-# txt_new
-
-from typing import List
-
-# #############################################################################
-# hello
-# ======'''
-"""
-        self._helper_check_line_by_line(file_name, txt, exp)
-
-    # #########################################################################
-
-    def _helper_check_notebook_dir(self, file_name: str, exp: str) -> None:
-        msg = lntr._CheckFileProperty._check_notebook_dir(file_name)
-        self.assert_equal(msg, exp)
-
-    def test_check_notebook_dir1(self) -> None:
-        """The notebook is not under 'notebooks': invalid."""
-        file_name = "hello/world/notebook.ipynb"
-        exp = "hello/world/notebook.ipynb:1: each notebook should be under a 'notebooks' directory to not confuse pytest"
-        self._helper_check_notebook_dir(file_name, exp)
-
-    def test_check_notebook_dir2(self) -> None:
-        """The notebook is under 'notebooks': valid."""
-        file_name = "hello/world/notebooks/notebook.ipynb"
-        exp = ""
-        self._helper_check_notebook_dir(file_name, exp)
-
-    def test_check_notebook_dir3(self) -> None:
-        """It's not a notebook: valid."""
-        file_name = "hello/world/notebook.py"
-        exp = ""
-        self._helper_check_notebook_dir(file_name, exp)
-
-    # #########################################################################
-
-    def _helper_check_test_file_dir(self, file_name: str, exp: str) -> None:
-        msg = lntr._CheckFileProperty._check_test_file_dir(file_name)
-        self.assert_equal(msg, exp)
-
-    def test_check_test_file_dir1(self) -> None:
-        """Test is under `test`: valid."""
-        file_name = "hello/world/test/test_all.py"
-        exp = ""
-        self._helper_check_test_file_dir(file_name, exp)
-
-    def test_check_test_file_dir2(self) -> None:
-        """Test is not under `test`: invalid."""
-        file_name = "hello/world/test_all.py"
-        exp = "hello/world/test_all.py:1: test files should be under 'test' directory to be discovered by pytest"
-        self._helper_check_test_file_dir(file_name, exp)
-
-    def test_check_test_file_dir3(self) -> None:
-        """Test is not under `test`: invalid."""
-        file_name = "hello/world/tests/test_all.py"
-        exp = "hello/world/tests/test_all.py:1: test files should be under 'test' directory to be discovered by pytest"
-        self._helper_check_test_file_dir(file_name, exp)
-
-    def test_check_test_file_dir4(self) -> None:
-        """It's a notebook: valid."""
-        file_name = "hello/world/tests/test_all.ipynb"
-        exp = ""
-        self._helper_check_test_file_dir(file_name, exp)
-
-    # #########################################################################
-
-    '''
- """
-
- :param data:
- :return:
- """
-    '''
-
-    '''
-"""
-Add to the bash script `txt` diagnostic informations.
-
-:return:
-    - client_root_path: the directory that includes the executable as
-      `dev_scripts/_setenv_*.py` (i.e., the dir that is ../exec_path)
-    - user_name
-"""
-
-    '''
-
-
-"""
-When running a conda command we need to execute a script to configure conda.
-This script is typically executed in .bashrc but here we create a new bash
-shell every time to execute a command, so we need to re-initialize the shell
-before any conda command.
-
-:param cmd:
-:param args:
-:param kwargs:
-:return:
-    '''
-"""
-
-# #############################################################################
-
-"""
-* Skills to show in an interview
-- You want to demonstrate that you have the following skills:
-    - rigorously formulate real-world problems
-    - solve problems
-    - design algorithms
-    - transform algorithms in a tested program
-    - analytical skills to determine computational complexity of solution
-"""
-
-
-"""
-* Skills to show in an interview
-- You want to demonstrate that you have the following skills:
-    1. Rigorously formulate real-world problems
-    2. Solve problems
-    3. Design algorithms
-    4. Transform algorithms in a tested program
-    5. Analytical skills to determine computational complexity of solution
-"""
-
-
-"""___Set-up___"""
-# stays the same instead of **_ML problem_**
-
-
-# =============================================================================
-
-"""
-* Geometric mean
-        $$GM = \sqrt[n]{\prod_i x_i}$$
-
-became
-
-* Geometric mean $$
-        GM = \sqrt[n]{\prod_i x_i}
-        $$
-
-instead of
-
-* Geometric mean
-  $$
-  GM = \sqrt[n]{\prod_i x_i}
-  $$
-"""
-
-# =============================================================================
-
-"""
-if a math equation fits in one line
-
-$$
-Y_t = c + \phi Y_{t-1} + \varepsilon_t
-$$
-
-leave it in one line
-$$Y_t = c + \phi Y_{t-1} + \varepsilon_t$$
-"""
-
-# =============================================================================
-
-"""
-* AR(1) process: def
-- Aka "auto-regressive of order 1"
-- AR(1) model is defined as:
-    $$Y_t = c + \phi Y_{t-1} + \varepsilon_t$$
-  where the noise is IID Gaussian:
-  $\varepsilon_t \sim \GWN(0, \sigma_{\varepsilon}^2)$
-
-not
-
-* AR(1) process: def
-- Aka "auto-regressive of order 1"
-- AR(1) model is defined as:
-
-  $$
-  Y_t = c + \phi Y_{t-1} + \varepsilon_t
-  $$
-
-  where the noise is IID Gaussian:
-
-===================
-
-$\rightarrow$ -> =>
-"""
-=======
-        _ = env.get_system_signature()
->>>>>>> 06de1841
+        _ = env.get_system_signature()