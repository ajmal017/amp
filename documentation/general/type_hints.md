--- conflicted
+++ resolved
@@ -88,10 +88,7 @@
 
 -   Run `pytest`, e.g., on a subset of unit tests:
 
-<<<<<<< HEAD
 - Run pytest, e.g., on a subset of unit tests like `helpers`:
-=======
->>>>>>> 1b5e03f1
     ```bash
     > pytest helpers
     ```
