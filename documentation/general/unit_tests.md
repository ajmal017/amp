--- conflicted
+++ resolved
@@ -40,14 +40,9 @@
          * [Use the appropriate self.assert*](#use-the-appropriate-selfassert)
          * [Do not use dbg.dassert](#do-not-use-dbgdassert)
          * [Interesting testing functions](#interesting-testing-functions)
-<<<<<<< HEAD
-
-     * [Update test tags](#Update-test-tags)
-=======
       * [Update test tags](#update-test-tags)
 
 
->>>>>>> 06de1841
 
 <!--te-->
 
@@ -57,64 +52,49 @@
   tests to make sure we didn't introduce no new bugs
 - We use `pytest` and `unittest` as testing framework
 
-## Using `run_tests.py`
-
-- `dev_scripts/testing/run_tests.py` is a wrapper around `pytest` to implement
-  some typical workflows
-
-### Run test suites
-
 - We have different test sets:
   - `fast`
-    - Tests that are quick to execute
-      - The limit is 5 secs per test
+    - Tests that are quick to execute (typically < 5 secs per test class)
     - We want to run these tests after every commit / PR to make sure things are
       not horrible broken
   - `slow`
     - Tests that we don't want to run all the times because they are:
-      - Slow
-        - The limit is 2 mins per test
+      - Slow (typically < 2 minutes per test)
       - Related to pieces of code that don't change often
       - External APIs we don't want to hit continuously
   - `superslow`
-    - Tests that run long workloads, e.g., running a production model
-      - The limit is 30 mins per test
-
-
-  ```bash
-  # Run only fast tests.
+    - Tests that run long workload, e.g., running a production model
+
+- `fast` tests are a subset of `slow` tests
+
+## Using `run_tests.py`
+
+- `dev_scripts/testing/run_tests.py` is a wrapper around `pytest` to implement
+  some typical workflows
+
+### Run fast tests
+
+- Run only fast tests:
+  ```bash
   > run_tests.py
   > run_tests.py --test fast
-
-  # Run slow tests.
+  ```
+
+### Run slow tests
+
+- Run all tests:
+  ```bash
   > run_tests.py --test slow
-
-  # Run super-slow tests.
-  > run_tests.py --test superslow
   ```
 
 ### Run parallel tests
 
-- By default `run_tests` runs using all the available CPUs
-- The option `--num_cpus` allows to control how many CPUs to use
-  ```bash
-  # Run serially.
-  > run_tests.py --test fast --num_cpus "serially"
-
-  # Run with 2 CPUs.
-  > run_tests.py --test fast --num_cpus 2
-
-  # Run with all the CPUs.
+- You can use the switch `--num_cpus -1` to use all the available CPUs:
+  ```bash
   > run_tests.py --test fast --num_cpus -1
-  ```
-
-<<<<<<< HEAD
-### Run coverage
-
-- Add the coverage
-
-###
-=======
+  > run_tests.py --test slow --num_cpus -1
+  ```
+
 ### Compute tests coverage
 
 - You can use `run_tests2.py` instead of `run_tests.py` to compute the coverage:
@@ -139,7 +119,6 @@
   ```bash
   > run_tests2.py --coverage --dry_run
   ```
->>>>>>> 06de1841
 
 ## Using `pytest` directly
 
@@ -501,21 +480,10 @@
 
 - There are 2 files with the list of tests' tags:
   - `amp/pytest.ini`
-<<<<<<< HEAD
-  - `commodity_research/pytest.ini`
-
-
-- In order to update the tags (do it in the both files):
-  - in the `markers` section add a name of a new tag
-  - afther a `:` add a short description
-  - keep tags in the alpabetical order
-<!-- #endregion -->
-=======
   - `.../pytest.ini`
 
 - In order to update the tags (do it in the both files):
   - In the `markers` section add a name of a new tag
   - Afther a `:` add a short description
   - Keep tags in the alpabetical order
-  <!-- #endregion -->
->>>>>>> 06de1841
+  <!-- #endregion -->