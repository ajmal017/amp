# Guidelines for writing workflows

- Make no assumptions on the user
    - Nothing is obvious to somebody who doesn't know

- How to know if the process worked
    - Add sections explaining how to verify that the process completed
      successfully

- Have a trouble-shooting procedure
    - One approach is to always start from scratch

# Useful reference
- [Markdown cheatsheet](https://github.com/adam-p/markdown-here/wiki/Markdown-Cheatsheet)

# Style and cosmetic lints

## Use nice 80 columns formatting
- vim has a `:gq` command to reflow the comments

## Empty line after heading
- Leave an empty line after an heading to make it more visible
    ```
    # Very important title

    - Not really important

    ## Coming through! I've big important things to do!

    - ... and his big important wheels got STUCK!
    ```

## Style for numbered lists
- We use number lists like:
    ```
    1. Foo bar!
        - hello
        - world
        
    2. Baz
    ```

## Using `code` style
- We use `code` style for
    - code
    - dirs (e.g., `/home/users`)
    - command lines (e.g., `git push`)

- When using a block of code use the write syntax highlighting
    - Bash
        ```bash
        > git push
        ```
    - Python
        ```python
        if __name__ == "__main__":
            predict_the_future()
            print("done!")
        ```

## Indenting `code` style

- GitHub / pandoc seems to render incorrectly a code block unless it's indented
  over the previous line

<<<<<<< HEAD
```
- **Bad**
```bash
> git push
```
- **Good**
    ```bash
    > git push
    ```
```

=======
>>>>>>> 7f5dd00f
- **Bad**
```bash
> git push
```
- **Good**
    ```bash
    > git push
    ```

## Use bullet lists
- We like using bullet list since one can represent thought process more clearly,
  e.g.,
    - This is thought #1
        - This is related to thought #1
    - This is thought #2
        - Well, that was cool!
        - But this is even better

## Improve your written English
- Use English spell-checker
    - Unfortunately this is not enough
- Type somewhere where you can use several free choices:
    - [Grammarly](www.grammarly.com),
    - [LanguageTool](https://www.languagetool.org)
    - or other proof reading
  and copy-paste
- This is super-useful to improve your English since you see the error and the
  correction
    - Otherwise you will keep making the same mistakes forever

## Make sure your markdown looks good
- You can:
    - check in a branch and use GitHub to render it
    - use pycharm to edit, which also renders it side-by-side

# The team member list
- In reversed alphabetical order (just to be fair)
    - [ ] Stas
    - [ ] Sonya
    - [ ] Sergey
    - [ ] Paul
    - [ ] Liza
    - [ ] Julia
    - [ ] GP<|MERGE_RESOLUTION|>--- conflicted
+++ resolved
@@ -62,29 +62,14 @@
 
 - GitHub / pandoc seems to render incorrectly a code block unless it's indented
   over the previous line
-
-<<<<<<< HEAD
-```
-- **Bad**
+    - **Bad**
 ```bash
 > git push
 ```
-- **Good**
-    ```bash
-    > git push
-    ```
-```
-
-=======
->>>>>>> 7f5dd00f
-- **Bad**
-```bash
-> git push
-```
-- **Good**
-    ```bash
-    > git push
-    ```
+    - **Good**
+        ```bash
+        > git push
+        ```
 
 ## Use bullet lists
 - We like using bullet list since one can represent thought process more clearly,
