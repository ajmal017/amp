<!--ts-->
   * [Task management with GitHub](#task-management-with-github)
      * [Everything we work on comes as a GitHub task](#everything-we-work-on-comes-as-a-github-task)
      * [Use the proper labels](#use-the-proper-labels)
      * [Life cycle of a bug](#life-cycle-of-a-bug)
      * [Done means "DONE"](#done-means-done)
      * [Tend your tasks](#tend-your-tasks)
      * [File descriptive GH tasks](#file-descriptive-gh-tasks)
      * [Do not change the assignee for a task](#do-not-change-the-assignee-for-a-task)
   * [Code review with GitHub](#code-review-with-github)
      * [Try not to commit to master](#try-not-to-commit-to-master)
      * [Use branches and PR](#use-branches-and-pr)
      * [Optional review](#optional-review)
      * [Apply reviewers' comments for post-commit / optional review](#apply-reviewers-comments-for-post-commit--optional-review)
      * [Post-commit comments](#post-commit-comments)
      * [Reviewers don't follow a branch](#reviewers-dont-follow-a-branch)
      * [Reviewers vs assignees](#reviewers-vs-assignees)
      * [Reviewers and authors interactions](#reviewers-and-authors-interactions)
      * ["Pending" comments](#pending-comments)



<!--te-->

# Task management with GitHub

## GH stands for GitHub

## Everything we work on comes as a GitHub task

- We file tasks and then prioritize and distribute the workload
- We try to work always on P0 tasks

## Issues vs bugs vs tasks

<<<<<<< HEAD
- We call GitHub issues interchangeably issues, bugs, and tasks
- "Bugs" is improper since many times we use GitHub to track ideas, activities,
  improvements and not only defect in the code
- Probably the best name is "tasks"
=======
- We call GitHub issues interchangeably "issues", "bugs", and "tasks"
- "Bugs" is a bit improper since many times we use GitHub to track ideas,
  activities, and improvements, and not only defect in the code
- Probably the best name is "tasks" or "issues"
>>>>>>> db3a31c4

## Use the proper labels

- `IN_PROGRESS`: once you start working on it
- `PAUSED`: if you started working on it, but we decided to context switch to
  something else
- `TO_CLOSE`: when it's done
    - Whoever opened the task is in charge of verifying that it is done properly
      and closing
- `TO_REVIEW`: when a review is required
- `P0`, `P1`. `P2`: we use priorities to represent what work is more urgent
    - No priority means that we haven't assigned a priority yet
    - Tasks should be bumped to `P0` before being executed
- `UMBRELLA`: when a task is tracking multiple sub-tasks
- `BLOCKING`: there is an action that needs to be taken in order to make progress
  unblocking the task

## Life cycle of a bug / task

- When you start working on a bug, mark it as in `PROGRESS`
- Make sure the label, the description, and the assignees are up to date
- Try to have `IN_PROGRESS` only for the bugs on which you are actually doing work
- A rule of thumb is that you should not have more than 2-3 `IN_PROGRESS` bugs
- Give priority to bugs that are close to be completed, rather than starting a
  new bug

- Update a bug often, like at least once a day of work
    - Show the progress with quick updates
    - Update your bug with pointers to gdocs, PRs, notebooks
    - If you have questions, post them on the bug and 

- When for a bug, in your opinion, there is no more work to be done on your side
  (besides somebody to review it) please mark it as `TO_CLOSE` or `TO_REVIEW`
  label and remove `IN_PROGRESS` labels
- If we decide to stop the work, replace `IN_PROGRESS` with `PAUSED` label
- If there is something that needs to be done, please update the bug summarizing
  status and next actions
- If the code needs to be reviewed then file a PR, add the link to the bug and
  mark it as `TO_REVIEW`

- We leave bugs in the `TO_CLOSE` state when we need to so some other work after
  it, and we don't want to forget about this by closing it
- The rule is that only who filed the bug should close the bug, after verifying
  that all work has done up to our standards

## Done means "DONE"

- A task is closed when the pull request has been reviewed and merged into
  `master`
- If you made specific assumptions, if there are loose ends and so forth, add a
  `TODO(user)`
- Done means that something is DONE, not 99% done
    - It means that the code is tested, readable and usable by other teammates
- Together we can decide that 99% done is good enough, but it should be a
  conscious decision and not a come as a surprise

## Tend your tasks

- Periodically (ideally every single day) go over your tasks and update them, e.g.,
    - add the branch you are working on, when you start
    - add info on what issues you are facing
    - point to gdocs
    - add a pull request link if it's in review
    - add relevant commits that implemented the work

## File descriptive GH tasks

- For any "serious" problem, file a task describing the problem and, ideally, giving a
  "repro case" (i.e., a clear description of how to reproduce the problem)
    - Put as many information about the data as possible, e.g.,
        - the command line you ran
        - the log of the run, maybe the same run using `-v DEBUG` to get more
          info
        - what is the problem and why it is different from what you expected
    - Try to make life easy for the person who is going to have to fix the bug

## Do not change the assignee for a task

- If you need someone to do something just @mention it

- The rationale is that we want one person to be responsible for the task from
  beginning to end

# Code review with GitHub

## Try not to commit to `master`

- Exceptions are small commits that are not part of a feature

## Post-commit comments

- We follow commits to `master` and might ask to perform some fixes after the
  commit
<<<<<<< HEAD
- Try not to miss those emails, given the high number of emails we get
=======
- Try not to miss those emails, despite the large number of emails we get
>>>>>>> db3a31c4
- Solutions:
    - Improve your email workflow, e.g., by using "flags" in Gmail web interface
      and / or an email client. Do not rely on "unread" emails as a reminder of
      what to do. It's easy to mark an email as read by mistake
    - Try to do the fix as soon as possible, so you don't forget
    - If you disagree with the proposed change say so and do not linger the
      comment in the oblivion

## Addressing post-commit comments

<<<<<<< HEAD
- Once the CL addressing the reviewer's comments is checked in:
    - Refer to the GH task number (e.g, `PartTask...`)
    - Add a comment to the commit like "Do-this-and-that as per reviewers
      request"
=======
- Once the CL addressing the reviewer's comments is ready:
    - Refer to the GH task number for the commit message (e.g, `PartTask...`)
    - Add a comment to the commit like "Do-this-and-that as per reviewers
      request", so that the reviewer can see that his/her comments were addressed
>>>>>>> db3a31c4
    - Reply to the GitHub email with the comment with "DONE" to notify the
      reviewer that the comment was addressed

## Use branches and PR

- We try to get all the code to be reviewed before it's merged into `master`

## Optional PR review

- Sometimes we want to do an "optional" review in GitHub

- The process is:
    - Create a PR
<<<<<<< HEAD
    - Tag the reviewers, adding a description if needed
    - Merge the PR without waiting for the review

- The problem is that merging closes the PR
    - 
    - One approach is to post the link to the PR in the task and use a @mention to
  get attention
    - We can also ping via email / IM to notify the person
=======
    - Tag the reviewers, adding a description if needed, like in the normal PR
      flow
    - Merge the PR without waiting for the review

- Unfortunately merging the PR automatically closes the PR

- The problem is that once the reviewers get to that PR and adds comments, emails
  are sent, but GitHub doesn't track the PR as open
    - The comments are there but not "resolved"
    - One needs to go to the PR page, e.g.,
      `https://github.com/alphamatic/amp/pull/52` to see the comments
    - There is no way for the reviewer to reopen the PR to signal that there is
      something to address
    - Solutions:
        - Unfortunately this requires discipline and organization in the email
          management of the author and reviewer
        - Maybe author / reviewer can mark the email from GitHub about the
          post-commit review using a "flag" as a reminder that something needs to
          be addressed

- As usual for all the post-commit review, the author shoud:
    - Address the comments as soon as possible
    - Close the conversation on GH, marking them as resolved or engage in
      discussion
    - Tag commits as addressing reviewers' comments
>>>>>>> db3a31c4

- The problem is that once the reviewers get to that PR and add comments, emails
  are sent, but GitHub doesn't track the PR as open
    - The comments are there but not "resolved"
    - One needs to go to the PR address, e.g.,
      `https://github.com/alphamatic/amp/pull/52` to see the comments but there
      is no way to reopen the PR to signal that there is something to address
    - Unfortunately this requires discipline and organization in the email
      management of the person that is managing the PR

- As usual for all the post-commit review:
    - address the comments as soon as possible
    - close the conversation on GH marking them as resolved
    - tag commits as addressing reviewers' comments

## Apply reviewers' comments for post-commit / optional review

- You can check in directly in `master` using the right task number (e.g., 
  `PartTask351: ...`)

## Reviewers don't follow a branch

- We don't expect code in a branch to be reviewed until a PR
- It's ok to cut corners during the development of the code (e.g., running all
  tests or linting after every commit)
    - The code needs to be production quality when it's merged into `master`

## Reviewers vs assignees

- In a GitHub PR mark people as reviewers and leave assignee fields empty
- In few words assignees are people that are requested to merge the branch after
  the PR
- The difference between them is explained here
  [here](https://stackoverflow.com/questions/41087206)

## Reviewers and authors interactions

- If the reviewer's comment is clear to the author and agreed upon
   - The author addresses the comment with a code change and *after* changing
     the code (everywhere the comment it applies) marks it as RESOLVED
   - Here we trust the authors to do a good job and to not skip comments,
     otherwise a review will take forever to check on the fixes and so on
   - This mechanism only works if the author is diligent

- If the comment needs further discussion, the author adds a note explaining why
  he/she disagrees and the discussion continues until consensus is reached

- We don't want to leave comments unaddressed since otherwise we don't know if it
  was agreed upon and done or forgotten

- We are ok with doing multiple commits in the branch or a single commit for all
  the comments
   - The goal is for the author to keep the CL clear and minimize his / her
     overhead

## "Pending" comments

- Comments that are marked as "pending" in GitHub are not published yet and
  visible only to the author
- Once you publish the review then an email is sent and comments become visible<|MERGE_RESOLUTION|>--- conflicted
+++ resolved
@@ -33,17 +33,10 @@
 
 ## Issues vs bugs vs tasks
 
-<<<<<<< HEAD
-- We call GitHub issues interchangeably issues, bugs, and tasks
-- "Bugs" is improper since many times we use GitHub to track ideas, activities,
-  improvements and not only defect in the code
-- Probably the best name is "tasks"
-=======
 - We call GitHub issues interchangeably "issues", "bugs", and "tasks"
 - "Bugs" is a bit improper since many times we use GitHub to track ideas,
   activities, and improvements, and not only defect in the code
 - Probably the best name is "tasks" or "issues"
->>>>>>> db3a31c4
 
 ## Use the proper labels
 
@@ -137,11 +130,7 @@
 
 - We follow commits to `master` and might ask to perform some fixes after the
   commit
-<<<<<<< HEAD
-- Try not to miss those emails, given the high number of emails we get
-=======
 - Try not to miss those emails, despite the large number of emails we get
->>>>>>> db3a31c4
 - Solutions:
     - Improve your email workflow, e.g., by using "flags" in Gmail web interface
       and / or an email client. Do not rely on "unread" emails as a reminder of
@@ -152,17 +141,10 @@
 
 ## Addressing post-commit comments
 
-<<<<<<< HEAD
-- Once the CL addressing the reviewer's comments is checked in:
-    - Refer to the GH task number (e.g, `PartTask...`)
-    - Add a comment to the commit like "Do-this-and-that as per reviewers
-      request"
-=======
 - Once the CL addressing the reviewer's comments is ready:
     - Refer to the GH task number for the commit message (e.g, `PartTask...`)
     - Add a comment to the commit like "Do-this-and-that as per reviewers
       request", so that the reviewer can see that his/her comments were addressed
->>>>>>> db3a31c4
     - Reply to the GitHub email with the comment with "DONE" to notify the
       reviewer that the comment was addressed
 
@@ -176,16 +158,6 @@
 
 - The process is:
     - Create a PR
-<<<<<<< HEAD
-    - Tag the reviewers, adding a description if needed
-    - Merge the PR without waiting for the review
-
-- The problem is that merging closes the PR
-    - 
-    - One approach is to post the link to the PR in the task and use a @mention to
-  get attention
-    - We can also ping via email / IM to notify the person
-=======
     - Tag the reviewers, adding a description if needed, like in the normal PR
       flow
     - Merge the PR without waiting for the review
@@ -211,21 +183,6 @@
     - Close the conversation on GH, marking them as resolved or engage in
       discussion
     - Tag commits as addressing reviewers' comments
->>>>>>> db3a31c4
-
-- The problem is that once the reviewers get to that PR and add comments, emails
-  are sent, but GitHub doesn't track the PR as open
-    - The comments are there but not "resolved"
-    - One needs to go to the PR address, e.g.,
-      `https://github.com/alphamatic/amp/pull/52` to see the comments but there
-      is no way to reopen the PR to signal that there is something to address
-    - Unfortunately this requires discipline and organization in the email
-      management of the person that is managing the PR
-
-- As usual for all the post-commit review:
-    - address the comments as soon as possible
-    - close the conversation on GH marking them as resolved
-    - tag commits as addressing reviewers' comments
 
 ## Apply reviewers' comments for post-commit / optional review
 
