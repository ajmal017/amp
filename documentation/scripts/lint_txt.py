--- conflicted
+++ resolved
@@ -1,7 +1,7 @@
 #!/usr/bin/env python
 
 """
-Lint txt files.
+Lint md files.
 > lint_txt.py -i foo.md -o bar.md
 
 It can be used in vim to prettify a part of the text using stdin / stdout.
@@ -204,7 +204,7 @@
     si.system(cmd_as_str, abort_on_error=False, suppress_output=True)
     # Read file.
     txt = io_.from_file(tmp_file_name)
-    return txt  # type: ignore
+    return txt
 
 
 def _format_headers(txt: str) -> str:
@@ -223,16 +223,13 @@
     # Read file.
     txt = io_.from_file(tmp_file_name)
     return txt
+    return txt  # type: ignore
 
 
 # #############################################################################
 
 
-<<<<<<< HEAD
 def _to_execute_action(action: str, actions: Optional[List[str]]) -> bool:
-=======
-def _to_execute_action(action: str, actions: List[str]) -> bool:
->>>>>>> e71d3805
     to_execute = actions is None or action in actions
     if not to_execute:
         _LOG.debug("Skipping %s", action)
@@ -240,7 +237,7 @@
 
 
 def _process(
-    txt: str, in_file_name: str, actions: Optional[List[str]] = None,
+    txt: str, in_file_name: str, actions: Optional[List[str]] = None
 ) -> str:
     # Pre-process text.
     action = "preprocess"
