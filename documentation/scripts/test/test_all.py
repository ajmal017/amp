--- conflicted
+++ resolved
@@ -1,541 +1,3 @@
-<<<<<<< HEAD
-import glob
-import logging
-import os
-
-import pytest
-
-import documentation.scripts.convert_txt_to_pandoc as dscttp
-import documentation.scripts.lint_txt as dslt
-import helpers.dbg as dbg
-import helpers.git as git
-import helpers.io_ as io_
-import helpers.printing as prnt
-import helpers.system_interaction as si
-import helpers.unit_test as ut
-
-_LOG = logging.getLogger(__name__)
-
-# #############################################################################
-# pandoc.py
-# #############################################################################
-
-
-# TODO(gp): Generalize to all users, or at least Jenkins.
-@pytest.mark.skipif(
-    'not (si.get_user_name() == "saggese" and si.get_os_name() == "Darwin")'
-)
-class Test_pandoc1(ut.TestCase):
-    def _helper(self, in_file: str, action: str) -> str:
-        exec_path = git.find_file_in_git_tree("pandoc.py")
-        dbg.dassert_exists(exec_path)
-        #
-        tmp_dir = self.get_scratch_space()
-        out_file = os.path.join(tmp_dir, "output.pdf")
-        cmd = []
-        cmd.append(exec_path)
-        cmd.append("--type %s" % action)
-        cmd.append("--tmp_dir %s" % tmp_dir)
-        cmd.append("--input %s" % in_file)
-        cmd.append("--output %s" % out_file)
-        cmd.append("--action convert_txt_to_pandoc")
-        cmd.append("--action run_pandoc")
-        cmd = " ".join(cmd)
-        si.system(cmd)
-        # Check.
-        if action == "pdf":
-            out_file = os.path.join(tmp_dir, "tmp.pandoc.tex")
-        elif action == "html":
-            out_file = os.path.join(tmp_dir, "tmp.pandoc.html")
-        else:
-            raise ValueError("Invalid action='%s'" % action)
-        act = io_.from_file(out_file)
-        return act
-
-    def test1(self) -> None:
-        """
-        Convert one txt file to PDF and check that the .tex file is as expected.
-        """
-        file_name = "code_style.txt.test"
-        file_name = os.path.join(self.get_input_dir(), file_name)
-        file_name = os.path.abspath(file_name)
-        #
-        act = self._helper(file_name, "pdf")
-        self.check_string(act)
-
-    # TODO(gp): This seems flakey.
-    def test2(self) -> None:
-        """
-        Convert one txt file to HTML and check that the .tex file is as expected.
-        """
-        file_name = "code_style.txt.test"
-        file_name = os.path.join(
-            self.get_input_dir(test_method_name="test1"), file_name
-        )
-        file_name = os.path.abspath(file_name)
-        #
-        act = self._helper(file_name, "html")
-        self.check_string(act)
-
-    def test_all_notes(self) -> None:
-        """
-        Convert to pdf all the notes in docs/notes.
-        """
-        git_dir = git.get_client_root(super_module=False)
-        dir_name = os.path.join(git_dir, "docs/notes/*.txt")
-        file_names = glob.glob(dir_name)
-        for file_name in file_names:
-            _LOG.debug(prnt.frame("file_name=%s" % file_name))
-            self._helper(file_name, "html")
-
-
-# #############################################################################
-# convert_txt_to_pandoc.py
-# #############################################################################
-
-
-def _run_preprocess(in_file: str, out_file: str) -> str:
-    """
-    Execute the end-to-end flow for convert_txt_to_pandoc.py returning
-    the output as string.
-    """
-    exec_path = git.find_file_in_git_tree("convert_txt_to_pandoc.py")
-    dbg.dassert_exists(exec_path)
-    #
-    dbg.dassert_exists(in_file)
-    #
-    cmd = []
-    cmd.append(exec_path)
-    cmd.append("--input %s" % in_file)
-    cmd.append("--output %s" % out_file)
-    cmd_as_str = " ".join(cmd)
-    si.system(cmd_as_str)
-    # Check.
-    act = io_.from_file(out_file)
-    return act  # type: ignore
-
-
-# TODO(gp): -> Test_convert_txt_to_pandoc*
-class Test_preprocess1(ut.TestCase):
-    """
-    Check that the output of convert_txt_to_pandoc.py is the expected one
-    using:
-    - an end-to-end flow;
-    - checked in files.
-    """
-
-    def _helper(self) -> None:
-        # Set up.
-        in_file = os.path.join(self.get_input_dir(), "input1.txt")
-        out_file = os.path.join(self.get_scratch_space(), "output.txt")
-        # Run.
-        act = _run_preprocess(in_file, out_file)
-        # Check.
-        self.check_string(act)
-
-    def test1(self) -> None:
-        self._helper()
-
-    def test2(self) -> None:
-        self._helper()
-
-
-class Test_preprocess2(ut.TestCase):
-    """
-    Check that the output of convert_txt_to_pandoc.py is the expected one
-    calling the library function directly.
-    """
-
-    def _helper_process_question(
-        self, txt_in: str, do_continue_exp: bool, exp: str
-    ) -> None:
-        do_continue, act = dscttp._process_question(txt_in)
-        self.assertEqual(do_continue, do_continue_exp)
-        self.assert_equal(act, exp)
-
-    def test_process_question1(self) -> None:
-        txt_in = "* Hope is not a strategy"
-        do_continue_exp = True
-        exp = "- **Hope is not a strategy**"
-        self._helper_process_question(txt_in, do_continue_exp, exp)
-
-    def test_process_question2(self) -> None:
-        txt_in = "** Hope is not a strategy"
-        do_continue_exp = True
-        exp = "- **Hope is not a strategy**"
-        self._helper_process_question(txt_in, do_continue_exp, exp)
-
-    def test_process_question3(self) -> None:
-        txt_in = "*: Hope is not a strategy"
-        do_continue_exp = True
-        exp = "- **Hope is not a strategy**"
-        self._helper_process_question(txt_in, do_continue_exp, exp)
-
-    def test_process_question4(self) -> None:
-        txt_in = "- Systems don't run themselves, they need to be run"
-        do_continue_exp = False
-        exp = txt_in
-        self._helper_process_question(txt_in, do_continue_exp, exp)
-
-    def test_process_question5(self) -> None:
-        space = "   "
-        txt_in = "*" + space + "Hope is not a strategy"
-        do_continue_exp = True
-        exp = "-" + space + "**Hope is not a strategy**"
-        self._helper_process_question(txt_in, do_continue_exp, exp)
-
-    def test_process_question6(self) -> None:
-        space = "   "
-        txt_in = "**" + space + "Hope is not a strategy"
-        do_continue_exp = True
-        exp = "-" + " " * len(space) + "**Hope is not a strategy**"
-        self._helper_process_question(txt_in, do_continue_exp, exp)
-
-    # #########################################################################
-
-    def _helper_transform(self, txt_in: str, exp: str) -> None:
-        act_as_arr = dscttp._transform(txt_in.split("\n"))
-        act = "\n".join(act_as_arr)
-        self.assert_equal(act, exp)
-
-    def test_transform1(self) -> None:
-        txt_in = """
-# #############################################################################
-# Python: nested functions
-# #############################################################################
-- Functions can be declared in the body of another function
-- E.g., to hide utility functions in the scope of the function that uses them
-    ```python
-    def print_integers(values):
-
-        def _is_integer(value):
-            try:
-                return value == int(value)
-            except:
-                return False
-
-        for v in values:
-            if _is_integer(v):
-                print(v)
-    ```
-"""
-        exp = """
-# Python: nested functions
-  - Functions can be declared in the body of another function
-  - E.g., to hide utility functions in the scope of the function that uses them
-
-        ```python
-        def print_integers(values):
-
-            def _is_integer(value):
-                try:
-                    return value == int(value)
-                except:
-                    return False
-
-            for v in values:
-                if _is_integer(v):
-                    print(v)
-        ```
-"""
-        self._helper_transform(txt_in, exp)
-
-
-# #############################################################################
-# lint_txt.py
-# #############################################################################
-
-
-class Test_lint_txt1(ut.TestCase):
-    def _helper_preprocess(self, txt: str, exp: str) -> None:
-        act = dslt._preprocess(txt)
-        self.assert_equal(act, exp)
-
-    def test_preprocess1(self) -> None:
-        txt = r"""$$E_{in} = \frac{1}{N} \sum_i e(h(\vx_i), y_i)$$"""
-        exp = r"""$$
-E_{in} = \frac{1}{N} \sum_i e(h(\vx_i), y_i)
-$$"""
-        self._helper_preprocess(txt, exp)
-
-    def test_preprocess2(self) -> None:
-        txt = r"""$$E_{in}(\vw) = \frac{1}{N} \sum_i \big(
--y_i \log(\Pr(h(\vx) = 1|\vx)) - (1 - y_i) \log(1 - \Pr(h(\vx)=1|\vx))
-\big)$$"""
-        exp = r"""$$
-E_{in}(\vw) = \frac{1}{N} \sum_i \big(
--y_i \log(\Pr(h(\vx) = 1|\vx)) - (1 - y_i) \log(1 - \Pr(h(\vx)=1|\vx))
-\big)
-$$"""
-        self._helper_preprocess(txt, exp)
-
-    @staticmethod
-    def _get_text1() -> str:
-        txt = r"""* Gradient descent for logistic regression
-- The typical implementations of gradient descent (basic or advanced) need two
-  inputs:
-    - The cost function $E_{in}(\vw)$ (to monitor convergence)
-    - The gradient of the cost function
-      $\frac{\partial E}{w_j} \text{ for all } j$ (to optimize)
-- The cost function is:
-    $$E_{in} = \frac{1}{N} \sum_i e(h(\vx_i), y_i)$$
-
-- In case of general probabilistic model $h(\vx)$ in \{0, 1\}):
-    $$
-    E_{in}(\vw) = \frac{1}{N} \sum_i \big(
-    -y_i \log(\Pr(h(\vx) = 1|\vx)) - (1 - y_i) \log(1 - \Pr(h(\vx)=1|\vx))
-    \big)
-    $$
-
-- In case of logistic regression in \{+1, -1\}:
-    $$E_{in}(\vw) = \frac{1}{N} \sum_i \log(1 + \exp(-y_i \vw^T \vx_i))$$
-
-- It can be proven that the function $E_{in}(\vw)$ to minimize is convex in
-  $\vw$ (sum of exponentials and flipped exponentials is convex and log is
-  monotone)"""
-        return txt
-
-    def test_preprocess3(self) -> None:
-        txt = self._get_text1()
-        exp = r"""- STARGradient descent for logistic regression
-- The typical implementations of gradient descent (basic or advanced) need two
-  inputs:
-    - The cost function $E_{in}(\vw)$ (to monitor convergence)
-    - The gradient of the cost function
-      $\frac{\partial E}{w_j} \text{ for all } j$ (to optimize)
-- The cost function is:
-    $$
-    E_{in} = \frac{1}{N} \sum_i e(h(\vx_i), y_i)
-    $$
-
-- In case of general probabilistic model $h(\vx)$ in \{0, 1\}):
-    $$
-    E_{in}(\vw) = \frac{1}{N} \sum_i \big(
-    -y_i \log(\Pr(h(\vx) = 1|\vx)) - (1 - y_i) \log(1 - \Pr(h(\vx)=1|\vx))
-    \big)
-    $$
-
-- In case of logistic regression in \{+1, -1\}:
-    $$
-    E_{in}(\vw) = \frac{1}{N} \sum_i \log(1 + \exp(-y_i \vw^T \vx_i))
-    $$
-
-- It can be proven that the function $E_{in}(\vw)$ to minimize is convex in
-  $\vw$ (sum of exponentials and flipped exponentials is convex and log is
-  monotone)"""
-        self._helper_preprocess(txt, exp)
-
-    def test_preprocess4(self) -> None:
-        txt = r"""# #########################
-# test
-# #############################################################################"""
-        exp = r"""# test"""
-        self._helper_preprocess(txt, exp)
-
-    def test_preprocess5(self) -> None:
-        txt = r"""## ////////////////
-# test
-# ////////////////"""
-        exp = r"""# test"""
-        self._helper_preprocess(txt, exp)
-
-    # #########################################################################
-
-    def _helper_process(self, txt, exp, file_name) -> None:
-        file_name = os.path.join(self.get_scratch_space(), file_name)
-        act = dslt._process(txt, file_name)
-        if exp:
-            self.assert_equal(act, exp)
-        return act
-
-    def test_process1(self) -> None:
-        txt = self._get_text1()
-        exp = None
-        file_name = "test.txt"
-        act = self._helper_process(txt, exp, file_name)
-        self.check_string(act)
-
-    def test_process2(self) -> None:
-        """
-        Run the text linter on a txt file.
-        """
-        txt = r"""
-*  Good time management
-
-1. choose the right tasks
-    -   avoid non-essential tasks
-"""
-        exp = r"""* Good time management
-
-1. Choose the right tasks
-   - Avoid non-essential tasks
-"""
-        file_name = "test.txt"
-        self._helper_process(txt, exp, file_name)
-
-    def test_process3(self) -> None:
-        """
-        Run the text linter on a md file.
-        """
-        txt = r"""
-# Good
-- Good time management
-  1. choose the right tasks
-    - Avoid non-essential tasks
-
-## Bad
--  Hello
-    - World
-"""
-        exp = r"""<!--ts-->
-   * [Good](#good)
-      * [Bad](#bad)
-
-
-
-<!--te-->
-# Good
-
-- Good time management
-  1. Choose the right tasks
-  - Avoid non-essential tasks
-
-## Bad
-
-- Hello
-  - World
-"""
-        file_name = "test.md"
-        self._helper_process(txt, exp, file_name)
-
-    def test_process4(self) -> None:
-        """
-        Check that no replacement happens inside a ``` block.
-        """
-        txt = r"""<!--ts-->
-<!--te-->
-- Good
-- Hello
-```test
-- hello
-    - world
-1) oh no!
-```
-"""
-        exp = r"""<!--ts-->
-<!--te-->
-- Good
-- Hello
-```test
-- hello
-    - world
-1) oh no!
-```
-"""
-        file_name = "test.md"
-        act = self._helper_process(txt, None, file_name)
-        act = prnt.remove_empty_lines(act)
-        self.assert_equal(act, exp)
-
-    # #########################################################################
-
-    @staticmethod
-    def _get_text_problematic_for_prettier1() -> None:
-        txt = r"""
-* Python formatting
-- Python has several built-in ways of formatting strings
-  1) `%` format operator
-  2) `format` and `str.format`
-
-
-* `%` format operator
-- Text template as a format string
-  - Values to insert are provided as a value or a `tuple`
-"""
-        return txt
-
-    def test_process_prettier_bug1(self) -> None:
-        """
-        For some reason prettier replaces - with * when there are 2 empty lines.
-        """
-        txt = self._get_text_problematic_for_prettier1()
-        exp = r"""- Python formatting
-
-* Python has several built-in ways of formatting strings
-  1. `%` format operator
-  2. `format` and `str.format`
-
-- `%` format operator
-
-* Text template as a format string
-  - Values to insert are provided as a value or a `tuple`
-"""
-        act = dslt._prettier(txt)
-        self.assert_equal(act, exp)
-
-    def test_process5(self) -> None:
-        """
-        Run the text linter on a txt file.
-        """
-        txt = self._get_text_problematic_for_prettier1()
-        exp = r"""* Python formatting
-- Python has several built-in ways of formatting strings
-
-  1. `%` format operator
-  2. `format` and `str.format`
-
-* `%` format operator
-- Text template as a format string
-  - Values to insert are provided as a value or a `tuple`
-"""
-        file_name = "test.txt"
-        self._helper_process(txt, exp, file_name)
-
-    def test_process6(self) -> None:
-        """
-        Run the text linter on a txt file.
-        """
-        txt = r"""
-* `str.format`
-- Python 3 allows to format multiple values, e.g.,
-   ```python
-   key = 'my_var'
-   value = 1.234
-   ```
-"""
-        exp = r"""* `str.format`
-- Python 3 allows to format multiple values, e.g.,
-  ```python
-  key = 'my_var'
-  value = 1.234
-  ```
-"""
-        file_name = "test.txt"
-        self._helper_process(txt, exp, file_name)
-
-    def test_process7(self):
-        """
-        Run the text linter on a txt file.
-        """
-        txt = r"""* Marginalization
-- Aka summing out
-- Summing out probability over certain variables to remove them
-
-  $$
-  \Pr(Y) = \sum_z \Pr(Y, Z)
-  $$
-
-* Conditioning
-"""
-        exp = r"""* Marginalization
-- Aka summing out
-- Summing out probability over certain variables to remove them
-  $$\Pr(Y) = \sum_z \Pr(Y, Z)$$
-* Conditioning
-"""
-        file_name = "test.txt"
-        self._helper_process(txt, exp, file_name)
-=======
 #import glob
 #import logging
 #import os
@@ -1043,5 +505,4 @@
 #  ```
 #"""
 #        file_name = "test.txt"
-#        self._helper_process(txt, exp, file_name)
->>>>>>> 06de1841
+#        self._helper_process(txt, exp, file_name)