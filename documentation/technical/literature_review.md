--- conflicted
+++ resolved
@@ -230,10 +230,6 @@
   - Use in cases where we have a large number of time series known to have
     meaningful correlations
 
-<<<<<<< HEAD
-
-=======
->>>>>>> aaeddcbc
 ## 2014, The topology of macro financial flow using stochastic flow diagrams
 - Paper authors: Calkin, De Prado
 - [Link](https://papers.ssrn.com/sol3/papers.cfm?abstract_id=2379319)
