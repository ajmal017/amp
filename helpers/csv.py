--- conflicted
+++ resolved
@@ -183,10 +183,5 @@
         csv_to_pq(
             os.path.join(csv_dir, filename),
             os.path.join(pq_dir, pq_filename),
-<<<<<<< HEAD
             normalizer=normalizer,
         )
-=======
-            normalizer,
-        )
->>>>>>> 6a8f82bd
