"""
Import as:

import helpers.dbg as dbg
"""

import copy
import logging
import os
import pprint
import sys
from typing import Any, Iterable, List, Optional, Tuple, Type, Union

# import helpers.versioning as hversi
# hversi.check_version()

# This module should not depend on anything else than Python standard modules.

_LOG = logging.getLogger(__name__)

# #############################################################################
# dfatal.
# #############################################################################

# Copied from printing.py to avoid cyclical dependencies.


def _line(chars: str = "#", num_cols: int = 80) -> str:
    line_ = chars * num_cols + "\n"
    return line_


def _frame(x: str, chars: str = "#", num_cols: int = 80) -> str:
    """
    Return a string with a frame of num_cols chars around the object x.

    :param x: object to print through str()
    :param num_cols: number
    """
    line_ = _line(chars=chars, num_cols=num_cols)
    ret = ""
    ret += line_
    ret += str(x) + "\n"
    ret += line_
    return ret


# End of copy.


def dfatal(message: str, assertion_type: Optional[Any] = None) -> None:
    """
    Print an error message and exits.
    """
    ret = ""
    message = str(message)
    ret = "\n" + _frame(message, "#", 80)
    if assertion_type is None:
        assertion_type = AssertionError
    raise assertion_type(ret)


# #############################################################################
# dassert.
# #############################################################################

# TODO(gp): Would be nice to have a way to disable the assertions in certain
#  builds, or at least know how much time is spent in the assertions.
#  To disable we could have a fake_dbg.py that has all `dassert_*`, `logging`
#   defined as `lambda x: 0`.


# INVARIANT:
# - `dassert_COND()` checks that COND is true, and raises if COND is False
# - For this reason the condition inside the `dassert` is typically in the form
#   `if not (...):`, even this might annoy the linter or look weird


def _to_msg(msg: Optional[str], *args: Any) -> str:
    """
    Format the error message `msg` using the params in `args`, like `msg %
    args`.
    """
    if msg is None:
        # If there is no message, we should have no arguments to format.
        assert not args, "args=%s" % str(args)
        res = ""
    else:
        try:
            res = msg % args
        except TypeError as e:
            # The arguments didn't match the format string: report error and
            # print the result somehow.
            res = "Caught assertion while formatting message:\n'%s'" % str(e)
            _LOG.warning(res)
            res += "\n" + msg + " " + " ".join(map(str, args))
        # res = "(" + res + ") "
    return res


def _dfatal(
    txt: Union[str, Iterable[str]], msg: Optional[str], *args: Any
) -> None:
    dfatal_txt = "* Failed assertion *\n"
    # TODO(gp): This should be an iterable.
    if isinstance(txt, list):
        dfatal_txt += "\n".join(txt)
    else:
        dfatal_txt += str(txt)
    msg = _to_msg(msg, *args)
    if msg:
        if not dfatal_txt.endswith("\n"):
            dfatal_txt += "\n"
        dfatal_txt += msg
    dfatal(dfatal_txt)


def dassert(cond: Any, msg: Optional[str] = None, *args: Any) -> None:
    # Handle the somehow frequent case of using `dassert` instead of another
    # one, e.g., `dassert(y, list)`
    if msg is not None:
        assert isinstance(
            msg, str
        ), f"You passed '{msg}' or type '{type(msg)}' instead of str"
    if not cond:
        txt = "cond=%s" % cond
        _dfatal(txt, msg, *args)


def dassert_eq(
    val1: Any, val2: Any, msg: Optional[str] = None, *args: Any
) -> None:
    cond = val1 == val2
    if not cond:
        txt = "'%s'\n==\n'%s'" % (val1, val2)
        _dfatal(txt, msg, *args)


def dassert_ne(
    val1: Any, val2: Any, msg: Optional[str] = None, *args: Any
) -> None:
    cond = val1 != val2
    if not cond:
        txt = "'%s'\n!=\n'%s'" % (val1, val2)
        _dfatal(txt, msg, *args)


def dassert_imply(
    val1: Any, val2: Any, msg: Optional[str] = None, *args: Any
) -> None:
    cond = not val1 or val2
    if not cond:
        txt = "'%s' implies '%s'" % (val1, val2)
        _dfatal(txt, msg, *args)


# Comparison related.


def dassert_lt(
    val1: Any, val2: Any, msg: Optional[str] = None, *args: Any
) -> None:
    cond = val1 < val2
    if not cond:
        txt = "%s < %s" % (val1, val2)
        _dfatal(txt, msg, *args)


def dassert_lte(
    val1: Any, val2: Any, msg: Optional[str] = None, *args: Any
) -> None:
    cond = val1 <= val2
    if not cond:
        txt = "%s <= %s" % (val1, val2)
        _dfatal(txt, msg, *args)


def dassert_lgt(
    lower_bound: float,
    x: float,
    upper_bound: float,
    lower_bound_closed: bool,
    upper_bound_closed: bool,
    msg: Optional[str] = None,
    *args: Any,
) -> None:
    """
    Assert that `lower_bound <= x <= upper_bound`.

    - param: lower_bound_closed, upper_bound_closed controls
        the open-ness/close-ness of the interval extremes.
    """
    # `lower_bound <= or < x`.
    if lower_bound_closed:
        dassert_lte(lower_bound, x, msg, *args)
    else:
        dassert_lt(lower_bound, x, msg, *args)
    # `x <= or < upper_bound`.
    if upper_bound_closed:
        dassert_lte(x, upper_bound, msg, *args)
    else:
        dassert_lt(x, upper_bound, msg, *args)


def dassert_is_proportion(
    x: float, msg: Optional[str] = None, *args: Any
) -> None:
    """
    Assert that `0 <= x <= 1`.
    """
    lower_bound_closed = True
    upper_bound_closed = True
    dassert_lgt(0, x, 1, lower_bound_closed, upper_bound_closed, msg, *args)


# Membership.


def dassert_in(
    value: Any, valid_values: Any, msg: Optional[str] = None, *args: Any
) -> None:
    cond = value in valid_values
    if not cond:
        txt = "'%s' in '%s'" % (value, valid_values)
        _dfatal(txt, msg, *args)


def dassert_not_in(
    value: Any, valid_values: Iterable[Any], msg: Optional[str] = None, *args: Any
) -> None:
    cond = value not in valid_values
    if not cond:
        txt = "'%s' not in '%s'" % (value, valid_values)
        _dfatal(txt, msg, *args)


# Type related.


def dassert_is(
    val1: Optional[str],
    val2: Optional[Any],
    msg: Optional[str] = None,
    *args: Any,
) -> None:
    cond = val1 is val2
    if not cond:
        txt = "'%s' is '%s'" % (val1, val2)
        _dfatal(txt, msg, *args)


def dassert_is_not(
    val1: Any, val2: Optional[Any], msg: Optional[str] = None, *args: Any
) -> None:
    cond = val1 is not val2
    if not cond:
        txt = "'%s' is not '%s'" % (val1, val2)
        _dfatal(txt, msg, *args)


def dassert_type_is(
    val1: Any, val2: Any, msg: Optional[str] = None, *args: Any
) -> None:
    # pylint: disable=unidiomatic-typecheck
    cond = type(val1) is val2
    if not cond:
        txt = "type of '%s' is '%s' instead of '%s'" % (val1, type(val1), val2)
        _dfatal(txt, msg, *args)


def dassert_type_in(
    val1: Any, val2: Any, msg: Optional[str] = None, *args: Any
) -> None:
    # pylint: disable=unidiomatic-typecheck
    cond = type(val1) in val2
    if not cond:
        txt = "type of '%s' is '%s' not in '%s'" % (val1, type(val1), val2)
        _dfatal(txt, msg, *args)


def dassert_isinstance(
    val1: Any, val2: type, msg: Optional[str] = None, *args: Any
) -> None:
    cond = isinstance(val1, val2)
    if not cond:
        txt = "instance of '%s' is '%s' instead of '%s'" % (
            val1,
            type(val1),
            val2,
        )
        _dfatal(txt, msg, *args)


# Set related.


def dassert_set_eq(
    val1: Any, val2: Any, msg: Optional[str] = None, *args: Any
) -> None:
    val1 = set(val1)
    val2 = set(val2)
    # pylint: disable=superfluous-parens
    if not (val1 == val2):
        txt = []
        txt.append("val1 - val2=" + str(val1.difference(val2)))
        txt.append("val2 - val1=" + str(val2.difference(val1)))
        thr = 20
        if max(len(val1), len(val2)) < thr:
            txt.append("val1=" + pprint.pformat(val1))
            txt.append("set eq")
            txt.append("val2=" + pprint.pformat(val2))
        _dfatal(txt, msg, *args)


# TODO(gp): -> dassert_issubset to match Python set function.
def dassert_is_subset(
    val1: Any, val2: Any, msg: Optional[str] = None, *args: Any
) -> None:
    """
    Check that val1 is a subset of val2, raise otherwise.
    """
    val1 = set(val1)
    val2 = set(val2)
    if not val1.issubset(val2):
        txt = []
        txt.append("val1=" + pprint.pformat(val1))
        txt.append("issubset")
        txt.append("val2=" + pprint.pformat(val2))
        txt.append("val1 - val2=" + str(val1.difference(val2)))
        _dfatal(txt, msg, *args)


def dassert_not_intersection(
    val1: Any, val2: Any, msg: Optional[str] = None, *args: Any
) -> None:
    """
    Check that val1 has no intersection val2, raise otherwise.
    """
    val1 = set(val1)
    val2 = set(val2)
    if val1.intersection(val2):
        txt = []
        txt.append("val1=" + pprint.pformat(val1))
        txt.append("has no intersection")
        txt.append("val2=" + pprint.pformat(val2))
        txt.append("val1 - val2=" + str(val1.difference(val2)))
        _dfatal(txt, msg, *args)


# Array related.


def dassert_no_duplicates(
    val1: Any, msg: Optional[str] = None, *args: Any
) -> None:
    cond = len(set(val1)) == len(val1)
    if not cond:
        # Count the occurrences of each element of the seq.
        v_to_num = [(v, val1.count(v)) for v in set(val1)]
        # Build list of elems with duplicates.
        dups = [v for v, n in v_to_num if n > 1]
        txt = []
        txt.append("val1=" + pprint.pformat(val1))
        txt.append("has duplicates")
        txt.append(",".join(map(str, dups)))
        _dfatal(txt, msg, *args)


def dassert_eq_all(
    val1: Any, val2: Any, msg: Optional[str] = None, *args: Any
) -> None:
    val1 = list(val1)
    val2 = list(val2)
    cond = val1 == val2
    if not cond:
        # mask = val1 != val2
        txt = []
        txt.append("val1=%s\n%s" % (len(val1), val1))
        txt.append("val2=%s\n%s" % (len(val2), val2))
        # txt += "\ndiff=%s" % mask.sum()
        # txt += "\n%s" % val1[mask]
        # txt += "\n%s" % val2[mask]
        _dfatal(txt, msg, *args)


def _get_first_type(obj: Iterable, tag: str) -> Type:
    obj_types = set(type(v) for v in obj)
    dassert_eq(
        len(obj_types),
        1,
        "More than one type for elem of " "%s=%s",
        tag,
        map(str, obj_types),
    )
    return list(obj_types)[0]


def dassert_array_has_same_type_element(
    obj1: Any,
    obj2: Any,
    only_first_elem: bool,
    msg: Optional[str] = None,
    *args: Any,
) -> None:
    """
    Check that two objects iterables like arrays (e.g., pd.Index) have elements
    of the same type.

    :param only_first_elem: whether to check only the first element or all the
        elements of the iterable.
    """
    # Get the types to compare.
    if only_first_elem:
        obj1_first_type = type(obj1[0])
        obj2_first_type = type(obj2[0])
    else:
        obj1_first_type = _get_first_type(obj1, "obj1")
        obj2_first_type = _get_first_type(obj2, "obj2")
    #
    if obj1_first_type != obj2_first_type:
        txt = []
        num_elems = 5
        txt.append("obj1=\n%s" % obj1[:num_elems])
        txt.append("obj2=\n%s" % obj2[:num_elems])
        txt.append(
            "type(obj1)='%s' is different from "
            "type(obj2)='%s'" % (obj1_first_type, obj2_first_type)
        )
        _dfatal(txt, msg, *args)


<<<<<<< HEAD
# TODO(gp): -> is_list_of_strings
def dassert_list_of_strings(list_: List[str], msg: Optional[str] = None, *args: Any) -> None:
    # TODO(gp): Allow iterable?
    dassert_isinstance(list_, list, msg=msg, *args)
    for elem in list_:
        dassert_isinstance(elem, str, msg=msg, *args)
=======
def dassert_list_of_strings(
    output: List[str], msg: Optional[str] = None, *args: Any
) -> None:
    dassert_isinstance(output, list, msg=msg, *args)
    for line in output:
        dassert_isinstance(line, str, msg=msg, *args)
>>>>>>> cb2fdfe6


# File related.


# TODO(*): Deprecate this and use only `dassert_{file,dir}_exists()`.
def dassert_exists(file_name: str, msg: Optional[str] = None, *args: Any) -> None:
    file_name = os.path.abspath(file_name)
    if not os.path.exists(file_name):
        txt = []
        txt.append("File '%s' doesn't exist" % file_name)
        _dfatal(txt, msg, *args)


def dassert_file_exists(
    file_name: str, msg: Optional[str] = None, *args: Any
) -> None:
    """
    Assert unless `file_name` exists and it's a file and not a directory.
    """
    file_name = os.path.abspath(file_name)
    # `file_name` exists.
    exists = os.path.exists(file_name)
    if not exists:
        txt = f"File '{file_name}' doesn't exist"
        _dfatal(txt, msg, *args)
    # `file_name` is a file.
    is_file = os.path.isfile(file_name)
    if not is_file:
        txt = f"'{file_name}' is not a file"
        _dfatal(txt, msg, *args)


def dassert_dir_exists(
    dir_name: str, msg: Optional[str] = None, *args: Any
) -> None:
    """
    Assert unless `dir_name` exists and it's a directory.
    """
    dir_name = os.path.abspath(dir_name)
    # `dir_name` exists.
    exists = os.path.exists(dir_name)
    if not exists:
        txt = f"Dir '{dir_name}' doesn't exist"
        _dfatal(txt, msg, *args)
    # `dir_name` is a directory.
    is_dir = os.path.isdir(dir_name)
    if not is_dir:
        txt = f"'{dir_name}' is not a dir"
        _dfatal(txt, msg, *args)


def dassert_not_exists(
    file_name: str, msg: Optional[str] = None, *args: Any
) -> None:
    """
    Ensure that a file or a dir `file_name` doesn't exist, raise otherwise.
    """
    file_name = os.path.abspath(file_name)
    # pylint: disable=superfluous-parens,unneeded-not
    if not (not os.path.exists(file_name)):
        txt = []
        txt.append("file='%s' already exists" % file_name)
        _dfatal(txt, msg, *args)


def dassert_file_extension(
    file_name: str, extensions: Union[str, List[str]]
) -> None:
    """
    Ensure that file has one of the given extensions.

    :param extensions: don't need to start with `.`, e.g., use `csv` instead of
        `.csv`
    """
    # Handle single extension case.
    if isinstance(extensions, str):
        extensions = [extensions]
    # Make sure extension starts with .
    extensions = [f".{e}" if not e.startswith(".") else e for e in extensions]
    # Check.
    act_ext = os.path.splitext(file_name)[-1].lower()
    dassert_in(
<<<<<<< HEAD
        act_ext, extensions, "Invalid extension '%s' for file '%s'", act_ext,
        file_name
=======
        act_ext,
        extensions,
        "Invalid extension '%s' for file '%s'",
        act_ext,
        file_name,
>>>>>>> cb2fdfe6
    )


# Pandas related.

# TODO(gp): Consider moving these to `dbg_pandas.py` and avoid the implicit
<<<<<<< HEAD
#  dependency. Also for some reason importing pandas is slow and we don't want to
#  pay this start-up cost unless we have to.


def dassert_index_is_datetime(obj: "pd.DataFrame",
    msg: Optional[str] = None, *args: Any) -> None:
=======
#  dependency from pandas.


def dassert_index_is_datetime(
    df: "pandas.DataFrame", msg: Optional[str] = None, *args: Any
) -> None:
>>>>>>> cb2fdfe6
    """
    Ensure that the dataframe has an index containing datetimes.
    """
    import pandas as pd

    # TODO(gp): Add support also for series.
<<<<<<< HEAD
    dassert_isinstance(obj, pd.DataFrame, msg=msg, *args)
=======
    dassert_isinstance(df, pd.DataFrame, msg=msg, *args)
>>>>>>> cb2fdfe6
    dassert_isinstance(df.index, pd.DatetimeIndex, msg=msg, *args)


def dassert_strictly_increasing_index(
<<<<<<< HEAD
    # TODO(gp): Tighten the type hint for
    #  `obj: Union[pd.Index, pd.DataFrame, pd.Series]`.
    obj: Any, msg: Optional[str] = None, *args: Any
=======
    obj: Union["pandas.Index", "pandas.DataFrame", "pandas.Series"],
    msg: Optional[str] = None,
    *args: Any,
>>>>>>> cb2fdfe6
) -> None:
    """
    Ensure that the dataframe has a strictly increasing index.
    """
    import pandas as pd

    if isinstance(obj, pd.Index):
        index = obj
    else:
        index = obj.index
    # TODO(gp): Understand why mypy reports:
    #   error: "dassert" gets multiple values for keyword argument "msg"
    dassert(index.is_monotonic_increasing, msg=msg, *args)  # type: ignore
    dassert(index.is_unique, msg=msg, *args)  # type: ignore


# TODO(gp): Factor out common code related to extracting the index from several
#  pandas data structures.
# TODO(gp): Not sure it's used or useful?
def dassert_monotonic_index(
<<<<<<< HEAD
    # TODO(gp): Tighten the type hint for
    #  `obj: Union[pd.Index, pd.DataFrame, pd.Series]`.
    obj: Any, msg: Optional[str] = None, *args: Any
=======
    obj: Union["pandas.Index", "pandas.DataFrame", "pandas.Series"],
    msg: Optional[str] = None,
    *args: Any,
>>>>>>> cb2fdfe6
) -> None:
    """
    Ensure that the dataframe has a strictly increasing or decreasing index.
    """
    # For some reason importing pandas is slow and we don't want to pay this
    # start up cost unless we have to.
    import pandas as pd

    if isinstance(obj, pd.Index):
        index = obj
    else:
        index = obj.index
    # TODO(gp): Understand why mypy reports:
    #   error: "dassert" gets multiple values for keyword argument "msg"
    cond = index.is_monotonic_increasing or index.is_monotonic_decreasing
    dassert(cond, msg=msg, *args)  # type: ignore
    dassert(index.is_unique, msg=msg, *args)  # type: ignore


# #############################################################################
# Logger.
# #############################################################################

# TODO(gp): Separate this to helpers/log.py

# Copied from helpers/system_interaction.py to avoid circular imports.
def _is_running_in_ipynb() -> bool:
    try:
        _ = get_ipython().config  # type: ignore
        res = True
    except NameError:
        res = False
    return res


def reset_logger() -> None:
    import importlib

    print("Resetting logger...")
    logging.shutdown()
    importlib.reload(logging)


# TODO(gp): Make these generate from MAPPING below.
INFO = "\033[36mINFO\033[0m"
WARNING = "\033[33mWARNING\033[0m"
ERROR = "\033[31mERROR\033[0m"


class _ColoredFormatter(logging.Formatter):

    MAPPING = {
        # White: 37.
        # Blu.
        "DEBUG": 34,
        # Cyan.
        "INFO": 36,
        # Yellow.
        "WARNING": 33,
        # Red.
        "ERROR": 31,
        # White on red background.
        "CRITICAL": 41,
    }

    PREFIX = "\033["
    SUFFIX = "\033[0m"

    def __init__(self, log_format: str, date_format: str):
        logging.Formatter.__init__(self, log_format, date_format)

    def format(self, record: logging.LogRecord) -> str:
        colored_record = copy.copy(record)
        levelname = colored_record.levelname
        # Use white as default.
        seq = self.MAPPING.get(levelname, 37)
        # Align the level name.
        levelname = "%-5s" % levelname
        colored_levelname = "{0}{1}m{2}{3}".format(
            self.PREFIX, seq, levelname, self.SUFFIX
        )
        colored_record.levelname = colored_levelname
        return logging.Formatter.format(self, colored_record)


# Copied from `helpers/system_interaction.py` to avoid circular dependencies.
def get_user_name() -> str:
    import getpass

    res = getpass.getuser()
    return res


# TODO(gp): Replace `force_print_format` and `force_verbose_format` with `mode`.
def _get_logging_format(
    force_print_format: bool,
    force_verbose_format: bool,
    force_no_warning: bool,
    date_format_mode: str = "date_time",
) -> Tuple[str, str]:
    """
    Compute the logging format depending whether running on notebook or in a
    shell.

    The logging format can be:
    - print: looks like a `print` statement
    -

    :param force_print_form: force to use the non-verbose format
    :param force_verbose_format: force to use the verbose format
    :param force_no_warning:
    """
    if _is_running_in_ipynb() and not force_no_warning:
        print(WARNING + ": Running in Jupyter")
    verbose_format = not _is_running_in_ipynb()
    #
    dassert(
        not (force_verbose_format and force_print_format),
        "Can't use both force_verbose_format=%s and force_print_format=%s",
        force_verbose_format,
        force_print_format,
    )
    if force_verbose_format:
        verbose_format = True
    if force_print_format:
        verbose_format = False
        #
    if verbose_format:
        # TODO(gp): We would like to have filename:name:funcName:lineno all
        #  justified on 15 chars.
        #  See https://docs.python.org/3/howto/logging-cookbook.html#use-of
        #  -alternative-formatting-styles
        #  Something like:
        #   {{asctime}-5s {{filename}{name}{funcname}{linedo}d}-15s {message}
        #
        # %(pathname)s Full pathname of the source file where the logging call was
        #   issued (if available).
        # %(filename)s Filename portion of pathname.
        # %(module)s Module (name portion of filename).
        if True:
            # The remote branches to delete are 3:
            log_format = (
                # 04-28_08:08 INFO :
                "%(asctime)-5s %(levelname)-5s"
                # lib_tasks _delete_branches
                " %(module)-15s %(funcName)-20s"
                # 142:
                " %(lineno)-4d:"
                " %(message)s"
            )
        else:
            # Super verbose: to help with debugging print more info without trimming.
            #
            # 04-28_08:06
            # DEBUG:
            # system_interaction:
            # /Users/saggese/src/lemonade1/amp/helpers/system_interaction.py:system_interaction.py
            # _system       :
            # 199 : rc=0
            log_format = (
                "%(asctime)-5s %(levelname)-5s"
                " %(pathname)s %(funcName)-20s "
                " %(lineno)d:"
                " %(message)s"
            )
        if date_format_mode == "time":
            date_fmt = "%H:%M"
        elif date_format_mode == "date_time":
            date_fmt = "%m-%d_%H:%M"
        elif date_format_mode == "date_timestamp":
            date_fmt = "%Y-%m-%d %I:%M:%S %p"
        else:
            raise ValueError("Invalid date_format_mode='%s'" % date_format_mode)
    else:
        # Make logging look like a normal print().
        # TODO(gp): We want to still prefix with WARNING and ERROR.
        log_format = "%(message)s"
        date_fmt = ""
    return date_fmt, log_format


# TODO(gp): maybe replace "force_verbose_format" and "force_print_format" with
#  a "mode" in ("auto", "verbose", "print")
def init_logger(
    verbosity: int = logging.INFO,
    use_exec_path: bool = False,
    log_filename: Optional[str] = None,
    force_verbose_format: bool = False,
    force_print_format: bool = False,
    force_white: bool = True,
    force_no_warning: bool = False,
    in_pytest: bool = False,
) -> None:
    """
    Send stderr and stdout to logging (optionally teeing the logs to file).

    - Note that:
        - logging.DEBUG = 10
        - logging.INFO = 20

    :param verbosity: verbosity to use
    :param use_exec_path: use the name of the executable
    :param log_filename: log to that file
    :param force_verbose_format: use the verbose format for the logging
    :param force_print_format: use the print format for the logging
    :param force_write: use white color for printing. This can pollute the
        output of a script when redirected to file with echo characters
    :param in_pytest: True when we are running through pytest, so that we
        can overwrite the default logger from pytest
    """
    if force_white:
        sys.stdout.write("\033[0m")
    if isinstance(verbosity, str):
        # pylint: disable=protected-access
        verbosity = logging._checkLevel(verbosity)
    # From https://stackoverflow.com/questions/14058453
    root_logger = logging.getLogger()
    # Set verbosity for all loggers.
    root_logger.setLevel(verbosity)
    # if False:
    #     eff_level = root_logger.getEffectiveLevel()
    #     print(
    #         "effective level= %s (%s)"
    #         % (eff_level, logging.getLevelName(eff_level))
    #     )
    # if False:
    #     # dassert_eq(root_logger.getEffectiveLevel(), verbosity)
    #     for handler in root_logger.handlers:
    #         handler.setLevel(verbosity)
    # Exit to avoid to replicate the same output multiple times.
    if not in_pytest and root_logger.handlers:
        print(WARNING + ": Logger already initialized: skipping")
        return
    #
    print(INFO + ": > cmd='%s'" % get_command_line())
    #
    ch = logging.StreamHandler(sys.stdout)
    ch.setLevel(verbosity)
    # Decide whether to use verbose or print format.
    date_fmt, log_format = _get_logging_format(
        force_print_format, force_verbose_format, force_no_warning
    )
    # Use normal formatter.
    # formatter = logging.Formatter(log_format, datefmt=date_fmt)
    # Use formatter with colors.
    formatter = _ColoredFormatter(log_format, date_fmt)
    ch.setFormatter(formatter)
    root_logger.addHandler(ch)
    #
    # Find name of the log file.
    if use_exec_path and log_filename is None:
        dassert_is(log_filename, None, msg="Can't specify conflicting filenames")
        # Use the name of the executable.
        import inspect

        frame = inspect.stack()[1]
        module = inspect.getmodule(frame[0])
        if not hasattr(module, __file__):
            filename = module.__file__  # type: ignore
        else:
            filename = "unknown_module"
        log_filename = os.path.realpath(filename) + ".log"
    # Handle teeing to a file.
    if log_filename:
        # Create dir if it doesn't exist.
        log_dirname = os.path.dirname(log_filename)
        if log_dirname != "" and not os.path.exists(log_dirname):
            os.mkdir(log_dirname)
        # Delete the file since we don't want to append.
        if os.path.exists(log_filename):
            os.unlink(log_filename)
        # Tee to file.
        file_handler = logging.FileHandler(log_filename)
        root_logger.addHandler(file_handler)
        file_handler.setFormatter(formatter)
        #
        print(INFO + ": Saving log to file '%s'" % log_filename)
    #
    _LOG.debug("Effective logging level=%s", _LOG.getEffectiveLevel())
    # Shut up chatty modules.
    shutup_chatty_modules(verbose=False)
    #
    # test_logger()


def set_logger_verbosity(
    verbosity: int, module_name: Optional[str] = None
) -> None:
    """
    Change the verbosity of the logging after the initialization.

    Passing a module_name (e.g., matplotlib) one can change the logging of
    that specific module.

    E.g., set_logger_verbosity(logging.WARNING, "matplotlib")
    """
    logger = logging.getLogger(module_name)
    if module_name is None and not logger.handlers:
        assert 0, "ERROR: Logger not initialized"
    logger.setLevel(verbosity)
    eff_level = logger.getEffectiveLevel()
    print(
        "effective level= %s (%s)" % (eff_level, logging.getLevelName(eff_level))
    )
    dassert_eq(logger.getEffectiveLevel(), verbosity)


def get_logger_verbosity() -> int:
    root_logger = logging.getLogger()
    if not root_logger.handlers:
        assert 0, "ERROR: Logger not initialized"
    return root_logger.getEffectiveLevel()


def get_all_loggers() -> List:
    """
    Return list of all registered loggers.
    """
    logger_dict = logging.root.manager.loggerDict  # type: ignore
    loggers = [logging.getLogger(name) for name in logger_dict]
    return loggers


def get_matching_loggers(
    module_names: Union[str, Iterable[str]], verbose: bool
) -> List:
    """
    Find loggers that match a name or a name in a set.
    """
    if isinstance(module_names, str):
        module_names = [module_names]
    loggers = get_all_loggers()
    if verbose:
        print("loggers=\n", "\n".join(map(str, loggers)))
    #
    sel_loggers = []
    for module_name in module_names:
        if verbose:
            print("module_name=%s" % module_name)
        # TODO(gp): We should have a regex.
        # str(logger) looks like `<Logger tornado.application (DEBUG)>`
        sel_loggers_tmp = [
            logger
            for logger in loggers
            if str(logger).startswith("<Logger " + module_name)
            # logger for logger in loggers if module_name in str(logger)
        ]
        # print(sel_loggers_tmp)
        sel_loggers.extend(sel_loggers_tmp)
    if verbose:
        print("sel_loggers=%s" % sel_loggers)
    return sel_loggers


def shutup_chatty_modules(
    verbosity: int = logging.CRITICAL, verbose: bool = False
) -> None:
    """
    Reduce the verbosity for external modules that are very chatty.

    :param verbosity: level of verbosity used for chatty modules: the higher the
        better
    :param: verbose: print extra information
    """
    module_names = [
        "aiobotocore",
        "asyncio",
        "boto",
        "boto3",
        "botocore",
        "fsspec",
        "hooks",
        # "ib_insync",
        "invoke",
        "matplotlib",
        "nose",
        "s3fs",
        "s3transfer",
        "urllib3",
    ]
    loggers = get_matching_loggers(module_names, verbose)
    loggers = sorted(loggers, key=lambda logger: logger.name)
    for logger in loggers:
        logger.setLevel(verbosity)
    if len(loggers) > 0:
        _LOG.debug(
            "Shut up %d modules: %s",
            len(loggers),
            ", ".join([logger.name for logger in loggers]),
        )
        # if _LOG.getEffectiveLevel() < logging.DEBUG:
        #    print(WARNING +
        #       " Shutting up %d modules: %s"
        #       % (len(loggers), ", ".join([logger.name for logger in loggers]))
        #    )


def test_logger() -> None:
    print("# Testing logger ...")
    _log = logging.getLogger(__name__)
    print("effective level=", _log.getEffectiveLevel())
    #
    _log.debug("DEBUG=%s", logging.DEBUG)
    #
    _log.info("INFO=%s", logging.INFO)
    #
    _log.warning("WARNING=%s", logging.WARNING)
    #
    _log.critical("CRITICAL=%s", logging.CRITICAL)


# #############################################################################


# Sample at the beginning of time before we start fiddling with command line
# args.
_CMD_LINE = " ".join(arg for arg in sys.argv)
_EXEC_NAME = os.path.abspath(sys.argv[0])


def get_command_line() -> str:
    return _CMD_LINE


def get_exec_name() -> str:
    return _EXEC_NAME<|MERGE_RESOLUTION|>--- conflicted
+++ resolved
@@ -429,21 +429,12 @@
         _dfatal(txt, msg, *args)
 
 
-<<<<<<< HEAD
 # TODO(gp): -> is_list_of_strings
 def dassert_list_of_strings(list_: List[str], msg: Optional[str] = None, *args: Any) -> None:
     # TODO(gp): Allow iterable?
     dassert_isinstance(list_, list, msg=msg, *args)
     for elem in list_:
         dassert_isinstance(elem, str, msg=msg, *args)
-=======
-def dassert_list_of_strings(
-    output: List[str], msg: Optional[str] = None, *args: Any
-) -> None:
-    dassert_isinstance(output, list, msg=msg, *args)
-    for line in output:
-        dassert_isinstance(line, str, msg=msg, *args)
->>>>>>> cb2fdfe6
 
 
 # File related.
@@ -527,61 +518,38 @@
     # Check.
     act_ext = os.path.splitext(file_name)[-1].lower()
     dassert_in(
-<<<<<<< HEAD
-        act_ext, extensions, "Invalid extension '%s' for file '%s'", act_ext,
-        file_name
-=======
         act_ext,
         extensions,
-        "Invalid extension '%s' for file '%s'",
-        act_ext,
+        "Invalid extension '%s' for file '%s'", act_ext,
         file_name,
->>>>>>> cb2fdfe6
     )
 
 
 # Pandas related.
 
 # TODO(gp): Consider moving these to `dbg_pandas.py` and avoid the implicit
-<<<<<<< HEAD
-#  dependency. Also for some reason importing pandas is slow and we don't want to
-#  pay this start-up cost unless we have to.
-
-
-def dassert_index_is_datetime(obj: "pd.DataFrame",
-    msg: Optional[str] = None, *args: Any) -> None:
-=======
 #  dependency from pandas.
 
 
 def dassert_index_is_datetime(
     df: "pandas.DataFrame", msg: Optional[str] = None, *args: Any
 ) -> None:
->>>>>>> cb2fdfe6
     """
     Ensure that the dataframe has an index containing datetimes.
     """
     import pandas as pd
 
     # TODO(gp): Add support also for series.
-<<<<<<< HEAD
-    dassert_isinstance(obj, pd.DataFrame, msg=msg, *args)
-=======
     dassert_isinstance(df, pd.DataFrame, msg=msg, *args)
->>>>>>> cb2fdfe6
     dassert_isinstance(df.index, pd.DatetimeIndex, msg=msg, *args)
 
 
 def dassert_strictly_increasing_index(
-<<<<<<< HEAD
     # TODO(gp): Tighten the type hint for
     #  `obj: Union[pd.Index, pd.DataFrame, pd.Series]`.
-    obj: Any, msg: Optional[str] = None, *args: Any
-=======
     obj: Union["pandas.Index", "pandas.DataFrame", "pandas.Series"],
     msg: Optional[str] = None,
     *args: Any,
->>>>>>> cb2fdfe6
 ) -> None:
     """
     Ensure that the dataframe has a strictly increasing index.
@@ -602,15 +570,11 @@
 #  pandas data structures.
 # TODO(gp): Not sure it's used or useful?
 def dassert_monotonic_index(
-<<<<<<< HEAD
     # TODO(gp): Tighten the type hint for
     #  `obj: Union[pd.Index, pd.DataFrame, pd.Series]`.
-    obj: Any, msg: Optional[str] = None, *args: Any
-=======
     obj: Union["pandas.Index", "pandas.DataFrame", "pandas.Series"],
     msg: Optional[str] = None,
     *args: Any,
->>>>>>> cb2fdfe6
 ) -> None:
     """
     Ensure that the dataframe has a strictly increasing or decreasing index.
