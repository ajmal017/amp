--- conflicted
+++ resolved
@@ -736,20 +736,14 @@
         return logging.Formatter.format(self, colored_record)
 
 
-<<<<<<< HEAD
-def get_memory_usage(process: Optional[Any]=None) -> str:
+def get_memory_usage(process: Optional[Any] = None) -> Tuple[float, float, float]:
+    """
+    Return the memory usage in terms of resident, virtual, and percent of total
+    used memory.
+    """
     if process is None:
         import psutil
-=======
-def get_memory_usage(process: Optional[Any] = None) -> Tuple[float, float, float]:
-    """
-    Return the memory usage in terms of resident, virtual, and percent of total
-    used memory.
-    """
-    if process is None:
-        import psutil
-
->>>>>>> 64a19a18
+
         process = psutil.Process()
     rss_in_GB = process.memory_info().rss / (1024 ** 3)
     vms_in_GB = process.memory_info().vms / (1024 ** 3)
@@ -757,14 +751,10 @@
     return (rss_in_GB, vms_in_GB, mem_pct)
 
 
-<<<<<<< HEAD
-def get_memory_usage_as_str(process: Optional[Any]=None) -> str:
-=======
 def get_memory_usage_as_str(process: Optional[Any] = None) -> str:
     """
     Like `get_memory_usage()` but returning a formatted string.
     """
->>>>>>> 64a19a18
     (rss_in_GB, vms_in_GB, mem_pct) = get_memory_usage(process)
     resource_use = "rss=%.3fGB vms=%.3fGB mem_pct=%.0f%%" % (
         rss_in_GB,
@@ -916,11 +906,7 @@
     force_no_warning: bool = False,
     in_pytest: bool = False,
     report_resource_usage: bool = False,
-<<<<<<< HEAD
-    report_cpu_usage: bool = False
-=======
     report_cpu_usage: bool = False,
->>>>>>> 64a19a18
 ) -> None:
     """
     Send stderr and stdout to logging (optionally teeing the logs to file).
