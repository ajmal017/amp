--- conflicted
+++ resolved
@@ -11,12 +11,7 @@
 import sys
 from typing import Any, Iterable, List, Optional, Tuple, Type, Union
 
-<<<<<<< HEAD
-import helpers.versioning as hversi
-
-=======
 #import helpers.versioning as hversi
->>>>>>> 1c89f2d9
 #hversi.check_version()
 
 # This module should not depend on anything else than Python standard modules.
