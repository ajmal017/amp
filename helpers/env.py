"""
Import as:

import helpers.env as henv
"""

import logging
<<<<<<< HEAD
import platform
=======
>>>>>>> 53f5163d
from typing import List, Tuple

import helpers.git as git
import helpers.printing as hprint
import helpers.system_interaction as hsinte
import helpers.versioning as hversi

_LOG = logging.getLogger(__name__)

# #############################################################################

# TODO(gp): Merge env in system_interaction?


def _get_library_version(lib_name: str) -> str:
    try:
        cmd = "import %s" % lib_name
        # pylint: disable=exec-used
        exec(cmd)
    except ImportError:
        version = "?"
    else:
        cmd = "%s.__version__" % lib_name
        version = eval(cmd)
    return version


<<<<<<< HEAD
def _append(txt: List[str], to_add: List[str], num_spaces: int=4) -> Tuple[List[str], List[str]]:
    txt.extend([" " * num_spaces + line for txt_tmp in to_add for line in txt_tmp.split("\n")])
=======
def _append(
    txt: List[str], to_add: List[str], num_spaces: int = 4
) -> Tuple[List[str], List[str]]:
    txt.extend(
        [
            " " * num_spaces + line
            for txt_tmp in to_add
            for line in txt_tmp.split("\n")
        ]
    )
>>>>>>> 53f5163d
    to_add: List[str] = []
    return txt, to_add


def get_system_signature(git_commit_type: str = "all") -> Tuple[str, int]:
    # TODO(gp): This should return a string that we append to the rest.
    hversi.check_version()
    #
<<<<<<< HEAD
    txt : List[str] = []
=======
    txt: List[str] = []
>>>>>>> 53f5163d
    # Add git signature.
    txt.append("# Git")
    txt_tmp: List[str] = []
    try:
        cmd = "git branch --show-current"
        _, branch_name = hsinte.system_to_one_line(cmd)
        txt_tmp.append("branch_name='%s'" % branch_name)
        #
        cmd = "git rev-parse --short HEAD"
        _, hash_ = hsinte.system_to_one_line(cmd)
        txt_tmp.append("hash='%s'" % hash_)
        #
        num_commits = 3
        if git_commit_type == "all":
            txt_tmp.append("# Last commits:")
            log_txt = git.git_log(num_commits=num_commits, my_commits=False)
            txt_tmp.append(hprint.indent(log_txt))
        elif git_commit_type == "mine":
            txt_tmp.append("# Your last commits:")
            log_txt = git.git_log(num_commits=num_commits, my_commits=True)
            txt_tmp.append(hprint.indent(log_txt))
        elif git_commit_type == "none":
            pass
        else:
            raise ValueError("Invalid value='%s'" % git_commit_type)
    except RuntimeError as e:
        _LOG.error(str(e))
    txt, txt_tmp = _append(txt, txt_tmp)
    # Add processor info.
    txt.append("# Machine info")
    txt_tmp: List[str] = []
    import platform
<<<<<<< HEAD
=======

>>>>>>> 53f5163d
    uname = platform.uname()
    txt_tmp.append(f"system={uname.system}")
    txt_tmp.append(f"node name={uname.node}")
    txt_tmp.append(f"release={uname.release}")
    txt_tmp.append(f"version={uname.version}")
    txt_tmp.append(f"machine={uname.machine}")
    txt_tmp.append(f"processor={uname.processor}")
    import psutil
<<<<<<< HEAD
=======

>>>>>>> 53f5163d
    txt_tmp.append("cpu count=%s" % psutil.cpu_count())
    txt_tmp.append("cpu freq=%s" % str(psutil.cpu_freq()))
    # TODO(gp): Report in MB or GB.
    txt_tmp.append("memory=%s" % str(psutil.virtual_memory()))
<<<<<<< HEAD
    txt_tmp.append("disk usage=%s" % str(psutil.disk_usage('/')))
=======
    txt_tmp.append("disk usage=%s" % str(psutil.disk_usage("/")))
>>>>>>> 53f5163d
    txt, txt_tmp = _append(txt, txt_tmp)
    # Add package info.
    txt.append("# Packages")
    packages = []
    packages.append(("python", platform.python_version()))
    # import sys
    # print(sys.version)
    libs = [
        "gluonnlp",
        "gluonts",
        "joblib",
        "mxnet",
        "numpy",
        "pandas",
        "pyarrow",
        "scipy",
        "seaborn",
        "sklearn",
        "statsmodels",
    ]
    libs = sorted(libs)
    failed_imports = 0
    for lib in libs:
        version = _get_library_version(lib)
        if version.startswith("ERROR"):
            failed_imports += 1
        packages.append((lib, version))
<<<<<<< HEAD
    #txt.extend(["%15s: %s" % (l, v) for (l, v) in packages])
=======
    # txt.extend(["%15s: %s" % (l, v) for (l, v) in packages])
>>>>>>> 53f5163d
    txt_tmp.extend(["%s: %s" % (l, v) for (l, v) in packages])
    txt, txt_tmp = _append(txt, txt_tmp)
    #
    txt = "\n".join(txt)
    return txt, failed_imports<|MERGE_RESOLUTION|>--- conflicted
+++ resolved
@@ -5,10 +5,6 @@
 """
 
 import logging
-<<<<<<< HEAD
-import platform
-=======
->>>>>>> 53f5163d
 from typing import List, Tuple
 
 import helpers.git as git
@@ -36,10 +32,6 @@
     return version
 
 
-<<<<<<< HEAD
-def _append(txt: List[str], to_add: List[str], num_spaces: int=4) -> Tuple[List[str], List[str]]:
-    txt.extend([" " * num_spaces + line for txt_tmp in to_add for line in txt_tmp.split("\n")])
-=======
 def _append(
     txt: List[str], to_add: List[str], num_spaces: int = 4
 ) -> Tuple[List[str], List[str]]:
@@ -50,7 +42,6 @@
             for line in txt_tmp.split("\n")
         ]
     )
->>>>>>> 53f5163d
     to_add: List[str] = []
     return txt, to_add
 
@@ -59,11 +50,7 @@
     # TODO(gp): This should return a string that we append to the rest.
     hversi.check_version()
     #
-<<<<<<< HEAD
     txt : List[str] = []
-=======
-    txt: List[str] = []
->>>>>>> 53f5163d
     # Add git signature.
     txt.append("# Git")
     txt_tmp: List[str] = []
@@ -96,10 +83,7 @@
     txt.append("# Machine info")
     txt_tmp: List[str] = []
     import platform
-<<<<<<< HEAD
-=======
 
->>>>>>> 53f5163d
     uname = platform.uname()
     txt_tmp.append(f"system={uname.system}")
     txt_tmp.append(f"node name={uname.node}")
@@ -108,19 +92,12 @@
     txt_tmp.append(f"machine={uname.machine}")
     txt_tmp.append(f"processor={uname.processor}")
     import psutil
-<<<<<<< HEAD
-=======
 
->>>>>>> 53f5163d
     txt_tmp.append("cpu count=%s" % psutil.cpu_count())
     txt_tmp.append("cpu freq=%s" % str(psutil.cpu_freq()))
     # TODO(gp): Report in MB or GB.
     txt_tmp.append("memory=%s" % str(psutil.virtual_memory()))
-<<<<<<< HEAD
-    txt_tmp.append("disk usage=%s" % str(psutil.disk_usage('/')))
-=======
     txt_tmp.append("disk usage=%s" % str(psutil.disk_usage("/")))
->>>>>>> 53f5163d
     txt, txt_tmp = _append(txt, txt_tmp)
     # Add package info.
     txt.append("# Packages")
@@ -148,11 +125,7 @@
         if version.startswith("ERROR"):
             failed_imports += 1
         packages.append((lib, version))
-<<<<<<< HEAD
     #txt.extend(["%15s: %s" % (l, v) for (l, v) in packages])
-=======
-    # txt.extend(["%15s: %s" % (l, v) for (l, v) in packages])
->>>>>>> 53f5163d
     txt_tmp.extend(["%s: %s" % (l, v) for (l, v) in packages])
     txt, txt_tmp = _append(txt, txt_tmp)
     #
