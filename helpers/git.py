--- conflicted
+++ resolved
@@ -541,11 +541,7 @@
     file_name: str,
     super_module: Optional[bool],
     dir_depth: int = 1,
-<<<<<<< HEAD
-    mode: str = "return_all_results"
-=======
     mode: str = "return_all_results",
->>>>>>> 42e03b73
 ) -> Tuple[bool, str]:
     """
     Convert a file or dir that was generated inside Docker to a file in the
@@ -591,14 +587,8 @@
         file_name = os.path.normpath(file_name)
         found = True
     else:
-<<<<<<< HEAD
         _LOG.warning("Found multiple potential files corresponding to '%s'",
             file_name)
-=======
-        _LOG.warning(
-            "Found multiple potential files corresponding to '%s'", file_name
-        )
->>>>>>> 42e03b73
         file_name = ",".join(file_names)
         found = False
     _LOG.debug("-> found=%s file_name='%s'", found, file_name)
