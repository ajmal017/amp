"""
Import as:

import helpers.git as git
"""

import collections
import functools
import logging
import os
import re
import sys
from typing import Dict, List, Optional, Tuple

import helpers.dbg as dbg
<<<<<<< HEAD
import helpers.printing as prnt
import helpers.system_interaction as si
=======
import helpers.system_interaction as hsyste
>>>>>>> 06de1841

_LOG = logging.getLogger(__name__)

# We refer to "Git" when we talk about the control system (e.g., "in a Git
# repository") and `git` when we refer to implementation of Git as a program
# installed in a computer.

# TODO(gp): Check
#  https://git-scm.com/book/en/v2/Appendix-B%3A-Embedding-Git-in-your-Applications-Dulwich

# TODO(gp): Avoid "stuttering": the module is already called "git", so no need
#  to make reference to git again.

# TODO(gp): Add mem caching to some functions below. We assume that one doesn't
#  change dir (which is a horrible idea) and thus we can memoize.

<<<<<<< HEAD
# TODO(gp): -> get_user_name(). No stuttering.
@functools.lru_cache(maxsize=None)
def get_git_name() -> str:
    """Return the git user name."""
    cmd = "git config --get user.name"
    # TODO(gp): For some reason data is annotated as Any by mypy, instead of
    # Tuple[int, str] so we need to cast it to the right value.
    data: Tuple[int, str] = si.system_to_one_line(cmd)
    _, output = data
    return output
=======
>>>>>>> 06de1841

# #############################################################################
# Submodule functions
# #############################################################################

<<<<<<< HEAD
# TODO(gp): Make the param mandatory.
# TODO(gp): git_dir -> dir_name
@functools.lru_cache(maxsize=None)
def get_branch_name(git_dir: str = ".") -> str:
    """Return the name of the Git branch we are in.
=======
>>>>>>> 06de1841

@functools.lru_cache()
def get_client_root(super_module: bool) -> str:
    """
    Return the full path of the root of the Git client.

    E.g., `/Users/saggese/src/.../amp`.

<<<<<<< HEAD
# TODO(gp): Add mem caching to some functions below. We assume that one doesn't
#  change dir (which is a horrible idea) and thus we can memoize.
# TODO(gp): -> is_submodule
@functools.lru_cache(maxsize=None)
=======
    :param super_module: if True use the root of the Git super_module,
        if we are in a submodule. Otherwise use the Git sub_module root
    """
    if super_module and is_inside_submodule():
        # https://stackoverflow.com/questions/957928
        # > cd /Users/saggese/src/.../amp
        # > git rev-parse --show-superproject-working-tree
        # /Users/saggese/src/...
        cmd = "git rev-parse --show-superproject-working-tree"
    else:
        # > git rev-parse --show-toplevel
        # /Users/saggese/src/.../amp
        cmd = "git rev-parse --show-toplevel"
    # TODO(gp): Use system_to_one_line().
    _, out = hsyste.system_to_string(cmd)
    out = out.rstrip("\n")
    dbg.dassert_eq(len(out.split("\n")), 1, msg="Invalid out='%s'" % out)
    client_root: str = os.path.realpath(out)
    return client_root


@functools.lru_cache()
>>>>>>> 06de1841
def is_inside_submodule(git_dir: str = ".") -> bool:
    """
    Return whether a dir is inside a Git submodule or a Git supermodule.

    We determine this checking if the current git repo is included
    inside another git repo.
    """
    cmd = []
    # - Find the git root of the current directory
    # - Check if the dir one level up is a valid git repo
    # Go to the dir.
    cmd.append("cd %s" % git_dir)
    # > cd instrument_master/
    # > git rev-parse --show-toplevel
    # /Users/saggese/src/.../amp
    cmd.append('cd "$(git rev-parse --show-toplevel)/.."')
    # > git rev-parse --is-inside-work-tree
    # true
    cmd.append("(git rev-parse --is-inside-work-tree | grep -q true)")
    cmd_as_str = " && ".join(cmd)
    rc = hsyste.system(cmd_as_str, abort_on_error=False)
    ret: bool = rc == 0
    return ret


<<<<<<< HEAD
@functools.lru_cache(maxsize=None)
def get_client_root(super_module: bool) -> str:
    """Return the full path of the root of the Git client.
=======
def _get_submodule_hash(dir_name: str) -> str:
    """
    Report the Git hash that a submodule (e.g., amp) is at from the point of
    view of a supermodule.

    > git ls-tree master | grep <dir_name>
    """
    dbg.dassert_exists(dir_name)
    cmd = "git ls-tree master | grep %s" % dir_name
    data: Tuple[int, str] = hsyste.system_to_one_line(cmd)
    _, output = data
    # 160000 commit 0011776388b4c0582161eb2749b665fc45b87e7e  amp
    _LOG.debug("output=%s", output)
    data: List[str] = output.split()
    _LOG.debug("data=%s", data)
    git_hash = data[2]
    return git_hash
>>>>>>> 06de1841


@functools.lru_cache()
def get_path_from_supermodule() -> str:
    """
    Return the path to the Git repo including the Git submodule for a
    submodule, and return empty for a supermodule. See AmpTask1017.

    E.g.,
    - for amp included in another repo returns 'amp'
    - for amp without supermodule returns ''
    """
    # > cd /Users/saggese/src/.../amp
    # > git rev-parse --show-superproject-working-tree
    # /Users/saggese/src/...
    #
    # > cd /Users/saggese/src/...
    # > git rev-parse --show-superproject-working-tree
    # (No result)
    cmd = "git rev-parse --show-superproject-working-tree"
    submodule_superproject: str = hsyste.system_to_one_line(cmd)[1]
    _LOG.debug("submodule_superproject=%s", submodule_superproject)
    # > git config --file /Users/saggese/src/.../.gitmodules --get-regexp path
    # submodule.amp.path amp
    cmd = (
        f"git config --file {submodule_superproject}/.gitmodules --get-regexp path"
        '| grep $(basename "$(pwd)")'
        "| awk '{ print $2 }'"
    )
    res: str = hsyste.system_to_one_line(cmd)[1]
    _LOG.debug("res=%s", res)
    return res


def _get_hash(git_hash: str, short_hash: bool, num_digits: int = 8) -> str:
    dbg.dassert_lte(1, num_digits)
    if short_hash:
        ret = git_hash[:num_digits]
    else:
        ret = git_hash
    return ret


def _group_hashes(head_hash: str, remh_hash: str, subm_hash: str) -> str:
    """
    head_hash: a
    remh_hash: b
    subm_hash: c
    """
    map_ = collections.OrderedDict()
    map_["head_hash"] = head_hash
    map_["remh_hash"] = remh_hash
    if subm_hash:
        map_["subm_hash"] = subm_hash
    #
    inv_map = collections.OrderedDict()
    for k, v in map_.items():
        if v not in inv_map:
            inv_map[v] = [k]
        else:
            inv_map[v].append(k)
    #
    txt = []
    for k, v in inv_map.items():
        # Transform:
        #   ('a2bfc704', ['head_hash', 'remh_hash'])
        # into
        #   'head_hash = remh_hash = a2bfc704'
        txt.append("%s = %s" % (" = ".join(v), k))
    txt = "\n".join(txt)
    return txt


def report_submodule_status(dir_names: List[str], short_hash: bool) -> str:
    """
    Return a string representing the status of the repos in `dir_names`.
    """
    txt = []
    for dir_name in dir_names:
        txt.append("dir_name='%s'" % dir_name)
        txt.append("  is_inside_submodule: %s" % is_inside_submodule(dir_name))
        #
        branch_name = get_branch_name(dir_name)
        if branch_name != "master":
            branch_name = "!!! %s !!!" % branch_name
        txt.append("  branch: %s" % branch_name)
        #
        head_hash = get_head_hash(dir_name)
        head_hash = _get_hash(head_hash, short_hash)
        txt.append("  head_hash: %s" % head_hash)
        #
        remh_hash = get_remote_head_hash(dir_name)
        remh_hash = _get_hash(remh_hash, short_hash)
        txt.append("  remh_hash: %s" % remh_hash)
        #
        if dir_name != ".":
            subm_hash = _get_submodule_hash(dir_name)
            subm_hash = _get_hash(subm_hash, short_hash)
            txt.append("  subm_hash: %s" % subm_hash)
    txt_as_str = "\n".join(txt)
    return txt_as_str


# #############################################################################


@functools.lru_cache()
def get_branch_name(dir_name: str = ".") -> str:
    """
    Return the name of the Git branch including a certain dir.

    E.g., `master` or `AmpTask672_Add_script_to_check_and_merge_PR`
    """
    dbg.dassert_exists(dir_name)
    # > git rev-parse --abbrev-ref HEAD
    # master
    cmd = "cd %s && git rev-parse --abbrev-ref HEAD" % dir_name
    data: Tuple[int, str] = hsyste.system_to_one_line(cmd)
    _, output = data
    return output


@functools.lru_cache()
def find_file_in_git_tree(file_name: str, super_module: bool = True) -> str:
    """
    Find the path of a file in a Git tree.

    In practice we find the Git root and then search from there for the
    file.
    """
    root_dir = get_client_root(super_module=super_module)
    cmd = "find %s -name '%s' | grep -v .git" % (root_dir, file_name)
    _, file_name = hsyste.system_to_one_line(cmd)
    _LOG.debug("file_name=%s", file_name)
    dbg.dassert_ne(
        file_name, "", "Can't find file '%s' in dir '%s'", file_name, root_dir
    )
    file_name: str = os.path.abspath(file_name)
    dbg.dassert_exists(file_name)
    return file_name


<<<<<<< HEAD
@functools.lru_cache(maxsize=None)
def get_repo_symbolic_name_from_dirname(git_dir: str) -> str:
    """Return the name of the repo in `git_dir`.

    E.g., "alphamatic/amp", "ParticleDev/commodity_research"
=======
def _parse_github_repo_name(repo_name: str) -> str:
>>>>>>> 06de1841
    """
    Parse repo name from GitHub in the format:
        git@github.com:alphamatic/amp
        https://github.com/alphamatic/amp
    """
    m = re.match(r"^\S+\.com[:/](.*)$", repo_name)
    dbg.dassert(m, "Can't parse '%s'", repo_name)
    repo_name = m.group(1)  # type: ignore
    _LOG.debug("repo_name=%s", repo_name)
    # We expect something like "alphamatic/amp".
    m = re.match(r"^\S+/\S+$", repo_name)
    dbg.dassert(m, "repo_name='%s'", repo_name)
    # origin  git@github.com:.../ORG_....git (fetch)
    suffix_to_remove = ".git"
    if repo_name.endswith(suffix_to_remove):
        repo_name = repo_name[: -len(suffix_to_remove)]
    return repo_name


def get_repo_symbolic_name_from_dirname(git_dir: str) -> str:
    """
    :return: the symbolic name of the repo in `git_dir`, e.g., "alphamatic/amp"
    """
    dbg.dassert_exists(git_dir)
    cmd = "cd %s; (git remote -v | grep origin | grep fetch)" % git_dir
    # TODO(gp): Make it more robust, by checking both fetch and push.
    #  "origin  git@github.com:alphamatic/amp (fetch)"
    _, output = hsyste.system_to_string(cmd)
    # > git remote -v
    # origin  git@github.com:alphamatic/amp (fetch)
    # origin  git@github.com:alphamatic/amp (push)
    data: List[str] = output.split()
    _LOG.debug("data=%s", data)
    dbg.dassert_eq(len(data), 3, "data='%s'", str(data))
    # Extract the middle string, e.g., "git@github.com:alphamatic/amp"
    repo_name = data[1]
    #
    repo_name = _parse_github_repo_name(repo_name)
    return repo_name


def get_repo_symbolic_name(super_module: bool) -> str:
    """
    Return the name of the remote repo. E.g., "alphamatic/amp".

    :param super_module: like in get_client_root()
    """
    # Get the git remote in the git_module.
    git_dir = get_client_root(super_module)
    repo_name = get_repo_symbolic_name_from_dirname(git_dir)
    return repo_name


def _get_repo_map() -> Dict[str, str]:
    repo_map = {"alphamatic/amp": "Amp"}
    # TODO(gp): The proper fix is #PTask551.
    # Get info from the including repo, if possible.
    try:
        import repo_config as repoco

        repo_map.update(repoco.REPO_MAP)
    except ImportError:
        _LOG.debug("No including repo")
    dbg.dassert_no_duplicates(repo_map.keys())
    dbg.dassert_no_duplicates(repo_map.values())
    return repo_map.copy()


def get_all_repo_symbolic_names() -> List[str]:
    repo_map = _get_repo_map()
    return list(repo_map.values())


# TODO(gp): Find a better name.
def get_repo_prefix(repo_github_name: str) -> str:
    """
    Return the symbolic name of a git repo.

    E.g., for "alphamatic/amp", the function returns "Amp".
    """
    repo_map = _get_repo_map()
    dbg.dassert_in(repo_github_name, repo_map, "Invalid repo github name")
    return repo_map[repo_github_name]


def get_repo_github_name(repo_symbolic_name: str) -> str:
    # Get the reverse map.
    repo_map = _get_repo_map()
    inv_repo_map = {v: k for (k, v) in repo_map.items()}
    #
    dbg.dassert_in(repo_symbolic_name, inv_repo_map, "Invalid repo symbolic name")
    return inv_repo_map[repo_symbolic_name]


def get_path_from_git_root(file_name: str, super_module: bool) -> str:
    """
    Get the git path from the root of the tree.

    :param super_module: like get_client_root()
    """
    git_root = get_client_root(super_module) + "/"
    abs_path = os.path.abspath(file_name)
    dbg.dassert(abs_path.startswith(git_root))
    end_idx = len(git_root)
    ret = abs_path[end_idx:]
    # cmd = "git ls-tree --full-name --name-only HEAD %s" % file_name
    # _, git_file_name = hsyste.system_to_string(cmd)
    # dbg.dassert_ne(git_file_name, "")
    return ret


def get_amp_abs_path() -> str:
    """
    Return the absolute path of `amp` dir.
    """
    repo_sym_name = get_repo_symbolic_name(super_module=False)
    if repo_sym_name == "alphamatic/amp":
        # If we are in the amp repo, then the git client root is the amp
        # directory.
        git_root = get_client_root(super_module=False)
        amp_dir = git_root
    else:
        # If we are not in the amp repo, then look for the amp dir.
        amp_dir = find_file_in_git_tree("amp", super_module=True)
        git_root = get_client_root(super_module=True)
        amp_dir = os.path.join(git_root, amp_dir)
    amp_dir = os.path.abspath(amp_dir)
    # Sanity check.
    dbg.dassert_dir_exists(amp_dir)
    return amp_dir


def get_repo_dirs() -> List[str]:
    """
    Return the list of the repo repositories, e.g., `[".", "amp", "infra"]`.
    """
    dir_names = ["."]
    dirs = ["amp"]
    for dir_name in dirs:
        if os.path.exists(dir_name):
            dir_names.append(dir_name)
    return dir_names


# #############################################################################
# hash
# #############################################################################


def get_head_hash(dir_name: str) -> str:
    """
    Report the hash that a Git repo is synced at.

    > git rev-parse HEAD
    """
    dbg.dassert_exists(dir_name)
    cmd = f"cd {dir_name} && git rev-parse HEAD"
    data: Tuple[int, str] = hsyste.system_to_one_line(cmd)
    _, output = data
    # 4759b3685f903e6c669096e960b248ec31c63b69
    return output


def get_current_commit_hash(dir_name: str = "./") -> str:
    dbg.dassert_exists(dir_name)
    cmd = f"cd {dir_name} && git rev-parse HEAD"
    data: Tuple[int, str] = hsyste.system_to_one_line(cmd)
    _, sha = data
    # 0011776388b4c0582161eb2749b665fc45b87e7e
    _LOG.debug("sha=%s", sha)
    return sha


def get_remote_head_hash(dir_name: str) -> str:
    """
    Report the hash that the remote Git repo is at.
    """
    dbg.dassert_exists(dir_name)
    sym_name = get_repo_symbolic_name_from_dirname(dir_name)
    cmd = f"git ls-remote git@github.com:{sym_name} HEAD 2>/dev/null"
    data: Tuple[int, str] = hsyste.system_to_one_line(cmd)
    _, output = data
    # > git ls-remote git@github.com:alphamatic/amp HEAD 2>/dev/null
    # 921676624f6a5f3f36ab507baed1b886227ac2e6        HEAD
    return output


# #############################################################################
# Modified files
# #############################################################################


def _check_files(files: List[str]) -> List[str]:
    files_tmp = []
    for f in files:
        if os.path.exists(f):
            files_tmp.append(f)
        else:
            _LOG.debug("File '%s' doesn't exist: skipping", f)
    return files_tmp


def _get_files(
    dir_name: str, cmd: str, remove_files_non_present: bool
) -> List[str]:
    cd_cmd = "cd %s && " % dir_name
    _, output = hsyste.system_to_string(cd_cmd + cmd)
    #
    files = output.split()
    files = [os.path.join(dir_name, f) for f in files]
    if remove_files_non_present:
        files = _check_files(files)
    return files


def get_modified_files(
    dir_name: str = ".", remove_files_non_present: bool = True
) -> List[str]:
    """
    Return the files that are added and modified in the Git client.

    In other words the files that will be committed with a `git commit -am ...`.
    Equivalent to `dev_scripts/git_files.sh`

    :param dir_name: directory with Git client
    :param remove_files_non_present: remove the files that are not
        currently present in the client
    :return: list of files
    """
    # If the client status is:
    #   > git status -s
    #   AM dev_scripts/infra/ssh_tunnels.py
    #   M helpers/git.py
    #   ?? linter_warnings.txt
    #
    # The result is:
    #   > git diff --cached --name-only
    #   dev_scripts/infra/ssh_tunnels.py
    #
    #   > git ls-files -m
    #   dev_scripts/infra/ssh_tunnels.py
    #   helpers/git.py
    cmd = "(git diff --cached --name-only; git ls-files -m) | sort | uniq"
    files = _get_files(dir_name, cmd, remove_files_non_present)
    return files


# TODO(gp): -> ...previously...
def get_previous_committed_files(
    dir_name: str = ".",
    num_commits: int = 1,
    remove_files_non_present: bool = True,
) -> List[str]:
    """
    Return files changed in the Git client in the last `num_commits` commits.

    Equivalent to `dev_scripts/git_previous_commit_files.sh`

    :param dir_name: directory with Git client
    :param remove_files_non_present: remove the files that are not
        currently present in the client
    :return: list of files
    """
    cmd = []
    cmd.append('git show --pretty="" --name-only')
    cmd.append("$(git log --author $(git config user.name) -%d" % num_commits)
    cmd.append(r"""| \grep "^commit " | perl -pe 's/commit (.*)/$1/')""")
    cmd_as_str = " ".join(cmd)
    files = _get_files(dir_name, cmd_as_str, remove_files_non_present)
    return files


def get_modified_files_in_branch(
    dir_name: str, dst_branch: str, remove_files_non_present: bool = True
) -> List[str]:
    """
    Return files modified in the current branch with respect to `dst_branch`.

    Equivalent to `git diff --name-only master...`
    Please remember that there is a difference between `master` and `origin/master`.
    See https://stackoverflow.com/questions/18137175

    :param dir_name: directory with Git client
    :param dst_branch: branch to compare to, e.g., master
    :param remove_files_non_present: remove the files that are not
        currently present in the client
    :return: list of files
    """
    cmd = "git diff --name-only %s..." % dst_branch
    files = _get_files(dir_name, cmd, remove_files_non_present)
    return files


# #############################################################################
# git commands.
# #############################################################################

# TODO(gp): -> get_user_name()
@functools.lru_cache()
def get_git_name() -> str:
    """
    Return the git user name.
    """
    cmd = "git config --get user.name"
    # For some reason data is annotated as Any by mypy, instead of
    # Tuple[int, str] so we need to cast it to the right value.
    data: Tuple[int, str] = hsyste.system_to_one_line(cmd)
    _, output = data
    return output


def git_log(num_commits: int = 5, my_commits: bool = False) -> str:
    """
    Return the output of a pimped version of git log.

    :param num_commits: number of commits to report
    :param my_commits: True to report only the current user commits
    :return: string
    """
    cmd = []
    cmd.append("git log --date=local --oneline --graph --date-order --decorate")
    cmd.append(
        "--pretty=format:" "'%h %<(8)%aN%  %<(65)%s (%>(14)%ar) %ad %<(10)%d'"
    )
    cmd.append("-%d" % num_commits)
    if my_commits:
        cmd.append("--author $(git config user.name)")
    cmd = " ".join(cmd)
    data: Tuple[int, str] = hsyste.system_to_string(cmd)
    _, txt = data
    return txt


def git_stash_push(
    prefix: str, msg: Optional[str] = None, log_level: int = logging.DEBUG
) -> Tuple[str, bool]:
    import helpers.datetime_ as hdatet

    user_name = hsyste.get_user_name()
    server_name = hsyste.get_server_name()
    timestamp = hdatet.get_timestamp()
    tag = "%s-%s-%s" % (user_name, server_name, timestamp)
    tag = prefix + "." + tag
    _LOG.debug("tag='%s'", tag)
    cmd = "git stash push"
    _LOG.debug("msg='%s'", msg)
    push_msg = tag[:]
    if msg:
        push_msg += ": " + msg
    cmd += " -m '%s'" % push_msg
    hsyste.system(cmd, suppress_output=False, log_level=log_level)
    # Check if we actually stashed anything.
    cmd = r"git stash list | \grep '%s' | wc -l" % tag
    _, output = hsyste.system_to_string(cmd)
    was_stashed = int(output) > 0
    if not was_stashed:
        msg = "Nothing was stashed"
        _LOG.warning(msg)
        # raise RuntimeError(msg)
    return tag, was_stashed


def git_stash_apply(mode: str, log_level: int = logging.DEBUG) -> None:
    _LOG.debug("# Checking stash head ...")
    cmd = "git stash list | head -3"
    hsyste.system(cmd, suppress_output=False, log_level=log_level)
    #
    _LOG.debug("# Restoring local changes...")
    if mode == "pop":
        cmd = "git stash pop --quiet"
    elif mode == "apply":
        cmd = "git stash apply --quiet"
    else:
        raise ValueError("mode='%s'" % mode)
<<<<<<< HEAD
    si.system(cmd, suppress_output=False, log_level=log_level)


# #############################################################################


def verify_client_clean(abort_on_error: bool = True) -> None:
    modified_files = get_modified_files()
    _LOG.debug("modified_files:\n%s", "\n".join(modified_files))
    if modified_files:
        if not abort_on_error:
            _LOG.warning("The Git client is not clean: continuing as requested")
        else:
            _LOG.error(
                "The Git client is not clean. Found modified_files:\n%s",
                prnt.space("\n".join(modified_files)),
            )
            sys.exit(-1)
=======
    hsyste.system(cmd, suppress_output=False, log_level=log_level)


def git_add_update(
    file_list: Optional[List[str]] = None, log_level: int = logging.DEBUG
) -> None:
    """
    Add list of files to git.

    If `file_list` is not specified, it adds all modified files.

    :param file_list: list of files to `git add`
    """
    _LOG.debug("# Adding all changed files to staging ...")
    cmd = "git add %s" % (" ".join(file_list) if file_list is not None else "-u")
    hsyste.system(cmd, suppress_output=False, log_level=log_level)
>>>>>>> 06de1841
<|MERGE_RESOLUTION|>--- conflicted
+++ resolved
@@ -9,16 +9,10 @@
 import logging
 import os
 import re
-import sys
 from typing import Dict, List, Optional, Tuple
 
 import helpers.dbg as dbg
-<<<<<<< HEAD
-import helpers.printing as prnt
-import helpers.system_interaction as si
-=======
 import helpers.system_interaction as hsyste
->>>>>>> 06de1841
 
 _LOG = logging.getLogger(__name__)
 
@@ -35,32 +29,11 @@
 # TODO(gp): Add mem caching to some functions below. We assume that one doesn't
 #  change dir (which is a horrible idea) and thus we can memoize.
 
-<<<<<<< HEAD
-# TODO(gp): -> get_user_name(). No stuttering.
-@functools.lru_cache(maxsize=None)
-def get_git_name() -> str:
-    """Return the git user name."""
-    cmd = "git config --get user.name"
-    # TODO(gp): For some reason data is annotated as Any by mypy, instead of
-    # Tuple[int, str] so we need to cast it to the right value.
-    data: Tuple[int, str] = si.system_to_one_line(cmd)
-    _, output = data
-    return output
-=======
->>>>>>> 06de1841
 
 # #############################################################################
 # Submodule functions
 # #############################################################################
 
-<<<<<<< HEAD
-# TODO(gp): Make the param mandatory.
-# TODO(gp): git_dir -> dir_name
-@functools.lru_cache(maxsize=None)
-def get_branch_name(git_dir: str = ".") -> str:
-    """Return the name of the Git branch we are in.
-=======
->>>>>>> 06de1841
 
 @functools.lru_cache()
 def get_client_root(super_module: bool) -> str:
@@ -69,12 +42,6 @@
 
     E.g., `/Users/saggese/src/.../amp`.
 
-<<<<<<< HEAD
-# TODO(gp): Add mem caching to some functions below. We assume that one doesn't
-#  change dir (which is a horrible idea) and thus we can memoize.
-# TODO(gp): -> is_submodule
-@functools.lru_cache(maxsize=None)
-=======
     :param super_module: if True use the root of the Git super_module,
         if we are in a submodule. Otherwise use the Git sub_module root
     """
@@ -97,7 +64,6 @@
 
 
 @functools.lru_cache()
->>>>>>> 06de1841
 def is_inside_submodule(git_dir: str = ".") -> bool:
     """
     Return whether a dir is inside a Git submodule or a Git supermodule.
@@ -123,11 +89,6 @@
     return ret
 
 
-<<<<<<< HEAD
-@functools.lru_cache(maxsize=None)
-def get_client_root(super_module: bool) -> str:
-    """Return the full path of the root of the Git client.
-=======
 def _get_submodule_hash(dir_name: str) -> str:
     """
     Report the Git hash that a submodule (e.g., amp) is at from the point of
@@ -145,7 +106,6 @@
     _LOG.debug("data=%s", data)
     git_hash = data[2]
     return git_hash
->>>>>>> 06de1841
 
 
 @functools.lru_cache()
@@ -288,15 +248,7 @@
     return file_name
 
 
-<<<<<<< HEAD
-@functools.lru_cache(maxsize=None)
-def get_repo_symbolic_name_from_dirname(git_dir: str) -> str:
-    """Return the name of the repo in `git_dir`.
-
-    E.g., "alphamatic/amp", "ParticleDev/commodity_research"
-=======
 def _parse_github_repo_name(repo_name: str) -> str:
->>>>>>> 06de1841
     """
     Parse repo name from GitHub in the format:
         git@github.com:alphamatic/amp
@@ -671,26 +623,6 @@
         cmd = "git stash apply --quiet"
     else:
         raise ValueError("mode='%s'" % mode)
-<<<<<<< HEAD
-    si.system(cmd, suppress_output=False, log_level=log_level)
-
-
-# #############################################################################
-
-
-def verify_client_clean(abort_on_error: bool = True) -> None:
-    modified_files = get_modified_files()
-    _LOG.debug("modified_files:\n%s", "\n".join(modified_files))
-    if modified_files:
-        if not abort_on_error:
-            _LOG.warning("The Git client is not clean: continuing as requested")
-        else:
-            _LOG.error(
-                "The Git client is not clean. Found modified_files:\n%s",
-                prnt.space("\n".join(modified_files)),
-            )
-            sys.exit(-1)
-=======
     hsyste.system(cmd, suppress_output=False, log_level=log_level)
 
 
@@ -706,5 +638,4 @@
     """
     _LOG.debug("# Adding all changed files to staging ...")
     cmd = "git add %s" % (" ".join(file_list) if file_list is not None else "-u")
-    hsyste.system(cmd, suppress_output=False, log_level=log_level)
->>>>>>> 06de1841
+    hsyste.system(cmd, suppress_output=False, log_level=log_level)