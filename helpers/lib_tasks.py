"""
Import as:

import helpers.lib_tasks as ltasks
"""

import datetime
import functools
import glob
import json
import logging
import os
import pprint
import re
import sys
from typing import Any, Dict, List, Match, Optional, Union

from invoke import task

# We want to minimize the dependencies from non-standard Python packages since
# this code needs to run with minimal dependencies and without Docker.
import helpers.dbg as dbg
import helpers.git as git
import helpers.introspection as hintros
import helpers.io_ as hio
import helpers.list as hlist
import helpers.printing as hprint
import helpers.system_interaction as hsinte
import helpers.table as htable
import helpers.versioning as hversi

_LOG = logging.getLogger(__name__)

# #############################################################################
# Default params.
# #############################################################################

# By default we run against the dev image.
STAGE = "dev"

# This is used to inject the default params.
# TODO(gp): Using a singleton here is not elegant but simple.
_DEFAULT_PARAMS = {}


def set_default_params(params: Dict[str, Any]) -> None:
    global _DEFAULT_PARAMS
    _DEFAULT_PARAMS = params
    _LOG.debug("Assigning:\n%s", pprint.pformat(params))


def get_default_param(key: str) -> Any:
    dbg.dassert_in(key, _DEFAULT_PARAMS)
    dbg.dassert_isinstance(key, str)
    return _DEFAULT_PARAMS[key]


def has_default_param(key: str) -> bool:
    return key in _DEFAULT_PARAMS


def reset_default_params() -> None:
    params: Dict[str, Any] = {}
    set_default_params(params)


# #############################################################################
# Utils.
# #############################################################################

# Since it's not easy to add global command line options to invoke, we piggy
# back the option that already exists.
# If one uses the debug option for `invoke` we turn off the code debugging.
# TODO(gp): Check http://docs.pyinvoke.org/en/1.0/concepts/library.html#
#   modifying-core-parser-arguments
if ("-d" in sys.argv) or ("--debug" in sys.argv):
    dbg.init_logger(verbosity=logging.DEBUG)
else:
    dbg.init_logger(verbosity=logging.INFO)


# NOTE: We need to use a `# type: ignore` for all the @task functions because
# pyinvoke infers the argument type from the code and mypy annotations confuse
# it (see https://github.com/pyinvoke/invoke/issues/357).

# In the following, when using `lru_cache`, we use functions from `hsyste`
# instead of `ctx.run()` since otherwise `lru_cache` would cache `ctx`.

# We prefer not to cache functions running `git` to avoid stale values if we
# call git (e.g., if we cache Git hash and then we do a `git pull`).

# pyinvoke `ctx.run()` is useful for unit testing, since it allows to:
# - mock the result of a system call
# - register the issued command line (to create the expected outcome of a test)
# On the other side `system_interaction.py` contains many utilities that make
# it easy to interact with the system.
# Once AmpPart1347 is implemented we can replace all the `ctx.run()` with calls
# to `system_interaction.py`.


_IS_FIRST_CALL = False


def _report_task(txt: str = "") -> None:
    # On the first invocation report the version.
    global _IS_FIRST_CALL
    if _IS_FIRST_CALL:
        _IS_FIRST_CALL = True
        hversi.check_version()
    # Print the name of the function.
    func_name = hintros.get_function_name(count=1)
    msg = "## %s: %s" % (func_name, txt)
    print(hprint.color_highlight(msg, color="purple"))


# TODO(gp): Move this to helpers.system_interaction and allow to add the switch
#  globally.
def _to_single_line_cmd(cmd: Union[str, List[str]]) -> str:
    """
    Convert a multiline command (as a string or list of strings) into a single
    line.

    E.g., convert
        ```
        IMAGE=665840871993.../amp:dev \
            docker-compose \
            --file devops/compose/docker-compose.yml \
            --file devops/compose/docker-compose_as_submodule.yml \
            --env-file devops/env/default.env
        ```
    into
        ```
        IMAGE=665840871993.../amp:dev docker-compose --file ...
        ```
    """
    if isinstance(cmd, list):
        cmd = " ".join(cmd)
    dbg.dassert_isinstance(cmd, str)
    cmd = cmd.rstrip().lstrip()
    # Remove `\` at the end of the line.
    cmd = re.sub(r" \\\s*$", " ", cmd, flags=re.MULTILINE)
    # Use a single space between words in the command.
    # TODO(gp): This is a bit dangerous if there are multiple spaces in a string
    #  that for some reason are meaningful.
    cmd = " ".join(cmd.split())
    return cmd


def _to_multi_line_cmd(docker_cmd_: List[str]) -> str:
    r"""
    Convert a command encoded as a list of strings into a single command
    separated by `\`.

    E.g., convert
    ```
        ['IMAGE=665840871993.dkr.ecr.us-east-1.amazonaws.com/amp:dev',
            '\n        docker-compose',
            '\n        --file amp/devops/compose/docker-compose.yml',
            '\n        --file amp/devops/compose/docker-compose_as_submodule.yml',
            '\n        --env-file devops/env/default.env']
        ```
    into
        ```
        IMAGE=665840871993.dkr.ecr.us-east-1.amazonaws.com/amp:dev \
            docker-compose \
            --file devops/compose/docker-compose.yml \
            --file devops/compose/docker-compose_as_submodule.yml \
            --env-file devops/env/default.env
        ```
    """
    # Expand all strings into single lines.
    _LOG.debug("docker_cmd=%s", docker_cmd_)
    docker_cmd_tmp = []
    for dc in docker_cmd_:
        # Add a `\` at the end of each string.
        dbg.dassert(not dc.endswith("\\"), "dc='%s'", dc)
        dc += " \\"
        docker_cmd_tmp.extend(dc.split("\n"))
    docker_cmd_ = docker_cmd_tmp
    # Remove empty lines.
    docker_cmd_ = [cmd for cmd in docker_cmd_ if cmd.rstrip().lstrip() != ""]
    # Package the command.
    docker_cmd_ = "\n".join(docker_cmd_)
    # Remove a `\` at the end, since it is not needed.
    docker_cmd_ = docker_cmd_.rstrip("\\")
    _LOG.debug("docker_cmd=%s", docker_cmd_)
    return docker_cmd_


# TODO(gp): Pass through command line using a global switch or an env var.
use_one_line_cmd = False


def _run(ctx: Any, cmd: str, *args: Any, **kwargs: Any) -> None:
    _LOG.debug("cmd=%s", cmd)
    if use_one_line_cmd:
        cmd = _to_single_line_cmd(cmd)
    _LOG.debug("cmd=%s", cmd)
    ctx.run(cmd, *args, **kwargs)


def _get_files_to_process(
    modified: bool,
    branch: bool,
    last_commit: bool,
    files_from_user: str,
    mutually_exclusive: bool,
    remove_dirs: bool,
) -> List[str]:
    """
    Get a list of files to process.

    The files are the ones that are:
    - changed in the branch
    - changed in the client (both staged and modified)
    - part of the previous commit
    - passed by the user

    :param modified: return files modified in the client (i.e., changed with
        respect to HEAD)
    :param branch: return files modified with respect to the branch point
    :param last_commit: return files part of the previous commit
    :param files_from_user: return files passed to this function
    :param mutually_exclusive: ensure that all options are mutually exclusive
    """
    _LOG.debug(
        hprint.to_str(
            "modified branch last_commit files_from_user "
            "mutually_exclusive remove_dirs"
        )
    )
    if mutually_exclusive:
        dbg.dassert_eq(
            int(modified)
            + int(branch)
            + int(last_commit)
            + int(len(files_from_user) > 0),
            1,
            msg="You need to specify exactly one option among --modified, --branch, "
            "--last-commit, and --files",
        )
    else:
        dbg.dassert_eq(
            int(modified) + int(branch) + int(last_commit),
            1,
            msg="You need to specify exactly one among --modified, --branch, "
            "--last-commit",
        )
    if modified:
        files = git.get_modified_files(".")
    elif branch:
        files = git.get_modified_files_in_branch("master", ".")
    elif last_commit:
        files = git.get_previous_committed_files(".")
    if files_from_user:
        # If files were passed, overwrite the previous decision.
        files = files_from_user.split(" ")
    # Convert into a list.
    dbg.dassert_isinstance(files, list)
    files_to_process = [f for f in files if f != ""]
    # We need to remove `amp` to avoid copying the entire tree.
    files_to_process = [f for f in files_to_process if f != "amp"]
    _LOG.debug("files_to_process='%s'", str(files_to_process))
    # Remove dirs, if needed.
    if remove_dirs:
        files_to_process = hsinte.remove_dirs(files_to_process)
    _LOG.debug("files_to_process='%s'", str(files_to_process))
    # Ensure that there are files to process.
    if not files_to_process:
        _LOG.warning("No files were selected")
    return files_to_process


# Copied from helpers.datetime_ to avoid dependency from pandas.


def _get_timestamp(utc: bool = False) -> str:
    if utc:
        timestamp = datetime.datetime.utcnow()
    else:
        timestamp = datetime.datetime.now()
    return timestamp.strftime("%Y%m%d_%H%M%S")


# End copy.

# #############################################################################
# Set-up.
# #############################################################################


@task
def print_setup(ctx):  # type: ignore
    """
    Print some configuration variables.
    """
    _report_task()
    _ = ctx
    var_names = "ECR_BASE_PATH BASE_IMAGE".split()
    for v in var_names:
        print("%s=%s" % (v, get_default_param(v)))


@task
def print_tasks(ctx, as_code=False):  # type: ignore
    """
    Print all the available tasks in `lib_tasks.py`.

    These tasks might be exposed or not by different.

    :param as_python_code: print as python code so that it can be embed in a
        `from helpers.lib_tasks import ...`
    """
    _report_task()
    _ = ctx
    func_names = []
    # TODO(gp): Use __file__ instead of hardwiring the file.
    cmd = r'\grep "^@task" -A 1 helpers/lib_tasks.py | grep def'
    # def print_setup(ctx):  # type: ignore
    # def git_pull(ctx):  # type: ignore
    # def git_pull_master(ctx):  # type: ignore
    _, txt = hsinte.system_to_string(cmd)
    for line in txt.split("\n"):
        _LOG.debug("line=%s", line)
        m = re.match(r"^def\s+(\S+)\(", line)
        if m:
            func_name = m.group(1)
            _LOG.debug("  -> %s", func_name)
            func_names.append(func_name)
    func_names = sorted(func_names)
    if as_code:
        print("\n".join([f"{fn}," for fn in func_names]))
    else:
        print("\n".join(func_names))


# #############################################################################
# Git.
# #############################################################################


@task
def git_pull(ctx):  # type: ignore
    """
    Pull all the repos.
    """
    _report_task()
    cmd = "git pull --autostash"
    _run(ctx, cmd)
    cmd = "git submodule foreach 'git pull --autostash'"
    _run(ctx, cmd)


@task
def git_pull_master(ctx):  # type: ignore
    """
    Pull master without changing branch.
    """
    _report_task()
    cmd = "git fetch origin master:master"
    _run(ctx, cmd)


@task
def git_merge_master(ctx):  # type: ignore
    """
    Merge `origin/master` into this branch.
    """
    _report_task()
    # TODO(gp): Check that we are in a branch and that the branch is clean.
    git_pull_master(ctx)
    #
    cmd = "git merge master"
    _run(ctx, cmd)


# TODO(gp): Add git_co(ctx)
# Reuse git.git_stash_push() and git.stash_apply()
# git stash save your-file-name
# git checkout master
# # do whatever you had to do with master
# git checkout staging
# git stash pop


@task
def git_clean(ctx, dry_run=False):  # type: ignore
    """
    Clean the repo and its submodules from artifacts.

    Run `git status --ignored` to see what it's skipped.
    """
    _report_task(hprint.to_str("dry_run"))
    # TODO(*): Add "are you sure?" or a `--force switch` to avoid to cancel by
    #  mistake.
    # Clean recursively.
    git_clean_cmd = "git clean -fd"
    if dry_run:
        git_clean_cmd += " --dry-run"
    cmd = git_clean_cmd
    _run(ctx, cmd)
    cmd = f"git submodule foreach '{git_clean_cmd}'"
    _run(ctx, cmd)
    # Delete other files.
    to_delete = [
        r"*\.pyc",
        r"*\.pyo",
        r".coverage",
        r".ipynb_checkpoints",
        r".mypy_cache",
        r".pytest_cache",
        r"__pycache__",
        r"cfile",
        r"tmp.*",
        r"*.tmp",
    ]
    opts = [f"-name '{opt}'" for opt in to_delete]
    opts = " -o ".join(opts)
    cmd = f"find . {opts} | sort"
    if not dry_run:
        cmd += " | xargs rm -rf"
    _run(ctx, cmd)


def _delete_branches(ctx: Any, tag: str, confirm_delete: bool) -> None:
    if tag == "local":
        # Delete local branches that are already merged into master.
        # > git branch --merged
        # * AmpTask1251_Update_GH_actions_for_amp_02
        find_cmd = r"git branch --merged master | grep -v master | grep -v \*"
        delete_cmd = "git branch -d"
    elif tag == "remote":
        # Get the branches to delete.
        find_cmd = (
            "git branch -r --merged origin/master"
            + r" | grep -v master | sed 's/origin\///'"
        )
        delete_cmd = "git push origin --delete"
    else:
        raise ValueError(f"Invalid tag='{tag}'")
    # TODO(gp): Use system_to_lines
    _, txt = hsinte.system_to_string(find_cmd, abort_on_error=False)
    branches = hsinte.text_to_list(txt)
    # Print info.
    _LOG.info(
        "There are %d %s branches to delete:\n%s",
        len(branches),
        tag,
        "\n".join(branches),
    )
    if not branches:
        # No branch to delete, then we are done.
        return
    # Ask whether to continue.
    if confirm_delete:
        hsinte.query_yes_no(
            dbg.WARNING + f": Delete these {tag} branches?", abort_on_no=True
        )
    for branch in branches:
        cmd_tmp = f"{delete_cmd} {branch}"
        _run(ctx, cmd_tmp)


@task
def git_delete_merged_branches(ctx, confirm_delete=True):  # type: ignore
    """
    Remove (both local and remote) branches that have been merged into master.
    """
    _report_task()
    dbg.dassert(
        git.get_branch_name(),
        "master",
        "You need to be on master to delete dead branches",
    )
    #
    cmd = "git fetch --all --prune"
    _run(ctx, cmd)
    # Delete local and remote branches that are already merged into master.
    _delete_branches(ctx, "local", confirm_delete)
    _delete_branches(ctx, "remote", confirm_delete)
    #
    cmd = "git fetch --all --prune"
    _run(ctx, cmd)


@task
def git_create_branch(  # type: ignore
    ctx,
    branch_name="",
    issue_id=0,
    repo="current",
    suffix="",
    only_branch_from_master=True,
):
    """
    Create and push upstream branch `branch_name` or the one corresponding to
    `issue_id` in repo `repo`.

    E.g.,
    ```
    > git checkout -b LemTask169_Get_GH_actions
    > git push --set- upstream origin LemTask169_Get_GH_actions
    ```

    :param branch_name: name of the branch to create (e.g.,
        `LemTask169_Get_GH_actions`)
    :param issue_id: use the canonical name for the branch corresponding to that
        issue
    :param repo: name of the GitHub repo that the `issue_id` belongs to
        - "current" (default): the current repo
        - short name (e.g., "amp", "lem") of the branch
    :param suffix: suffix (e.g., "02") to add to the branch name when using issue_id
    :param only_branch_from_master: only allow to branch from master
    """
    _report_task()
    if issue_id > 0:
        # User specified an issue id on GitHub.
        dbg.dassert_eq(
            branch_name, "", "You can't specify both --issue and --branch_name"
        )
        branch_name = _get_gh_issue_title(issue_id, repo)
        _LOG.info(
            "Issue %d in %s repo corresponds to '%s'", issue_id, repo, branch_name
        )
        if suffix != "":
            # Add the the suffix.
            _LOG.debug("Adding suffix '%s' to '%s'", suffix, branch_name)
            if suffix[0] in ("-", "_"):
                _LOG.warning(
                    "Suffix '%s' should not start with '%s': removing",
                    suffix,
                    suffix[0],
                )
                suffix = suffix.rstrip("-_")
            branch_name += "_" + suffix
    #
    _LOG.info("branch_name='%s'", branch_name)
    dbg.dassert_ne(branch_name, "")
    # Make sure we are branching from `master`, unless that's what the user wants.
    curr_branch = git.get_branch_name()
    if curr_branch != "master":
        if only_branch_from_master:
            dbg.dfatal(
                "You should branch from master and not from '%s'" % curr_branch
            )
    # Fetch master.
    cmd = "git pull --autostash"
    _run(ctx, cmd)
    # git checkout -b LemTask169_Get_GH_actions_working_on_lemonade
    cmd = f"git checkout -b {branch_name}"
    _run(ctx, cmd)
    # TODO(gp): If the branch already exists, increase the number.
    #   git checkout -b AmpTask1329_Review_code_in_core_03
    #   fatal: A branch named 'AmpTask1329_Review_code_in_core_03' already exists.
    #   saggese@gpmaclocal.local ==> RC: 128 <==
    cmd = f"git push --set-upstream origin {branch_name}"
    _run(ctx, cmd)


@task
def git_create_patch(  # type: ignore
    ctx, mode="diff", modified=False, branch=False, last_commit=False, files=""
):
    """
    Create a patch file for the entire repo client from the base revision. This
    script accepts a list of files to package, if specified.

    :param mode: what kind of patch to create
        - "diff": (default) creates a patch with the diff of the files
        - "tar": creates a tar ball with all the files
    :param modified: select the files modified in the client
    :param branch: select the files modified in the current branch
    :param last_commit: select the files modified in the previous commit
    :param files: specify a space-separated list of files
    """
    _report_task(hprint.to_str("mode modified branch last_commit files"))
    _ = ctx
    # TODO(gp): Check that the current branch is up to date with master to avoid
    #  failures when we try to merge the patch.
    dbg.dassert_in(mode, ("tar", "diff"))
    # For now we just create a patch for the current submodule.
    # TODO(gp): Extend this to handle also nested repos.
    super_module = False
    git_client_root = git.get_client_root(super_module)
    hash_ = git.get_head_hash(git_client_root, short_hash=True)
    timestamp = _get_timestamp(utc=False)
    #
    tag = os.path.basename(git_client_root)
    dst_file = f"patch.{tag}.{hash_}.{timestamp}"
    if mode == "tar":
        dst_file += ".tgz"
    elif mode == "diff":
        dst_file += ".patch"
    else:
        dbg.dfatal("Invalid code path")
    _LOG.debug("dst_file=%s", dst_file)
    # Summary of files.
    _LOG.info(
        "Difference between HEAD and master:\n%s",
        git.get_summary_files_in_branch("master", "."),
    )
    # Get the files.
    # We allow to specify files as a subset of files modified in the branch or
    # in the client.
    mutually_exclusive = False
    # We don't allow to specify directories.
    remove_dirs = True
    files_as_list = _get_files_to_process(
        modified, branch, last_commit, files, mutually_exclusive, remove_dirs
    )
    _LOG.info("Files to save:\n%s", hprint.indent("\n".join(files_as_list)))
    if not files_as_list:
        _LOG.warning("Nothing to patch: exiting")
        return
    files_as_str = " ".join(files_as_list)

    # Prepare the patch command.
    cmd = ""
    if mode == "tar":
        cmd = f"tar czvf {dst_file} {files_as_str}"
        cmd_inv = "tar xvzf"
    elif mode == "diff":
        if modified:
            opts = "HEAD"
        elif branch:
            opts = "master..."
        elif last_commit:
            opts = "HEAD^"
        else:
            dbg.dfatal(
                "You need to specify one among -modified, --branch, "
                "--last-commit"
            )
        cmd = f"git diff {opts} --binary {files_as_str} >{dst_file}"
        cmd_inv = "git apply"
    # Execute patch command.
    _LOG.info("Creating the patch into %s", dst_file)
    dbg.dassert_ne(cmd, "")
    _LOG.debug("cmd=%s", cmd)
    rc = hsinte.system(cmd, abort_on_error=False)
    if not rc:
        _LOG.warning("Command failed with rc=%d", rc)
    # Print message to apply the patch.
    remote_file = os.path.basename(dst_file)
    abs_path_dst_file = os.path.abspath(dst_file)
    msg = f"""
# To apply the patch and execute:
> git checkout {hash_}
> {cmd_inv} {abs_path_dst_file}

# To apply the patch to a remote client:
> export SERVER="server"
> export CLIENT_PATH="~/src"
> scp {dst_file} $SERVER:
> ssh $SERVER 'cd $CLIENT_PATH && {cmd_inv} ~/{remote_file}'"
    """
    print(msg)


@task
def git_branch_files(ctx):  # type: ignore
    """
    Report which files are changed in the current branch with respect to
    master.
    """
    _report_task()
    _ = ctx
    print(
        "Difference between HEAD and master:\n"
        + git.get_summary_files_in_branch("master", ".")
    )


@task
def git_last_commit_files(ctx, pbcopy=True):  # type: ignore
    """
    Print the status of the files in the previous commit.

    :param pbcopy: save the result into the system clipboard (only on macOS)
    """
    cmd = 'git log -1 --name-status --pretty=""'
    _run(ctx, cmd)
    # Get the list of existing files.
    files = git.get_previous_committed_files(".")
    txt = "\n".join(files)
    print(f"\n# The files modified are:\n{txt}")
    # Save to clipboard.
    res = " ".join(files)
    _to_pbcopy(res, pbcopy)


# TODO(gp): Add the following scripts:
# dev_scripts/git/git_backup.sh
# dev_scripts/git/gcl
# dev_scripts/git/git_branch.sh
# dev_scripts/git/git_branch_point.sh
# dev_scripts/create_class_diagram.sh

# #############################################################################
# Docker.
# #############################################################################


@task
def docker_images_ls_repo(ctx):  # type: ignore
    """
    List images in the logged in repo.
    """
    _report_task()
    docker_login(ctx)
    ecr_base_path = get_default_param("ECR_BASE_PATH")
    _run(ctx, f"docker image ls {ecr_base_path}")


@task
def docker_ps(ctx):  # type: ignore
    # pylint: disable=line-too-long
    """
    List all the running containers.

    ```
    > docker_ps
    CONTAINER ID  user  IMAGE                    COMMAND                    CREATED        STATUS        PORTS  service
    2ece37303ec9  gp    083233266530....:latest  "./docker_build/entry.sh"  5 seconds ago  Up 4 seconds         user_space
    ```
    """
    _report_task()
    # pylint: enable=line-too-long
    fmt = (
        r"""table {{.ID}}\t{{.Label "user"}}\t{{.Image}}\t{{.Command}}"""
        + r"\t{{.RunningFor}}\t{{.Status}}\t{{.Ports}}"
        + r'\t{{.Label "com.docker.compose.service"}}'
    )
    cmd = f"docker ps --format='{fmt}'"
    cmd = _to_single_line_cmd(cmd)
    _run(ctx, cmd)


def _get_last_container_id() -> str:
    # Get the last started container.
    cmd = "docker ps -l | grep -v 'CONTAINER ID'"
    # CONTAINER ID   IMAGE          COMMAND                  CREATED
    # 90897241b31a   eeb33fe1880a   "/bin/sh -c '/bin/ba…"   34 hours ago ...
    _, txt = hsinte.system_to_one_line(cmd)
    # Parse the output: there should be at least one line.
    dbg.dassert_lte(1, len(txt.split(" ")), "Invalid output='%s'", txt)
    container_id: str = txt.split(" ")[0]
    return container_id


@task
def docker_stats(  # type: ignore
    ctx, all=False  # pylint: disable=redefined-builtin
):
    # pylint: disable=line-too-long
    """
    Report last started Docker container stats, e.g., CPU, RAM.

    ```
    > docker_stats
    CONTAINER ID  NAME                   CPU %  MEM USAGE / LIMIT     MEM %  NET I/O         BLOCK I/O        PIDS
    2ece37303ec9  ..._user_space_run_30  0.00%  15.74MiB / 31.07GiB   0.05%  351kB / 6.27kB  34.2MB / 12.3kB  4
    ```

    :param all: report stats for all the containers
    """
    # pylint: enable=line-too-long
    _report_task(hprint.to_str("all"))
    _ = ctx
    fmt = (
        r"table {{.ID}}\t{{.Name}}\t{{.CPUPerc}}\t{{.MemUsage}}"
        + r"\t{{.MemPerc}}\t{{.NetIO}}\t{{.BlockIO}}\t{{.PIDs}}"
    )
    cmd = f"docker stats --no-stream --format='{fmt}'"
    _, txt = hsinte.system_to_string(cmd)
    if all:
        output = txt
    else:
        # Get the id of the last started container.
        container_id = _get_last_container_id()
        print(f"Last container id={container_id}")
        # Parse the output looking for the given container.
        txt = txt.split("\n")
        output = []
        # Save the header.
        output.append(txt[0])
        for line in txt[1:]:
            if line.startswith(container_id):
                output.append(line)
        # There should be at most two rows: the header and the one corresponding to
        # the container.
        dbg.dassert_lte(
            len(output), 2, "Invalid output='%s' for '%s'", output, txt
        )
        output = "\n".join(output)
    print(output)


@task
def docker_kill(  # type: ignore
    ctx, all=False  # pylint: disable=redefined-builtin
):
    """
    Kill the last Docker container started.

    :param all: kill all the containers (be careful!)
    """
    _report_task(hprint.to_str("all"))
    # TODO(gp): Ask if we are sure and add a --just-do-it option.
    # Last container.
    opts = "-l"
    if all:
        opts = "-a"
    # Print the containers that will be terminated.
    _run(ctx, f"docker ps {opts}")
    # Kill.
    _run(ctx, f"docker rm -f $(docker ps {opts} -q)")


# docker system prune
# docker container ps -f "status=exited"
# docker container rm $(docker container ps -f "status=exited" -q)
# docker rmi $(docker images --filter="dangling=true" -q)

# pylint: disable=line-too-long
# Remove the images with hash
# > docker image ls
# REPOSITORY                                               TAG                                        IMAGE ID       CREATED         SIZE
# 083233266530.dkr.ecr.us-east-2.amazonaws.com/im          07aea615a2aa9290f7362e99e1cc908876700821   d0889bf972bf   6 minutes ago   684MB
# 083233266530.dkr.ecr.us-east-2.amazonaws.com/im          rc                                         d0889bf972bf   6 minutes ago   684MB
# python                                                   3.7-slim-buster                            e7d86653f62f   14 hours ago    113MB
# 665840871993.dkr.ecr.us-east-1.amazonaws.com/dev_tools   ce789e4718175fcdf6e4857581fef1c2a5ee81f3   2f64ade2c048   14 hours ago    2.02GB
# 665840871993.dkr.ecr.us-east-1.amazonaws.com/dev_tools   local                                      2f64ade2c048   14 hours ago    2.02GB
# 665840871993.dkr.ecr.us-east-1.amazonaws.com/dev_tools   d401a2a0bef90b9f047c65f8adb53b28ba05d536   1b11bf234c7f   15 hours ago    2.02GB
# 665840871993.dkr.ecr.us-east-1.amazonaws.com/dev_tools   52ccd63edbc90020f450c074b7c7088a1806c5ac   90b70a55c367   15 hours ago    1.95GB
# 665840871993.dkr.ecr.us-east-1.amazonaws.com/dev_tools   2995608a7d91157fc1a820869a6d18f018c3c598   0cb3858e85c6   15 hours ago    2.01GB
# 665840871993.dkr.ecr.us-east-1.amazonaws.com/amp         415376d58001e804e840bf3907293736ad62b232   e6ea837ab97f   18 hours ago    1.65GB
# 665840871993.dkr.ecr.us-east-1.amazonaws.com/amp         dev                                        e6ea837ab97f   18 hours ago    1.65GB
# 665840871993.dkr.ecr.us-east-1.amazonaws.com/amp         local                                      e6ea837ab97f   18 hours ago    1.65GB
# 665840871993.dkr.ecr.us-east-1.amazonaws.com/amp         9586cc2de70a4075b9fdcdb900476f8a0f324e3e   c75d2447da79   18 hours ago    1.65GB
# pylint: enable=line-too-long


# #############################################################################
# Docker development.
# #############################################################################

# TODO(gp): We might want to organize the code in a base class using a Command
# pattern, so that it's easier to generalize the code for multiple repos.
#
# class DockerCommand:
#   def pull():
#     ...
#   def cmd():
#     ...
#
# For now we pass the customizable part through the default params.


@task
def docker_pull(ctx, stage=STAGE, images="all"):  # type: ignore
    """
    Pull images from the registry.
    """
    _report_task()
    docker_login(ctx)
    # Default is all the images.
    if images == "all":
        images = "current dev_tools"
    # Parse the images.
    image_tokens = [token.rstrip().lstrip() for token in images.split()]
    _LOG.info("image_tokens=%s", ", ".join(image_tokens))
    #
    for token in image_tokens:
        if token == "":
            continue
        if token == "current":
            base_image = ""
            image = get_image(stage, base_image)
        elif token == "dev_tools":
            image = get_default_param("DEV_TOOLS_IMAGE_PROD")
        else:
            raise ValueError("Can't recognize image token '%s'" % token)
        _LOG.info("token='%s': image='%s'", token, image)
        _check_image(image)
        cmd = f"docker pull {image}"
        _run(ctx, cmd, pty=True)


@functools.lru_cache()
def _get_aws_cli_version() -> int:
    # > aws --version
    # aws-cli/1.19.49 Python/3.7.6 Darwin/19.6.0 botocore/1.20.49
    cmd = "aws --version"
    res = hsinte.system_to_one_line(cmd)[1]
    # Parse the output.
    m = re.match(r"aws-cli/((\d+).\d+.\d+)\S", res)
    dbg.dassert(m, "Can't parse '%s'", res)
    m: Match[Any]
    version = m.group(1)
    _LOG.debug("version=%s", version)
    major_version = int(m.group(2))
    _LOG.debug("major_version=%s", major_version)
    return major_version


@task
def docker_login(ctx):  # type: ignore
    """
    Log in the AM Docker repo on AWS.
    """
    _report_task()
    if hsinte.is_inside_ci():
        _LOG.warning("Running inside GitHub Action: skipping `docker_login`")
        return
    major_version = _get_aws_cli_version()
    # docker login \
    #   -u AWS \
    #   -p eyJ... \
    #   -e none \
    #   https://665840871993.dkr.ecr.us-east-1.amazonaws.com
    # TODO(gp): We should get this programmatically from ~/aws/.credentials
    region = "us-east-1"
    if major_version == 1:
        cmd = f"eval $(aws ecr get-login --no-include-email --region {region})"
    else:
        ecr_base_path = get_default_param("ECR_BASE_PATH")
        cmd = (
            f"docker login -u AWS -p $(aws ecr get-login --region {region}) "
            + f"https://{ecr_base_path}"
        )
    # cmd = ("aws ecr get-login-password" +
    #       " | docker login --username AWS --password-stdin "
    _run(ctx, cmd)


def _get_base_docker_compose_path() -> str:
    """
    Return the base docker compose `devops/compose/docker-compose.yml`.
    """
    # Add the default path.
    dir_name = "devops/compose"
    # TODO(gp): Factor out the piece below.
    docker_compose_path = "docker-compose.yml"
    docker_compose_path = os.path.join(dir_name, docker_compose_path)
    docker_compose_path = os.path.abspath(docker_compose_path)
    return docker_compose_path


def _get_amp_docker_compose_path() -> Optional[str]:
    """
    Return the docker compose for `amp` as supermodule or as submodule.

    E.g., `devops/compose/docker-compose_as_submodule.yml` and
    `devops/compose/docker-compose_as_supermodule.yml`
    """
    path, _ = git.get_path_from_supermodule()
    docker_compose_path: Optional[str]
    if path != "":
        _LOG.warning("amp is a submodule")
        docker_compose_path = "docker-compose_as_submodule.yml"
        # Add the default path.
        dir_name = "devops/compose"
        docker_compose_path = os.path.join(dir_name, docker_compose_path)
        docker_compose_path = os.path.abspath(docker_compose_path)
    else:
        docker_compose_path = None
    return docker_compose_path


# TODO(gp): Isn't this in helper.git?
def _get_git_hash() -> str:
    cmd = "git rev-parse HEAD"
    git_hash: str = hsinte.system_to_one_line(cmd)[1]
    _LOG.debug("git_hash=%s", git_hash)
    return git_hash


_INTERNET_ADDRESS_RE = r"([a-z0-9]+(-[a-z0-9]+)*\.)+[a-z]{2,}"
_IMAGE_RE = r"[a-z0-9_-]+"
_TAG_RE = r"[a-z0-9_-]+"


def _check_image(image: str) -> None:
    """
    An image should look like:

    665840871993.dkr.ecr.us-east-1.amazonaws.com/amp:local
    """
    m = re.match(rf"^{_INTERNET_ADDRESS_RE}\/{_IMAGE_RE}:{_TAG_RE}$", image)
    dbg.dassert(m, "Invalid image: '%s'", image)


def _check_base_image(base_image: str) -> None:
    """
    A base image should look like.

    665840871993.dkr.ecr.us-east-1.amazonaws.com/amp
    """
    regex = rf"^{_INTERNET_ADDRESS_RE}\/{_IMAGE_RE}$"
    _LOG.debug("regex=%s", regex)
    m = re.match(regex, base_image)
    dbg.dassert(m, "Invalid base_image: '%s'", base_image)


def _get_base_image(base_image: str) -> str:
    """
    :return: e.g., 665840871993.dkr.ecr.us-east-1.amazonaws.com/amp
    """
    if base_image == "":
        # TODO(gp): Use os.path.join.
        base_image = (
            get_default_param("ECR_BASE_PATH")
            + "/"
            + get_default_param("BASE_IMAGE")
        )
    _check_base_image(base_image)
    return base_image


def get_image(stage: str, base_image: str) -> str:
    """
    :param base_image: e.g., 665840871993.dkr.ecr.us-east-1.amazonaws.com/amp
    :return: e.g., 665840871993.dkr.ecr.us-east-1.amazonaws.com/amp:local
    """
    # Docker refers the default image as "latest", although in our stage
    # nomenclature we call it "dev".
    dbg.dassert_in(stage, "local dev prod hash".split())
    if stage == "hash":
        stage = _get_git_hash()
    # Get the base image.
    base_image = _get_base_image(base_image)
    _check_base_image(base_image)
    # Get the full image.
    image = base_image + ":" + stage
    _check_image(image)
    return image


def _get_docker_cmd(
    stage: str,
    base_image: str,
    cmd: str,
    extra_env_vars: Optional[List[str]] = None,
    extra_docker_compose_files: Optional[List[str]] = None,
    extra_docker_run_opts: Optional[List[str]] = None,
    service_name: str = "app",
    entrypoint: bool = True,
    print_docker_config: bool = False,
) -> str:
    """
    :param base_image: e.g., 665840871993.dkr.ecr.us-east-1.amazonaws.com/amp
    :param extra_env_vars: represent vars to add, e.g., `["PORT=9999", "DRY_RUN=1"]`
    :param print_config: print the docker config for debugging purposes
    """
    hprint.log(
        _LOG,
        logging.DEBUG,
        "stage base_image cmd extra_env_vars"
        " extra_docker_compose_files extra_docker_run_opts"
        " service_name entrypoint",
    )
    docker_cmd_: List[str] = []
    # - Handle the image.
    image = get_image(stage, base_image)
    _LOG.debug("base_image=%s stage=%s -> image=%s", base_image, stage, image)
    _check_image(image)
    docker_cmd_.append(f"IMAGE={image}")
    # - Handle extra env vars.
    if extra_env_vars:
        dbg.dassert_isinstance(extra_env_vars, list)
        for env_var in extra_env_vars:
            docker_cmd_.append(f"{env_var}")
    #
    docker_cmd_.append(
        r"""
        docker-compose"""
    )
    # - Handle the docker compose files.
    docker_compose_files = []
    docker_compose_files.append(_get_base_docker_compose_path())
    #
    repo_short_name = git.get_repo_short_name(
        git.get_repo_full_name_from_dirname(".")
    )
    _LOG.debug("repo_short_name=%s", repo_short_name)
    if repo_short_name == "amp":
        docker_compose_file_tmp = _get_amp_docker_compose_path()
        if docker_compose_file_tmp:
            docker_compose_files.append(docker_compose_file_tmp)
    # Add the compose files from command line.
    if extra_docker_compose_files:
        dbg.dassert_isinstance(extra_docker_compose_files, list)
        docker_compose_files.extend(extra_docker_compose_files)
    # Add the compose files from the global params.
    key = "DOCKER_COMPOSE_FILES"
    if has_default_param(key):
        docker_compose_files.append(get_default_param(key))
    #
    _LOG.debug(hprint.to_str("docker_compose_files"))
    for docker_compose in docker_compose_files:
        dbg.dassert_exists(docker_compose)
    file_opts = " ".join([f"--file {dcf}" for dcf in docker_compose_files])
    _LOG.debug(hprint.to_str("file_opts"))
    # TODO(gp): Use something like `.append(rf"{space}{...}")`
    docker_cmd_.append(
        rf"""
        {file_opts}"""
    )
    # - Handle the env file.
    env_file = "devops/env/default.env"
    docker_cmd_.append(
        rf"""
        --env-file {env_file}"""
    )
    # - Add the `config` command for debugging purposes.
    docker_config_cmd: List[str] = docker_cmd_[:]
    docker_config_cmd.append(
        r"""
        config"""
    )
    # - Add the `run` command.
    docker_cmd_.append(
        r"""
        run \
        --rm"""
    )
    # - Handle the user.
    user_name = hsinte.get_user_name()
    docker_cmd_.append(
        rf"""
        -l user={user_name}"""
    )
    # - Handle the extra docker options.
    if extra_docker_run_opts:
        dbg.dassert_isinstance(extra_docker_run_opts, list)
        extra_opts = " ".join(extra_docker_run_opts)
        docker_cmd_.append(
            rf"""
        {extra_opts}"""
        )
    # - Handle entrypoint.
    if entrypoint:
        docker_cmd_.append(
            rf"""
        {service_name}"""
        )
        if cmd:
            docker_cmd_.append(
                rf"""
        {cmd}"""
            )
    else:
        docker_cmd_.append(
            rf"""
        --entrypoint bash \
        {service_name}"""
        )
    # Print the config for debugging purpose.
    if print_docker_config:
        docker_config_cmd_as_str = _to_multi_line_cmd(docker_config_cmd)
        _LOG.debug("docker_config_cmd=\n%s", docker_config_cmd_as_str)
        _LOG.debug(
            "docker_config=\n%s",
            hsinte.system_to_string(docker_config_cmd_as_str)[1],
        )
    # Print the config for debugging purpose.
    docker_cmd_ = _to_multi_line_cmd(docker_cmd_)
    return docker_cmd_


def _docker_cmd(
    ctx: Any,
    docker_cmd_: str,
) -> None:
    """
    :param base_image: e.g., 665840871993.dkr.ecr.us-east-1.amazonaws.com/amp
    """
    _LOG.debug("cmd=%s", docker_cmd_)
    _run(ctx, docker_cmd_, pty=True)


@task
def docker_bash(ctx, stage=STAGE, entrypoint=True):  # type: ignore
    """
    Start a bash shell inside the container corresponding to a stage.
    """
    _report_task()
    base_image = ""
    cmd = "bash"
    docker_cmd_ = _get_docker_cmd(stage, base_image, cmd, entrypoint=entrypoint)
    _docker_cmd(ctx, docker_cmd_)


@task
def docker_cmd(ctx, stage=STAGE, cmd=""):  # type: ignore
    """
    Execute the command `cmd` inside a container corresponding to a stage.
    """
    _report_task()
    dbg.dassert_ne(cmd, "")
    base_image = ""
    # TODO(gp): Do we need to overwrite the entrypoint?
    docker_cmd_ = _get_docker_cmd(stage, base_image, cmd)
    _docker_cmd(ctx, docker_cmd_)


def _get_docker_jupyter_cmd(
    stage: str,
    base_image: str,
    port: int,
    self_test: bool,
    print_docker_config: bool = False,
) -> str:
    cmd = ""
    extra_env_vars = [f"PORT={port}"]
    extra_docker_run_opts = ["--service-ports"]
    service_name = "jupyter_server_test" if self_test else "jupyter_server"
    #
    docker_cmd_ = _get_docker_cmd(
        stage,
        base_image,
        cmd,
        extra_env_vars=extra_env_vars,
        extra_docker_run_opts=extra_docker_run_opts,
        service_name=service_name,
        print_docker_config=print_docker_config,
    )
    return docker_cmd_


@task
def docker_jupyter(  # type: ignore
    ctx,
    stage=STAGE,
    base_image="",
    port=9999,
    self_test=False,
):
    """
    Run jupyter notebook server.
    """
    _report_task()
    #
    docker_cmd_ = _get_docker_jupyter_cmd(stage, base_image, port, self_test)
    _docker_cmd(ctx, docker_cmd_)


# #############################################################################
# Images workflows.
# #############################################################################


def _to_abs_path(filename: str) -> str:
    filename = os.path.abspath(filename)
    dbg.dassert_exists(filename)
    return filename


# Use Docker buildkit or not.
# DOCKER_BUILDKIT = 1
DOCKER_BUILDKIT = 0


def _get_build_tag(code_ver: str) -> str:
    """
    Return a string to tag the build.

    E.g.,
    build_tag=
        amp-1.0.0-20210428-
        AmpTask1280_Use_versioning_to_keep_code_and_container_in_sync-
        500a9e31ee70e51101c1b2eb82945c19992fa86e

    :param code_ver: the value from hversi.get_code_version()
    """
    # We can't use datetime_.get_timestamp() since we don't want to pick up
    # the dependencies from pandas.
    timestamp = datetime.datetime.now().strftime("%Y%m%d")
    branch_name = git.get_branch_name()
    hash_ = git.get_head_hash()
    build_tag = f"{code_ver}-{timestamp}-{branch_name}-{hash_}"
    return build_tag


# DEV image flow:
# - A "local" image (which is a release candidate for the DEV image) is built
# - A qualification process (e.g., running all tests) is performed on the "local"
#   image (e.g., through GitHub actions)
# - If qualification is passed, it becomes "latest".


# For base_image, we use "" as default instead None since pyinvoke can only infer
# a single type.
@task
def docker_build_local_image(  # type: ignore
    ctx, cache=True, base_image="", update_poetry=False
):
    """
    Build a local image (i.e., a release candidate "dev" image).

    :param cache: use the cache
    :param update_poetry: run poetry lock to update the packages
    """
    _report_task()
    # Update poetry.
    if update_poetry:
        cmd = "cd devops/docker_build; poetry lock"
        _run(ctx, cmd)
    #
    image_local = get_image("local", base_image)
    #
    _check_image(image_local)
    dockerfile = "devops/docker_build/dev.Dockerfile"
    dockerfile = _to_abs_path(dockerfile)
    #
    opts = "--no-cache" if not cache else ""
    # The container version is the version used from this code.
    container_version = hversi.get_code_version("./version.txt")
    build_tag = _get_build_tag(container_version)
    # TODO(gp): Use _to_multi_line_cmd()
    cmd = rf"""
    DOCKER_BUILDKIT={DOCKER_BUILDKIT} \
    time \
    docker build \
        --progress=plain \
        {opts} \
        --build-arg CONTAINER_VERSION={container_version} \
        --build-arg BUILD_TAG={build_tag} \
        --tag {image_local} \
        --file {dockerfile} \
        .
    """
    _run(ctx, cmd)
    #
    cmd = f"docker image ls {image_local}"
    _run(ctx, cmd)


@task
def docker_tag_local_image_as_dev(ctx, base_image=""):  # type: ignore
    """
    (ONLY CI/CD) Mark the "local" image as "dev".
    """
    _report_task()
    #
    image_local = get_image("local", base_image)
    image_dev = get_image("dev", base_image)
    cmd = f"docker tag {image_local} {image_dev}"
    _run(ctx, cmd)


@task
def docker_push_dev_image(ctx, base_image=""):  # type: ignore
    """
    (ONLY CI/CD) Push the "dev" image to ECR.
    """
    _report_task()
    docker_login(ctx)
    #
    image_dev = get_image("dev", base_image)
    cmd = f"docker push {image_dev}"
    _run(ctx, cmd, pty=True)


@task
def docker_release_dev_image(  # type: ignore
    ctx,
    cache=True,
    skip_tests=False,
    run_fast=True,
    run_slow=True,
    run_superslow=False,
    push_to_repo=True,
    update_poetry=False,
):
    """
    (ONLY CI/CD) Build, test, and release to ECR the latest "dev" image.

    This can be used to test the entire flow from scratch by building an image,
    running the tests, but not necessarily pushing.

    :param skip_tests: skip all the tests and release the dev image
    :param push_to_repo: push the image to the repo
    :param update_poetry: update package dependencies using poetry
    """
    _report_task()
    # 1) Build "local" image.
    docker_build_local_image(ctx, cache=cache, update_poetry=update_poetry)
    # 2) Run tests for the "local" image.
    if skip_tests:
        _LOG.warning("Skipping all tests and releasing")
        run_fast = run_slow = run_superslow = False
    stage = "local"
    if run_fast:
        run_fast_tests(ctx, stage=stage)
    if run_slow:
        run_slow_tests(ctx, stage=stage)
    if run_superslow:
        run_superslow_tests(ctx, stage=stage)
    # 3) Promote the "local" image to "dev".
    docker_tag_local_image_as_dev(ctx)
    # 4) Push the "local" image to ECR.
    if push_to_repo:
        docker_push_dev_image(ctx)
    else:
        _LOG.warning("Skipping pushing dev image to repo, as requested")
    _LOG.info("==> SUCCESS <==")


# PROD image flow:
# - PROD image has no release candidate
# - Start from a DEV image already built and qualified
# - The PROD image is created from the DEV image by copying the code inside the
#   image
# - The PROD image is tagged as "prod"


# TODO(gp): Remove redundancy with docker_build_local_image(), if possible.
@task
def docker_build_prod_image(ctx, cache=True, base_image=""):  # type: ignore
    """
    (ONLY CI/CD) Build a prod image.
    """
    _report_task()
    image_prod = get_image("prod", base_image)
    #
    _check_image(image_prod)
    dockerfile = "devops/docker_build/prod.Dockerfile"
    dockerfile = _to_abs_path(dockerfile)
    #
    # TODO(gp): Use _to_multi_line_cmd()
    opts = "--no-cache" if not cache else ""
    cmd = rf"""
    DOCKER_BUILDKIT={DOCKER_BUILDKIT} \
    time \
    docker build \
        --progress=plain \
        {opts} \
        --tag {image_prod} \
        --file {dockerfile} \
        .
    """
    _run(ctx, cmd)
    #
    cmd = f"docker image ls {image_prod}"
    _run(ctx, cmd)


@task
def docker_release_prod_image(  # type: ignore
    ctx,
    cache=True,
    skip_tests=False,
    run_fast=True,
    run_slow=True,
    run_superslow=False,
    base_image="",
    push_to_repo=True,
):
    """
    (ONLY CI/CD) Build, test, and release to ECR the prod image.

    Same options as `docker_release_dev_image`.
    """
    _report_task()
    # 1) Build prod image.
    docker_build_prod_image(ctx, cache=cache)
    # 2) Run tests.
    if skip_tests:
        _LOG.warning("Skipping all tests and releasing")
        run_fast = run_slow = run_superslow = False
    stage = "prod"
    if run_fast:
        run_fast_tests(ctx, stage=stage)
    if run_slow:
        run_slow_tests(ctx, stage=stage)
    if run_superslow:
        run_superslow_tests(ctx, stage=stage)
    # 3) Push prod image.
    if push_to_repo:
        image_prod = get_image("prod", base_image)
        cmd = f"docker push {image_prod}"
        _run(ctx, cmd, pty=True)
    else:
        _LOG.warning("Skipping pushing image to repo as requested")
    _LOG.info("==> SUCCESS <==")


@task
def docker_release_all(ctx):  # type: ignore
    """
    (ONLY CI/CD) Release both dev and prod image to ECR.
    """
    _report_task()
    docker_release_dev_image(ctx)
    docker_release_prod_image(ctx)
    _LOG.info("==> SUCCESS <==")


# #############################################################################
# Run tests.
# #############################################################################

_COV_PYTEST_OPTS = [
    # Only compute coverage for current project and not venv libraries.
    "--cov=.",
    "--cov-branch",
    # Report the missing lines.
    # Name                 Stmts   Miss  Cover   Missing
    # -------------------------------------------------------------------------
    # myproj/__init__          2      0   100%
    # myproj/myproj          257     13    94%   24-26, 99, 149, 233-236, 297-298
    "--cov-report term-missing",
    # Report data in the directory `htmlcov`.
    "--cov-report html",
    # "--cov-report annotate",
]


@task
def run_blank_tests(ctx, stage=STAGE):  # type: ignore
    """
    (ONLY CI/CD) Test that pytest in the container works.
    """
    _report_task()
    base_image = ""
    cmd = '"pytest -h >/dev/null"'
    docker_cmd_ = _get_docker_cmd(stage, base_image, cmd)
    _docker_cmd(ctx, docker_cmd_)


# #############################################################################


def _find_test_files(
    dir_name: Optional[str] = None, use_absolute_path: bool = False
) -> List[str]:
    """
    Find all the files containing test code in `dir_name`.
    """
    dir_name = dir_name or "."
    dbg.dassert_dir_exists(dir_name)
    _LOG.debug("dir_name=%s", dir_name)
    # Find all the file names containing test code.
    _LOG.info("Searching from '%s'", dir_name)
    path = os.path.join(dir_name, "**", "test_*.py")
    _LOG.debug("path=%s", path)
    file_names = glob.glob(path, recursive=True)
    _LOG.debug("Found %d files: %s", len(file_names), str(file_names))
    dbg.dassert_no_duplicates(file_names)
    # Test files should always under a dir called `test`.
    for file_name in file_names:
        if "/old/" in file_name:
            continue
        dbg.dassert_eq(
            os.path.basename(os.path.dirname(file_name)),
            "test",
            "Test file '%s' needs to be under a `test` dir ",
            file_name,
        )
        dbg.dassert_not_in(
            "notebook/",
            file_name,
            "Test file '%s' should not be under a `notebook` dir",
            file_name,
        )
    # Make path relatives, if needed.
    if use_absolute_path:
        file_names = [os.path.abspath(file_name) for file_name in file_names]
    #
    file_names = sorted(file_names)
    _LOG.debug("file_names=%s", file_names)
    dbg.dassert_no_duplicates(file_names)
    return file_names


def _find_test_class(class_name: str, file_names: List[str]) -> List[str]:
    """
    Find test file containing `class_name` and report it in pytest format.

    E.g., for "TestLibTasksRunTests1" return
    "test/test_lib_tasks.py::TestLibTasksRunTests1"
    """
    # > jackpy TestLibTasksRunTests1
    # test/test_lib_tasks.py:60:class TestLibTasksRunTests1(hut.TestCase):
    regex = r"^\s*class\s+(%s)\(" % re.escape(class_name)
    _LOG.debug("regex='%s'", regex)
    res: List[str] = []
    # Scan all the files.
    for file_name in file_names:
        _LOG.debug("file_name=%s", file_name)
        txt = hio.from_file(file_name)
        # Search for the class in each file.
        for i, line in enumerate(txt.split("\n")):
            # _LOG.debug("file_name=%s i=%s: %s", file_name, i, line)
            # TODO(gp): We should skip ```, """, '''
            m = re.match(regex, line)
            if m:
                found_class_name = m.group(1)
                _LOG.debug("  %s:%d -> %s", line, i, found_class_name)
                res_tmp = f"{file_name}::{found_class_name}"
                _LOG.debug("res_tmp=%s", res_tmp)
                res.append(res_tmp)
    res = sorted(list(set(res)))
    return res


# TODO(gp): -> system_interaction.py ?
def _to_pbcopy(txt: str, pbcopy: bool) -> None:
    """
    Save the content of txt in the system clipboard.
    """
    txt = txt.rstrip("\n")
    if not pbcopy:
        print(txt)
        return
    if hsinte.is_running_on_macos():
        # -n = no new line
        cmd = f"echo -n '{txt}' | pbcopy"
        hsinte.system(cmd)
        print(f"\n# Copied to system clipboard:\n{txt}")
    else:
        _LOG.warning("pbcopy works only on macOS")


# TODO(gp): Extend this to accept only the test method.
@task
def find_test_class(ctx, class_name, dir_name=".", pbcopy=True):  # type: ignore
    """
    Report test files containing `class_name` in a format compatible with
    pytest.

    :param class_name: the class to search
    :param dir_name: the dir from which to search (default: .)
    :param pbcopy: save the result into the system clipboard (only on macOS)
    """
    _report_task("class_name dir_name pbcopy")
    dbg.dassert(class_name != "", "You need to specify a class name")
    _ = ctx
    file_names = _find_test_files(dir_name)
    res = _find_test_class(class_name, file_names)
    res = " ".join(res)
    # Print or copy to clipboard.
    _to_pbcopy(res, pbcopy)


# #############################################################################


# TODO(gp): decorator_name -> pytest_mark
def _find_test_decorator(decorator_name: str, file_names: List[str]) -> List[str]:
    """
    Find test files containing tests with a certain decorator
    `@pytest.mark.XYZ`.
    """
    dbg.dassert_isinstance(file_names, list)
    # E.g.,
    #   @pytest.mark.slow(...)
    #   @pytest.mark.no_container
    string = "@pytest.mark.%s" % decorator_name
    regex = r"^\s*%s\s*[\(]?" % re.escape(string)
    _LOG.debug("regex='%s'", regex)
    res: List[str] = []
    # Scan all the files.
    for file_name in file_names:
        _LOG.debug("file_name=%s", file_name)
        txt = hio.from_file(file_name)
        # Search for the class in each file.
        for i, line in enumerate(txt.split("\n")):
            # _LOG.debug("file_name=%s i=%s: %s", file_name, i, line)
            # TODO(gp): We should skip ```, """, '''. We can add a function to
            # remove all the comments, although we need to keep track of the
            # line original numbers.
            m = re.match(regex, line)
            if m:
                _LOG.debug("  -> found: %d:%s", i, line)
                res.append(file_name)
    #
    res = sorted(list(set(res)))
    return res


@task
def find_test_decorator(ctx, decorator_name="", dir_name="."):  # type: ignore
    """
    Report test files containing `class_name` in pytest format.

    :param class_name: the class to search
    :param dir_name: the dir from which to search
    """
    _report_task()
    _ = ctx
    dbg.dassert_ne(decorator_name, "", "You need to specify a decorator name")
    file_names = _find_test_files(dir_name)
    res = _find_test_class(decorator_name, file_names)
    res = " ".join(res)
    print(res)


# #############################################################################


@task
def find_check_string_output(  # type: ignore
    ctx, class_name, method_name, as_python=True, fuzzy_match=False, pbcopy=True
):
    """
    Find output of `check_string()` in the test running
    class_name::method_name.

    E.g., for `TestResultBundle::test_from_config1` return the content of the file
        `./core/dataflow/test/TestResultBundle.test_from_config1/output/test.txt`

    :param as_python: if True return the snippet of Python code that replaces the
        `check_string()` with a `assert_equal`
    :param fuzzy_match: if True return Python code with `fuzzy_match=True`
    :param pbcopy: save the result into the system clipboard (only on macOS)
    """
    _report_task()
    _ = ctx
    dbg.dassert_ne(class_name, "", "You need to specify a class name")
    dbg.dassert_ne(method_name, "", "You need to specify a method name")
    # Look for the directory named `class_name.method_name`.
    cmd = f"find . -name '{class_name}.{method_name}' -type d"
    # > find . -name "TestResultBundle.test_from_config1" -type d
    # ./core/dataflow/test/TestResultBundle.test_from_config1
    _, txt = hsinte.system_to_string(cmd, abort_on_error=False)
    file_names = txt.split("\n")
    if not txt:
        dbg.dfatal(f"Can't find the requested dir with '{cmd}'")
    if len(file_names) > 1:
        dbg.dfatal(f"Found more than one dir with '{cmd}':\n{txt}")
    dir_name = file_names[0]
    # Find the only file underneath that dir.
    dbg.dassert_dir_exists(dir_name)
    cmd = f"find {dir_name} -name 'test.txt' -type f"
    _, file_name = hsinte.system_to_one_line(cmd)
    dbg.dassert_file_exists(file_name)
    # Read the content of the file.
    _LOG.info("Found file '%s' for %s::%s", file_name, class_name, method_name)
    txt = hio.from_file(file_name)
    if as_python:
        # Package the code snippet.
        if not fuzzy_match:
            # Align the output at the same level as 'exp = r...'.
            num_spaces = 8
            txt = hprint.indent(txt, num_spaces=num_spaces)
        output = f"""
        act =
        exp = r\"\"\"
{txt}
        \"\"\".lstrip().rstrip()
        self.assert_equal(act, exp, fuzzy_match={fuzzy_match})
        """
    else:
        output = txt
    # Print or copy to clipboard.
    _to_pbcopy(output, pbcopy)
    return output


# #############################################################################


def _build_run_command_line(
    pytest_opts: str,
    pytest_mark: str,
    dir_name: str,
    skip_submodules: bool,
    coverage: bool,
    collect_only: bool,
    tee_to_file: bool,
    # Different params than the `run_*_tests()`.
    skipped_tests: str,
) -> str:
    """
    Build the pytest run command.

    Same params as `run_fast_tests()`.

    :param skipped_tests: -m option for pytest
    """
    pytest_opts_tmp = []
    if pytest_opts != "":
        pytest_opts_tmp.append(pytest_opts)
    if skipped_tests != "":
        pytest_opts_tmp.insert(0, f'-m "{skipped_tests}"')
    dir_name = dir_name or "."
    file_names = _find_test_files(dir_name)
    _LOG.debug("file_names=%s", file_names)
    if pytest_mark != "":
        file_names = _find_test_decorator(pytest_mark, file_names)
        _LOG.debug(
            "After pytest_mark='%s': file_names=%s", pytest_mark, file_names
        )
        pytest_opts_tmp.extend(file_names)
    if skip_submodules:
        submodule_paths = git.get_submodule_paths()
        _LOG.warning(
            "Skipping %d submodules: %s", len(submodule_paths), submodule_paths
        )
        pytest_opts_tmp.append(
            " ".join(["--ignore %s" % path for path in submodule_paths])
        )
    if coverage:
        pytest_opts_tmp.append(" ".join(_COV_PYTEST_OPTS))
    if collect_only:
        _LOG.warning("Only collecting tests as per user request")
        pytest_opts_tmp.append("--collect-only")
    # Concatenate the options.
    _LOG.debug("pytest_opts_tmp=\n%s", str(pytest_opts_tmp))
    pytest_opts_tmp = [po for po in pytest_opts_tmp if po != ""]
    # TODO(gp): Use _to_multi_line_cmd()
    pytest_opts = " ".join([po.rstrip().lstrip() for po in pytest_opts_tmp])
    cmd = f"pytest {pytest_opts}"
    if tee_to_file:
        cmd += " 2>&1 | tee tmp.pytest.log"
    return cmd


def _run_test_cmd(
    ctx: Any,
    stage: str,
    cmd: str,
    coverage: bool,
    collect_only: bool,
    start_coverage_script: bool,
) -> None:
    if collect_only:
        # Clean files.
        _run(ctx, "rm -rf ./.coverage*")
    # Run.
    base_image = ""
    # We need to add some " to pass the string as it is to the container.
    cmd = f"'{cmd}'"
    docker_cmd_ = _get_docker_cmd(stage, base_image, cmd)
    _docker_cmd(ctx, docker_cmd_)
    # Print message about coverage.
    if coverage:
        msg = """
- The coverage results in textual form are above

- To browse the files annotate with coverage, start a server (not from the
  container):
  > (cd ./htmlcov; python -m http.server 33333)
- Then go with your browser to `localhost:33333` to see which code is
  covered
"""
        print(msg)
        if start_coverage_script and hsinte.is_running_on_macos():
            # Create and run a script to show the coverage in the browser.
            script_txt = """(sleep 2; open http://localhost:33333) &
(cd ./htmlcov; python -m http.server 33333)"""
            script_name = "./tmp.coverage.sh"
            hsinte.create_executable_script(script_name, script_txt)
            hsinte.system(script_name)


def _run_tests(
    ctx: Any,
    stage: str,
    pytest_opts: str,
    pytest_mark: str,
    dir_name: str,
    skip_submodules: bool,
    coverage: bool,
    collect_only: bool,
    tee_to_file: bool,
    skipped_tests: str,
    start_coverage_script: bool = True,
) -> None:
    # Build the command line.
    cmd = _build_run_command_line(
        pytest_opts,
        pytest_mark,
        dir_name,
        skip_submodules,
        coverage,
        collect_only,
        tee_to_file,
        skipped_tests,
    )
    # Execute the command line.
    _run_test_cmd(ctx, stage, cmd, coverage, collect_only, start_coverage_script)


# TODO(gp): Pass a test_list in fast, slow, ... instead of duplicating all the code.
@task
def run_fast_tests(  # type: ignore
    ctx,
    stage=STAGE,
    pytest_opts="",
    pytest_mark="",
    dir_name="",
    skip_submodules=False,
    coverage=False,
    collect_only=False,
    tee_to_file=False,
):
    """
    Run fast tests.

    :param stage: select a specific stage for the Docker image
    :param pytest_opts: option for pytest
    :param pytest_mark: test list to select as `@pytest.mark.XYZ`
    :param dir_name: dir to start searching for tests
    :param skip_submodules: ignore all the dir inside a submodule
    :param coverage: enable coverage computation
    :param collect_only: do not run tests but show what will be executed
    :param tee_to_file: save output of pytest in `tmp.pytest.log`
    """
    _report_task()
    skipped_tests = "not slow and not superslow"
    _run_tests(
        ctx,
        stage,
        pytest_opts,
        pytest_mark,
        dir_name,
        skip_submodules,
        coverage,
        collect_only,
        tee_to_file,
        skipped_tests,
    )


@task
def run_slow_tests(  # type: ignore
    ctx,
    stage=STAGE,
    pytest_opts="",
    pytest_mark="",
    dir_name="",
    skip_submodules=False,
    coverage=False,
    collect_only=False,
    tee_to_file=False,
):
    """
    Run slow tests.

    Same params as `invoke run_fast_tests`.
    """
    _report_task()
    skipped_tests = "slow and not superslow"
    _run_tests(
        ctx,
        stage,
        pytest_opts,
        pytest_mark,
        dir_name,
        skip_submodules,
        coverage,
        collect_only,
        tee_to_file,
        skipped_tests,
    )


@task
def run_superslow_tests(  # type: ignore
    ctx,
    stage=STAGE,
    pytest_opts="",
    pytest_mark="",
    dir_name="",
    skip_submodules=False,
    coverage=False,
    collect_only=False,
    tee_to_file=False,
):
    """
    Run superslow tests.

    Same params as `invoke run_fast_tests`.
    """
    _report_task()
    skipped_tests = "not slow and superslow"
    _run_tests(
        ctx,
        stage,
        pytest_opts,
        pytest_mark,
        dir_name,
        skip_submodules,
        coverage,
        collect_only,
        tee_to_file,
        skipped_tests,
    )


@task
def run_fast_slow_tests(  # type: ignore
    ctx,
    stage=STAGE,
    pytest_opts="",
    pytest_mark="",
    dir_name="",
    skip_submodules=False,
    coverage=False,
    collect_only=False,
    tee_to_file=False,
):
    """
    Run fast and slow tests.

    Same params as `invoke run_fast_tests`.
    """
    _report_task()
    skipped_tests = "not superslow"
    _run_tests(
        ctx,
        stage,
        pytest_opts,
        pytest_mark,
        dir_name,
        skip_submodules,
        coverage,
        collect_only,
        tee_to_file,
        skipped_tests,
    )


@task
def traceback(ctx, log_name="", purify=True):  # type: ignore
    """
    Parse the traceback from pytest and navigate it with vim.

    ```
    # Run a unit test.
    > pytest helpers/test/test_traceback.py 2>&1 | tee tmp.pytest.log
    > pytest.sh helpers/test/test_traceback.py
    # Parse the traceback
    > invoke traceback -i tmp.pytest.log
    ```

    :param log_name: the file with the traceback
    :param purify: purify the filenames from client (e.g., from running inside Docker)
    """
    _report_task()
    #
    dst_cfile = "cfile"
    hio.delete_file(dst_cfile)
    # Convert the traceback into a cfile.
    cmd = []
    cmd.append("traceback_to_cfile.py")
    if log_name:
        cmd.append(f"-i {log_name}")
    cmd.append(f"-o {dst_cfile}")
    # Purify the file names.
    if purify:
        cmd.append("--purify_from_client")
    else:
        cmd.append("--no_purify_from_client")
    cmd = " ".join(cmd)
    _run(ctx, cmd)
    # Read and navigate the cfile with vim.
    if os.path.exists(dst_cfile):
        cmd = 'vim -c "cfile cfile"'
        _run(ctx, cmd, pty=True)
    else:
        _LOG.warning("Can't find %s", dst_cfile)


@task
def pytest_clean(ctx):  # type: ignore
    """
    Clean pytest artifacts.
    """
    _report_task()
    _ = ctx
    import helpers.pytest_ as hpytes

    hpytes.pytest_clean(".")


# TODO(gp): Consolidate the code from dev_scripts/testing here.


@task
<<<<<<< HEAD
def pytest_freeze_failed_test_list(  # type: ignore
        ctx, confirm=False):
    """
    Copy last list of failed tests so as not overwrite with successive pytest runs.
    """
    _report_task()
    dir_name = "."
    pytest_failed_tests_file = os.path.join(dir_name, ".pytest_cache/v/cache/lastfailed")
    frozen_failed_tests_file = "tmp.pytest_cache.lastfailed"
    if os.path.exists(frozen_failed_tests_file) and not confirm:
        dbg.dfatal("File {frozen_failed_tests_file} already exists. Re-run with --confirm to overwrite")
    _LOG.info(f"Copying '{pytest_failed_tests_file}' to '{frozen_failed_tests_file}'")
=======
def pytest_freeze_failed_test_list(ctx, confirm=False):  # type: ignore
    """
    Copy last list of failed tests so as not overwrite with successive pytest
    runs.
    """
    _report_task()
    dir_name = "."
    pytest_failed_tests_file = os.path.join(
        dir_name, ".pytest_cache/v/cache/lastfailed"
    )
    frozen_failed_tests_file = "tmp.pytest_cache.lastfailed"
    if os.path.exists(frozen_failed_tests_file) and not confirm:
        dbg.dfatal(
            "File {frozen_failed_tests_file} already exists. Re-run with --confirm to overwrite"
        )
    _LOG.info(
        "Copying '%s' to '%s'", pytest_failed_tests_file, frozen_failed_tests_file
    )
>>>>>>> 42e03b73
    # Make a copy of the pytest file.
    dbg.dassert_file_exists(pytest_failed_tests_file)
    cmd = f"cp {pytest_failed_tests_file} {frozen_failed_tests_file}"
    _run(ctx, cmd)


def _get_failed_tests(file_name: str) -> List[str]:
    dbg.dassert_file_exists(file_name)
    # {
    # "vendors/test/test_vendors.py::Test_gp::test1": true,
    # "vendors/test/test_vendors.py::Test_kibot_utils1::...": true,
    # }
    txt = hio.from_file(file_name)
    vals = json.loads(txt)
    dbg.dassert_isinstance(vals, dict)
    tests = [k for k, v in vals.items() if v]
    return tests


@task
def pytest_failed(  # type: ignore
<<<<<<< HEAD
        ctx, use_frozen_list=True, target_type="tests", file_name="",
        refresh=False, pbcopy=True):
=======
    ctx,
    use_frozen_list=True,
    target_type="tests",
    file_name="",
    refresh=False,
    pbcopy=True,
):
>>>>>>> 42e03b73
    """
    Process the list of failed tests from a pytest run.

    The workflow is:
    ```
    # Run a lot of tests, e.g., the entire regression suite.
    > pytest ...
    # Some tests have failed. Freeze the output of pytest so we can re-run only some
    # of them.
    > invoke pytest_freeze_failed_test_list
    #
    > invoke pytest_find_failed_tests
    ```

    :param use_frozen_list: use the copied list or the one generated by pytest
    :param target_type: specify what to print about the tests
        - tests (default): print the tests in a single line
        - files: print the name of the files containing files
        - classes: print the name of all classes
    :param file_name: specify the file name containing the pytest file to parse
    :param refresh: force to update the frozen file from the current pytest file
    """
    _report_task()
    _ = ctx
    if refresh:
        pytest_freeze_failed_test_list(ctx, confirm=True)
    # Read file.
    if not file_name:
        dir_name = "."
<<<<<<< HEAD
        pytest_failed_tests_file = os.path.join(dir_name, ".pytest_cache/v/cache/lastfailed")
        frozen_failed_tests_file = "tmp.pytest_cache.lastfailed"
        if use_frozen_list:
            if os.path.exists(pytest_failed_tests_file) and not os.path.exists(frozen_failed_tests_file):
=======
        pytest_failed_tests_file = os.path.join(
            dir_name, ".pytest_cache/v/cache/lastfailed"
        )
        frozen_failed_tests_file = "tmp.pytest_cache.lastfailed"
        if use_frozen_list:
            if os.path.exists(pytest_failed_tests_file) and not os.path.exists(
                frozen_failed_tests_file
            ):
>>>>>>> 42e03b73
                _LOG.warning("Freezing the pytest outcomes")
                pytest_freeze_failed_test_list(ctx)
            file_name = frozen_failed_tests_file
        else:
            file_name = pytest_failed_tests_file
    _LOG.info("Reading file_name='%s'", file_name)
    dbg.dassert_file_exists(file_name)
    # E.g., vendors/test/test_vendors.py::Test_gp::test1
    tests = _get_failed_tests(file_name)
    _LOG.debug("tests=%s", str(tests))
    # Process the tests.
    targets = []
    for test in tests:
        data = test.split("::")
        dbg.dassert_lte(len(data), 3, "Can't parse '%s'", test)
        # E.g., dev_scripts/testing/test/test_run_tests.py
        # E.g., helpers/test/helpers/test/test_list.py::Test_list_1
        # E.g., core/dataflow/nodes/test/test_volatility_models.py::TestSmaModel::test5
        file_name = test_class = test_method = ""
        if len(data) >= 1:
            file_name = data[0]
        if len(data) >= 2:
            test_class = data[1]
        if len(data) >= 3:
            test_method = data[2]
<<<<<<< HEAD
        _LOG.debug("test=%s -> (%s, %s, %s)", test, file_name, test_class, test_method)
=======
        _LOG.debug(
            "test=%s -> (%s, %s, %s)", test, file_name, test_class, test_method
        )
>>>>>>> 42e03b73
        if not os.path.exists(file_name):
            _LOG.warning("Can't find file '%s'", file_name)
        if target_type == "tests":
            targets.append(test)
        elif target_type == "files":
<<<<<<< HEAD
            dbg.dassert_ne(file_name, "")
            targets.append(file_name)
        elif target_type == "classes":
            dbg.dassert_ne(file_name, "")
            dbg.dassert_ne(test_class, "")
            targets.append(f"{file_name}::{test_class}")
=======
            if file_name != "":
                targets.append(file_name)
            else:
                _LOG.warning(
                    "Skipping test='%s' since file_name='%s'", test, file_name
                )
        elif target_type == "classes":
            if file_name != "" and test_class != "":
                targets.append(f"{file_name}::{test_class}")
            else:
                _LOG.warning(
                    "Skipping test='%s' since file_name='%s', test_class='%s'",
                    test,
                    file_name,
                    test_class,
                )
>>>>>>> 42e03b73
        else:
            dbg.dfatal(f"Invalid target_type='{target_type}'")
    # Package the output.
    _LOG.debug("res=%s", str(targets))
    targets = hlist.remove_duplicates(targets)
    _LOG.info("Found %d pytest '%s' targets", len(targets), target_type)
    dbg.dassert_isinstance(targets, list)
    res = " ".join(targets)
    _LOG.debug("res=%s", str(res))
    #
    _to_pbcopy(res, pbcopy)
    return res


# #############################################################################
# Linter.
# #############################################################################


def _get_lint_docker_cmd(precommit_opts: str, run_bash: bool) -> str:
    superproject_path, submodule_path = git.get_path_from_supermodule()
    if superproject_path:
        # We are running in a Git submodule.
        work_dir = f"/src/{submodule_path}"
        repo_root = superproject_path
    else:
        work_dir = "/src"
        repo_root = os.getcwd()
    _LOG.debug("work_dir=%s repo_root=%s", work_dir, repo_root)
    # TODO(gp): Do not hardwire the repo.
    # image = get_default_param("DEV_TOOLS_IMAGE_PROD")
    image = "665840871993.dkr.ecr.us-east-1.amazonaws.com/dev_tools:prod"
    # image="665840871993.dkr.ecr.us-east-1.amazonaws.com/dev_tools:local"
    docker_cmd_ = ["docker run", "--rm"]
    if run_bash:
        docker_cmd_.append("-it")
    else:
        docker_cmd_.append("-t")
    docker_cmd_.extend(
        [f"-v '{repo_root}':/src", f"--workdir={work_dir}", f"{image}"]
    )
    # Build the command inside Docker.
    cmd = f"'pre-commit {precommit_opts}'"
    if run_bash:
        _LOG.warning("Run bash instead of:\n  > %s", cmd)
        cmd = "bash"
    docker_cmd_.append(cmd)
    #
    docker_cmd_ = _to_single_line_cmd(docker_cmd_)
    return docker_cmd_


def _parse_linter_output(txt: str) -> str:
    """
    Parse the output of the linter and return a file suitable for vim quickfix.
    """
    stage: Optional[str] = None
    output: List[str] = []
    for i, line in enumerate(txt.split("\n")):
        _LOG.debug("%d:line='%s'", i + 1, line)
        # Tabs remover...............................................Passed
        # isort......................................................Failed
        # Don't commit to branch...............................^[[42mPassed^[[m
        m = re.search(r"^(\S.*?)\.{10,}\S+?(Passed|Failed)\S*?$", line)
        if m:
            stage = m.group(1)
            result = m.group(2)
            _LOG.debug("  -> stage='%s' (%s)", stage, result)
            continue
        # core/dataflow/nodes.py:601:9: F821 undefined name '_check_col_names'
        m = re.search(r"^(\S+):(\d+)[:\d+:]\s+(.*)$", line)
        if m:
            _LOG.debug("  -> Found a lint to parse: '%s'", line)
            dbg.dassert_is_not(stage, None)
            file_name = m.group(1)
            line_num = int(m.group(2))
            msg = m.group(3)
            _LOG.debug(
                "  -> file_name='%s' line_num=%d msg='%s'",
                file_name,
                line_num,
                msg,
            )
            output.append(f"{file_name}:{line_num}:[{stage}] {msg}")
    # Sort to keep the lints in order of files.
    output = sorted(output)
    output_as_str = "\n".join(output)
    return output_as_str


@task
def lint(  # type: ignore
    ctx,
    modified=False,
    branch=False,
    last_commit=False,
    files="",
    phases="",
    only_format_steps=False,
    # stage="prod",
    run_bash=False,
    run_linter_step=True,
    parse_linter_output=True,
):
    """
    Lint files.

    :param modified: select the files modified in the client
    :param branch: select the files modified in the current branch
    :param last_commit: select the files modified in the previous commit
    :param files: specify a space-separated list of files
    :param phases: specify the lint phases to execute
    :param only_format_steps: run only the formatting steps
    :param run_bash: instead of running pre-commit, run bash to debug
    :param run_linter_step: run linter step
    :param parse_linter_output: parse linter output and generate vim cfile
    """
    _report_task()
    lint_file_name = "linter_output.txt"
    # Remove the file.
    if os.path.exists(lint_file_name):
        cmd = f"rm {lint_file_name}"
        _run(ctx, cmd)
    #
    if only_format_steps:
        dbg.dassert_eq(phases, "")
        phases = "isort black"
    if run_linter_step:
        # We don't want to run this all the times.
        # docker_pull(ctx, stage=stage, images="dev_tools")
        # Get the files to lint.
        # For linting we can use only files modified in the client, in the branch, or
        # specified.
        mutually_exclusive = True
        # pre-commit doesn't handle directories, but only files.
        remove_dirs = True
        files_as_list = _get_files_to_process(
            modified, branch, last_commit, files, mutually_exclusive, remove_dirs
        )
        _LOG.info("Files to lint:\n%s", "\n".join(files_as_list))
        if not files_as_list:
            _LOG.warning("Nothing to lint: exiting")
            return
        files_as_str = " ".join(files_as_list)
        phases = phases.split(" ")
        for phase in phases:
            # Prepare the command line.
            precommit_opts = [
                f"run {phase}",
                "-c /app/.pre-commit-config.yaml",
                f"--files {files_as_str}",
            ]
            precommit_opts = _to_single_line_cmd(precommit_opts)
            # Execute command line.
            cmd = _get_lint_docker_cmd(precommit_opts, run_bash)
            cmd = f"({cmd}) 2>&1 | tee -a {lint_file_name}"
            if run_bash:
                # We don't execute this command since pty=True corrupts the terminal
                # session.
                print("# To get a bash session inside Docker run:")
                print(cmd)
                return
            # Run.
            _run(ctx, cmd)
    else:
        _LOG.warning("Skipping linter step, as per user request")
    #
    if parse_linter_output:
        # Parse the linter output into a cfile.
        _LOG.info("Parsing '%s'", lint_file_name)
        txt = hio.from_file(lint_file_name)
        cfile = _parse_linter_output(txt)
        cfile_name = "./linter_warnings.txt"
        hio.to_file(cfile_name, cfile)
        _LOG.info("Saved cfile in '%s'", cfile_name)
        print(cfile)
    else:
        _LOG.warning("Skipping lint parsing, as per user request")


# #############################################################################
# GitHub CLI.
# #############################################################################


@task
def gh_workflow_list(ctx, branch="branch", status="all"):  # type: ignore
    """
    Report the status of the GH workflows in a branch.
    """
    _report_task(hprint.to_str("branch status"))
    _ = ctx
    #
    cmd = "export NO_COLOR=1; gh run list"
    # pylint: disable=line-too-long
    # > gh run list
    # ✓  Merge branch 'master' into AmpTask1251_ Slow tests  AmpTask1251_Update_GH_actions_for_amp  pull_request       788984377
    # ✓  Merge branch 'master' into AmpTask1251_ Fast tests  AmpTask1251_Update_GH_actions_for_amp  pull_request       788984376
    # X  Merge branch 'master' into AmpTask1251_ Run linter  AmpTask1251_Update_GH_actions_for_amp  pull_request       788984375
    # X  Fix lint issue                          Fast tests  master                                 workflow_dispatch  788949955
    # pylint: enable=line-too-long
    if branch == "branch":
        branch_name = git.get_branch_name()
    elif branch == "master":
        branch_name = "master"
    elif branch == "all":
        branch_name = None
    else:
        raise ValueError("Invalid mode='%s'" % branch)
    # The output is tab separated. Parse it with csv and then filter.
    _, txt = hsinte.system_to_string(cmd)
    _LOG.debug(hprint.to_str("txt"))
    # completed  success  Merge pull...  Fast tests  master  push  2m18s  792511437
    cols = [
        "status",
        "outcome",
        "descr",
        "workflow",
        "branch",
        "trigger",
        "time",
        "workflow_id",
    ]
    table = htable.Table.from_text(cols, txt, delimiter="\t")
    # table = [line for line in csv.reader(txt.split("\n"), delimiter="\t")]
    _LOG.debug(hprint.to_str("table"))
    #
    if branch != "all":
        field = "branch"
        value = branch_name
        _LOG.info("Filtering table by %s=%s", field, value)
        table = table.filter_rows(field, value)
    #
    if status != "all":
        field = "status"
        value = status
        _LOG.info("Filtering table by %s=%s", field, value)
        table = table.filter_rows(field, value)
    #
    print(str(table))


@task
def gh_workflow_run(ctx, branch="branch", workflows="all"):  # type: ignore
    """
    Run GH workflows in a branch.
    """
    _report_task(hprint.to_str("branch workflows"))
    # Get the branch name.
    if branch == "branch":
        branch_name = git.get_branch_name()
    elif branch == "master":
        branch_name = "master"
    else:
        raise ValueError("Invalid branch='%s'" % branch)
    _LOG.debug(hprint.to_str("branch_name"))
    # Get the workflows.
    if workflows == "all":
        gh_tests = ["fast_tests", "slow_tests"]
    else:
        gh_tests = [workflows]
    _LOG.debug(hprint.to_str("workflows"))
    # Run.
    for gh_test in gh_tests:
        gh_test += ".yml"
        # gh workflow run fast_tests.yml --ref AmpTask1251_Update_GH_actions_for_amp
        cmd = f"gh workflow run {gh_test} --ref {branch_name}"
        _run(ctx, cmd)
    #
    gh_workflow_list(ctx, branch=branch)


# TODO(gp): Implement this.
# pylint: disable=line-too-long
# @task
# def gh_workflow_passing(ctx, branch="branch", workflows="all"):  # type: ignore
# For each workflow check if the last completed is success or failure
# > gh run list | grep master | grep Fast
# completed       success Fix broken log statement        Fast tests      master  schedule        2m20s   797849342
# completed       success Fix broken log statement        Fast tests      master  push    2m7s    797789759
# completed       success Another speculative fix for break       Fast tests      master  push    1m54s   797556212
# pylint: enable=line-too-long

# #############################################################################


def _get_repo_full_name_from_cmd(repo: str) -> str:
    """
    Convert the `repo` from command line (e.g., "current", "amp", "lem") to the
    repo full name.
    """
    repo_full_name: str
    if repo == "current":
        repo_full_name = git.get_repo_full_name_from_dirname(".")
    else:
        repo_full_name = git.get_repo_name(repo, in_mode="short_name")
    _LOG.debug("repo=%s -> repo_full_name=%s", repo, repo_full_name)
    return repo_full_name


def _get_gh_issue_title(issue_id: int, repo: str) -> str:
    """
    Get the title of a GitHub issue.

    :param repo: `current` refer to the repo where we are, otherwise a repo short
        name (e.g., "amp")
    """
    repo_full_name = _get_repo_full_name_from_cmd(repo)
    # > (export NO_COLOR=1; gh issue view 1251 --json title )
    # {"title":"Update GH actions for amp"}
    dbg.dassert_lte(1, issue_id)
    cmd = f"gh issue view {issue_id} --repo {repo_full_name} --json title"
    _, txt = hsinte.system_to_string(cmd)
    _LOG.debug("txt=\n%s", txt)
    # Parse json.
    dict_ = json.loads(txt)
    _LOG.debug("dict_=\n%s", dict_)
    title = dict_["title"]
    _LOG.debug("title=%s", title)
    # Remove some annoying chars.
    for char in ": + ( ) / ` *".split():
        title = title.replace(char, "")
    # Replace multiple spaces with one.
    title = re.sub(r"\s+", " ", title)
    #
    title = title.replace(" ", "_")
    # Add the `AmpTaskXYZ_...`
    repo_short_name = git.get_repo_name(repo_full_name, in_mode="full_name")
    task_prefix = git.get_task_prefix_from_repo_short_name(repo_short_name)
    _LOG.debug("task_prefix=%s", task_prefix)
    title = "%s%d_%s" % (task_prefix, issue_id, title)
    return title


@task
def gh_issue_title(ctx, issue_id, repo="current", pbcopy=True):  # type: ignore
    """
    Print the title that corresponds to the given issue and repo. E.g.,
    AmpTask1251_Update_GH_actions_for_amp.

    :param pbcopy: save the result into the system clipboard (only on macOS)
    """
    _report_task(hprint.to_str("issue_id repo"))
    _ = ctx
    issue_id = int(issue_id)
    dbg.dassert_lte(1, issue_id)
    res = _get_gh_issue_title(issue_id, repo)
    # Print or copy to clipboard.
    _to_pbcopy(res, pbcopy)


# TODO(gp): Add unit test for
# i gh_create_pr --no-draft --body="Misc changes while adding unit tests"


@task
def gh_create_pr(  # type: ignore
    ctx, body="", draft=True, repo="current", title=""
):
    """
    Create a draft PR for the current branch in the corresponding repo.

    :param body: the body of the PR
    :param draft: draft or ready-to-review PR
    """
    _report_task()
    branch_name = git.get_branch_name()
    if not title:
        # Use the branch name as title.
        title = branch_name
    repo_full_name = _get_repo_full_name_from_cmd(repo)
    _LOG.info(
        "Creating PR with title '%s' for '%s' in %s",
        title,
        branch_name,
        repo_full_name,
    )
    # TODO(gp): Check whether the PR already exists.
    # TODO(gp): Use _to_single_line_cmd
    cmd = (
        "gh pr create"
        + f" --repo {repo_full_name}"
        + (" --draft" if draft else "")
        + f' --title "{title}"'
        + f' --body "{body}"'
    )
    _run(ctx, cmd)
    # TODO(gp): Capture the output of the command and save the info in a
    #  github_current_pr_info:
    # Warning: 22 uncommitted changes
    # Creating pull request for AmpTask1329_Review_code_in_core_04 into master in alphamatic/amp
    # https://github.com/alphamatic/amp/pull/1337


# TODO(gp): Add gh_open_pr to jump to the PR from this branch.

# TODO(gp): Add ./dev_scripts/testing/pytest_count_files.sh<|MERGE_RESOLUTION|>--- conflicted
+++ resolved
@@ -2082,20 +2082,6 @@
 
 
 @task
-<<<<<<< HEAD
-def pytest_freeze_failed_test_list(  # type: ignore
-        ctx, confirm=False):
-    """
-    Copy last list of failed tests so as not overwrite with successive pytest runs.
-    """
-    _report_task()
-    dir_name = "."
-    pytest_failed_tests_file = os.path.join(dir_name, ".pytest_cache/v/cache/lastfailed")
-    frozen_failed_tests_file = "tmp.pytest_cache.lastfailed"
-    if os.path.exists(frozen_failed_tests_file) and not confirm:
-        dbg.dfatal("File {frozen_failed_tests_file} already exists. Re-run with --confirm to overwrite")
-    _LOG.info(f"Copying '{pytest_failed_tests_file}' to '{frozen_failed_tests_file}'")
-=======
 def pytest_freeze_failed_test_list(ctx, confirm=False):  # type: ignore
     """
     Copy last list of failed tests so as not overwrite with successive pytest
@@ -2114,7 +2100,6 @@
     _LOG.info(
         "Copying '%s' to '%s'", pytest_failed_tests_file, frozen_failed_tests_file
     )
->>>>>>> 42e03b73
     # Make a copy of the pytest file.
     dbg.dassert_file_exists(pytest_failed_tests_file)
     cmd = f"cp {pytest_failed_tests_file} {frozen_failed_tests_file}"
@@ -2136,10 +2121,6 @@
 
 @task
 def pytest_failed(  # type: ignore
-<<<<<<< HEAD
-        ctx, use_frozen_list=True, target_type="tests", file_name="",
-        refresh=False, pbcopy=True):
-=======
     ctx,
     use_frozen_list=True,
     target_type="tests",
@@ -2147,7 +2128,6 @@
     refresh=False,
     pbcopy=True,
 ):
->>>>>>> 42e03b73
     """
     Process the list of failed tests from a pytest run.
 
@@ -2177,12 +2157,6 @@
     # Read file.
     if not file_name:
         dir_name = "."
-<<<<<<< HEAD
-        pytest_failed_tests_file = os.path.join(dir_name, ".pytest_cache/v/cache/lastfailed")
-        frozen_failed_tests_file = "tmp.pytest_cache.lastfailed"
-        if use_frozen_list:
-            if os.path.exists(pytest_failed_tests_file) and not os.path.exists(frozen_failed_tests_file):
-=======
         pytest_failed_tests_file = os.path.join(
             dir_name, ".pytest_cache/v/cache/lastfailed"
         )
@@ -2191,7 +2165,6 @@
             if os.path.exists(pytest_failed_tests_file) and not os.path.exists(
                 frozen_failed_tests_file
             ):
->>>>>>> 42e03b73
                 _LOG.warning("Freezing the pytest outcomes")
                 pytest_freeze_failed_test_list(ctx)
             file_name = frozen_failed_tests_file
@@ -2217,26 +2190,14 @@
             test_class = data[1]
         if len(data) >= 3:
             test_method = data[2]
-<<<<<<< HEAD
-        _LOG.debug("test=%s -> (%s, %s, %s)", test, file_name, test_class, test_method)
-=======
         _LOG.debug(
             "test=%s -> (%s, %s, %s)", test, file_name, test_class, test_method
         )
->>>>>>> 42e03b73
         if not os.path.exists(file_name):
             _LOG.warning("Can't find file '%s'", file_name)
         if target_type == "tests":
             targets.append(test)
         elif target_type == "files":
-<<<<<<< HEAD
-            dbg.dassert_ne(file_name, "")
-            targets.append(file_name)
-        elif target_type == "classes":
-            dbg.dassert_ne(file_name, "")
-            dbg.dassert_ne(test_class, "")
-            targets.append(f"{file_name}::{test_class}")
-=======
             if file_name != "":
                 targets.append(file_name)
             else:
@@ -2253,7 +2214,6 @@
                     file_name,
                     test_class,
                 )
->>>>>>> 42e03b73
         else:
             dbg.dfatal(f"Invalid target_type='{target_type}'")
     # Package the output.
