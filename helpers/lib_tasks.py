--- conflicted
+++ resolved
@@ -157,14 +157,7 @@
     _LOG.debug("files='%s'", str(files))
     # Ensure that there are files to process.
     if not files_as_list:
-<<<<<<< HEAD
-        dbg.dfatal(
-            "You need to specify one option among --modified, --branch, or --files"
-        )
-    dbg.dassert_lte(1, len(files_as_list))
-=======
         _LOG.warning("No files were selected")
->>>>>>> c503f171
     return files_as_list
 
 # Copied from helpers.datetime_ to avoid dependency from pandas.
@@ -384,11 +377,7 @@
     :param branch: select the files modified in the current branch
     :param files: specify a space-separated list of files
     """
-<<<<<<< HEAD
-    _report_task()
-=======
-    _report_task(hprint.to_str("mode modified branch files"))
->>>>>>> c503f171
+    _report_task()
     dbg.dassert_in(mode, ("tar", "diff"))
     # For now we just create a patch for the current submodule.
     super_module = False
@@ -408,12 +397,6 @@
     # Get the files.
     files_as_list = _get_files_to_process(modified, branch, files)
     _LOG.info("Files to save:\n%s", "\n".join(files_as_list))
-<<<<<<< HEAD
-=======
-    if not files_as_list:
-        _LOG.warning("Nothing to patch: exiting")
-        return
->>>>>>> c503f171
     files_as_str = " ".join(files_as_list)
     #
     cmd = ""
@@ -438,7 +421,6 @@
     _run(ctx, cmd)
     # Print message to apply the patch.
     remote_file = os.path.basename(dst_file)
-<<<<<<< HEAD
     msg = f"""
 # To apply the patch and execute:
 > git checkout {hash_}
@@ -446,7 +428,75 @@
 
 # To apply the patch to a remote client:
 > export FILE="{dst_file}"
-=======
+> export SERVER="server"
+> export CLIENT_PATH="~/src"
+> scp {dst_file} $SERVER:
+> ssh $SERVER 'cd $CLIENT_PATH && {cmd_inv} ~/{remote_file}'"
+    """
+    print(msg)
+
+
+@task
+def git_create_patch(  # type: ignore
+        ctx, mode="tar",
+        modified=False, branch=False, files=""):
+    """
+    Create a patch file for the entire repo client from the base revision.
+    This script accepts a list of files to package, if specified.
+
+    :param mode: "tar" creates a tar ball with all the files
+        "diff" creates a patch with the diff of the files
+    :param modified: select the files modified in the client
+    :param branch: select the files modified in the current branch
+    :param files: specify a space-separated list of files
+    """
+    _report_task(hprint.to_str("mode modified branch files"))
+    dbg.dassert_in(mode, ("tar", "diff"))
+    # For now we just create a patch for the current submodule.
+    super_module = False
+    git_client_root = git.get_client_root(super_module)
+    hash_ = git.get_head_hash(git_client_root, short_hash=True)
+    timestamp = _get_timestamp(utc=False)
+    #
+    tag = os.path.basename(git_client_root)
+    dst_file = f"patch.{tag}.{hash_}.{timestamp}"
+    if mode == "tar":
+        dst_file += ".tgz"
+    elif mode == "diff":
+        dst_file += ".txt"
+    else:
+        dbg.dfatal("Invalid code path")
+    _LOG.debug("dst_file=%s", dst_file)
+    # Get the files.
+    files_as_list = _get_files_to_process(modified, branch, files)
+    _LOG.info("Files to save:\n%s", "\n".join(files_as_list))
+    if not files_as_list:
+        _LOG.warning("Nothing to patch: exiting")
+        return
+    files_as_str = " ".join(files_as_list)
+    #
+    cmd = ""
+    if modified or len(files) > 0:
+        if mode == "tar":
+            cmd = f"tar czvf {dst_file} {files_as_str}"
+            cmd_inv = "tar xvzf"
+        elif mode == "diff":
+            cmd = f"git diff HEAD {files_as_str} >{dst_file}"
+            cmd_inv = "git apply"
+    elif branch:
+        if mode == "tar":
+            cmd = f"tar czvf {dst_file} {files_as_str}"
+            cmd_inv = "tar xvzf"
+        elif mode == "diff":
+            cmd = f"git diff master... {files_as_str} >{dst_file}"
+            cmd_inv = "git apply "
+    # Create patch.
+    _LOG.info("Creating the patch into %s", dst_file)
+    dbg.dassert_ne(cmd, "")
+    _LOG.debug("cmd=%s", cmd)
+    _run(ctx, cmd)
+    # Print message to apply the patch.
+    remote_file = os.path.basename(dst_file)
     abs_path_dst_file = os.path.abspath(dst_file)
     msg = f"""
 # To apply the patch and execute:
@@ -454,7 +504,6 @@
 > {cmd_inv} {abs_path_dst_file}
 
 # To apply the patch to a remote client:
->>>>>>> c503f171
 > export SERVER="server"
 > export CLIENT_PATH="~/src"
 > scp {dst_file} $SERVER:
