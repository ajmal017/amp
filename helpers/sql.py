--- conflicted
+++ resolved
@@ -3,14 +3,7 @@
 
 import pandas as pd
 import psycopg2 as psycop
-<<<<<<< HEAD
-<<<<<<< HEAD
 import psycopg2.sql as psql
-=======
->>>>>>> Checkpoint
-=======
-import psycopg2.sql as psql
->>>>>>> d8a23da0
 
 import helpers.timer as htimer
 
@@ -70,10 +63,6 @@
     """
     Report the size of each table.
 
-<<<<<<< HEAD
-<<<<<<< HEAD
-=======
->>>>>>> d8a23da0
     E.g.,
 
       table_name  row_estimate   total    index      toast  table
@@ -81,19 +70,6 @@
     1    stories           0.0   15 GB    43 GB  192 bytes  12 GB
     2   entities    10823400.0   76 MB  0 bytes  192 bytes  76 MB
     3   taxonomy       20691.0  690 kB  0 bytes  192 bytes 652 kB
-<<<<<<< HEAD
-=======
-     E.g.,
-    ```
-      table_name  row_estimate    total    index       toast    table
-    0     events           0.0   262 GB  0 bytes  8192 bytes   262 GB
-    1    stories           0.0   165 GB    43 GB  8192 bytes   122 GB
-    2   entities    10823400.0   706 MB  0 bytes  8192 bytes   706 MB
-    3   taxonomy       20691.0  6960 kB  0 bytes  8192 bytes  6952 kB
-    ```
->>>>>>> Checkpoint
-=======
->>>>>>> d8a23da0
     """
     q = """SELECT *, pg_size_pretty(total_bytes) AS total
         , pg_size_pretty(index_bytes) AS INDEX
@@ -170,19 +146,9 @@
     return tmp
 
 
-<<<<<<< HEAD
-<<<<<<< HEAD
 def get_columns(
     connection: psycop.extensions.connection, table_name: str
 ) -> list:
-=======
-def get_columns(connection: psycop.extensions.connection, table_name: str) -> list:
->>>>>>> Checkpoint
-=======
-def get_columns(
-    connection: psycop.extensions.connection, table_name: str
-) -> list:
->>>>>>> d8a23da0
     query = (
         """SELECT column_name
             FROM information_schema.columns
