--- conflicted
+++ resolved
@@ -528,11 +528,7 @@
         res = matching_files[0]
     else:
         # Found more than one potential match: assert.
-<<<<<<< HEAD
-        dbg.dfatal("Found found_files=\n%s" % "\n".join(matching_files))
-=======
         dbg.dfatal("Found found_files=\n%s", "\n".join(matching_files))
->>>>>>> 121feeb6
     return res
 
 
