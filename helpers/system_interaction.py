--- conflicted
+++ resolved
@@ -473,11 +473,7 @@
     system(cmd)
 
 
-<<<<<<< HEAD
-def _compute_file_signature(file_name: str, dir_depth: int) -> Optional[Tuple]:
-=======
 def _compute_file_signature(file_name: str, dir_depth: int) -> Optional[List]:
->>>>>>> 42e03b73
     """
     Compute a signature for files using basename and `dir_depth` enclosing
     dirs.
@@ -494,10 +490,6 @@
     paths = path.split(os.sep)
     dbg.dassert_lte(1, dir_depth)
     if dir_depth + 1 > len(paths):
-<<<<<<< HEAD
-        _LOG.warning("Can't compute signature of file_name='%s' with"
-                     " dir_depth=%s, len(paths)=%s", file_name, dir_depth, len(paths))
-=======
         _LOG.warning(
             "Can't compute signature of file_name='%s' with"
             " dir_depth=%s, len(paths)=%s",
@@ -505,7 +497,6 @@
             dir_depth,
             len(paths),
         )
->>>>>>> 42e03b73
         signature = None
     else:
         signature = paths[-(dir_depth + 1) :]
@@ -617,13 +608,8 @@
         if len(files) == 0:
             dbg.dfatal("mode=%s: didn't find file" % mode)
         elif len(files) > 1:
-<<<<<<< HEAD
-            dbg.dfatal("mode=%s: found multiple files:\n%s" % (mode, "\n".join(files)))
-=======
             dbg.dfatal(
-                "mode=%s: found multiple files:\n%s" % (mode, "\n".join(files))
-            )
->>>>>>> 42e03b73
+                "mode=%s: found multiple files:\n%s" % (mode, "\n".join(files)))
         res = [files[0]]
     elif mode == "return_all_results":
         # Return all files.
