--- conflicted
+++ resolved
@@ -28,34 +28,12 @@
 # #############################################################################
 
 
-<<<<<<< HEAD
-# TODO(gp): Add tests for get_current_time and use dassert
-
-
 class Test_dassert_is_datetime1(hut.TestCase):
-
-=======
-class Test_dassert_is_datetime1(hut.TestCase):
->>>>>>> a5add2cd
     def test_is_datetime1(self) -> None:
         """
         Test valid datetime objects.
         """
         objs = [
-<<<<<<< HEAD
-                _STR_TS_NAIVE,
-        _STR_TS_UTC,
-        _STR_TS_ET,
-
-        _PD_TS_NAIVE,
-        _PD_TS_UTC,
-        _PD_TS_ET,
-
-        _DT_DT_NAIVE,
-        _DT_DT_UTC,
-        _DT_DT_ET]
-        for obj in objs:
-=======
             _STR_TS_NAIVE,
             _STR_TS_UTC,
             _STR_TS_ET,
@@ -68,21 +46,15 @@
         ]
         for obj in objs:
             _LOG.debug("obj='%s', type='%s'", str(obj), str(type(obj)))
->>>>>>> a5add2cd
             hdatetime.dassert_is_datetime(obj)
 
     def test_is_datetime_fail1(self) -> None:
         """
         Test invalid datetime objects.
         """
-<<<<<<< HEAD
-        objs = [0, "hello"]
-        for obj in objs:
-=======
         objs = [0, 0.0]
         for obj in objs:
             _LOG.debug("obj='%s', type='%s'", str(obj), str(type(obj)))
->>>>>>> a5add2cd
             with self.assertRaises(AssertionError):
                 hdatetime.dassert_is_datetime(obj)
 
@@ -94,49 +66,28 @@
             _PD_TS_NAIVE,
             _PD_TS_UTC,
             _PD_TS_ET,
-<<<<<<< HEAD
-
-            _DT_DT_NAIVE,
-            _DT_DT_UTC,
-            _DT_DT_ET]
-        for obj in objs:
-=======
             _DT_DT_NAIVE,
             _DT_DT_UTC,
             _DT_DT_ET,
         ]
         for obj in objs:
             _LOG.debug("obj='%s', type='%s'", str(obj), str(type(obj)))
->>>>>>> a5add2cd
             hdatetime.dassert_is_strict_datetime(obj)
 
     def test_is_strict_datetime_fail1(self) -> None:
         """
         Test invalid datetime objects.
         """
-<<<<<<< HEAD
-        objs = [
-            0,
-            _STR_TS_NAIVE,
-            _STR_TS_UTC,
-            _STR_TS_ET,
-             "hello"]
-        for obj in objs:
-=======
         objs = [0, _STR_TS_NAIVE, _STR_TS_UTC, _STR_TS_ET, "hello"]
         for obj in objs:
             _LOG.debug("obj='%s', type='%s'", str(obj), str(type(obj)))
->>>>>>> a5add2cd
             with self.assertRaises(AssertionError):
                 hdatetime.dassert_is_strict_datetime(obj)
 
 
-<<<<<<< HEAD
-=======
-# #############################################################################
-
-
->>>>>>> a5add2cd
+# #############################################################################
+
+
 class Test_dassert_tz1(hut.TestCase):
     def test_datetime_conversions(self) -> None:
         # Get a tz-naive datetime.
@@ -243,49 +194,6 @@
             self.assertEqual(str(act), str(exp))
 
 
-class Test_dassert_tz_compatible1(hut.TestCase):
-    def test_dassert_compatible_timestamp1(self) -> None:
-        """
-        Both datetimes are naive.
-        """
-        for datetime1 in [_PD_TS_NAIVE, _DT_DT_NAIVE]:
-            for datetime2 in [_PD_TS_NAIVE, _DT_DT_NAIVE]:
-                hdatetime.dassert_tz_compatible(datetime1, datetime2)
-
-    def test_dassert_compatible_timestamp2(self) -> None:
-        """
-        Both datetimes have tz info.
-        """
-        for datetime1 in [_PD_TS_UTC, _PD_TS_ET]:
-            for datetime2 in [_DT_DT_UTC, _DT_DT_ET]:
-                hdatetime.dassert_tz_compatible(datetime1, datetime2)
-
-    def test_dassert_compatible_timestamp_assert1(self) -> None:
-        """
-        Test a single not compatible pair of datetimes and check the raised exception.
-        """
-        with self.assertRaises(AssertionError) as cm:
-            hdatetime.dassert_tz_compatible(_PD_TS_NAIVE, _DT_DT_UTC)
-        act = str(cm.exception)
-        exp = """
-        * Failed assertion *
-        'False'
-        ==
-        'True'
-        datetime1='2021-01-04 09:30:00' and datetime2='2021-01-04 09:30:00+00:00' are not compatible
-        """
-        self.assert_equal(act, exp, fuzzy_match=True)
-
-    def test_dassert_compatible_timestamp_assert2(self) -> None:
-        """
-        Test a pairs of non-compatible datetimes making sure the assertion is raised.
-        """
-        for datetime1 in [_PD_TS_NAIVE, _DT_DT_NAIVE, _PD_TS_NAIVE, _DT_DT_NAIVE]:
-            for datetime2 in [_PD_TS_UTC, _PD_TS_ET, _DT_DT_UTC, _DT_DT_ET]:
-                with self.assertRaises(AssertionError):
-                    hdatetime.dassert_tz_compatible(datetime1, datetime2)
-
-
 # #############################################################################
 
 
