import logging
from typing import Optional

import pytest

import helpers.git as git
import helpers.unit_test as hut

_LOG = logging.getLogger(__name__)

# Unfortunately we can't check the outcome of some of these functions since we
# don't know in which dir we are running. Thus we just test that the function
# completes and visually inspect the outcome, if possible.


def _execute_func_call(func_call: str) -> None:
    """
    Execute a function call, e.g., `func_call = "git.get_modified_files()"`.
    """
    act = eval(func_call)
    _LOG.debug("\n-> %s=\n  '%s'", func_call, act)


class Test_git_submodule1(hut.TestCase):
    def test_get_client_root1(self) -> None:
        func_call = "git.get_client_root(super_module=True)"
        _execute_func_call(func_call)

    def test_get_client_root2(self) -> None:
        func_call = "git.get_client_root(super_module=False)"
        _execute_func_call(func_call)

    def test_get_branch_name1(self) -> None:
        _ = git.get_branch_name()

    def test_is_inside_submodule1(self) -> None:
        func_call = "git.is_inside_submodule()"
        _execute_func_call(func_call)

    def test_is_amp(self) -> None:
        func_call = "git.is_amp()"
        _execute_func_call(func_call)

    def test_is_lem(self) -> None:
        func_call = "git.is_lem()"
        _execute_func_call(func_call)

    def test_get_path_from_supermodule1(self) -> None:
        func_call = "git.get_path_from_supermodule()"
        _execute_func_call(func_call)

    def test_get_submodule_paths1(self) -> None:
        func_call = "git.get_submodule_paths()"
        _execute_func_call(func_call)


class Test_git_submodule2(hut.TestCase):

    # def test_get_submodule_hash1(self) -> None:
    #     dir_name = "amp"
    #     _ = git._get_submodule_hash(dir_name)

    def test_get_remote_head_hash1(self) -> None:
        dir_name = "."
        _ = git.get_head_hash(dir_name)

    # def test_report_submodule_status1(self) -> None:
    #     dir_names = ["."]
    #     short_hash = True
    #     _ = git.report_submodule_status(dir_names, short_hash)

    def test_get_head_hash1(self) -> None:
        dir_name = "."
        _ = git.get_head_hash(dir_name)

    def test_group_hashes1(self) -> None:
        head_hash = "a2bfc704"
        remh_hash = "a2bfc704"
        subm_hash = None
        exp = "head_hash = remh_hash = a2bfc704"
        #
        self._helper_group_hashes(head_hash, remh_hash, subm_hash, exp)

    def test_group_hashes2(self) -> None:
        head_hash = "22996772"
        remh_hash = "92167662"
        subm_hash = "92167662"
        exp = """
        head_hash = 22996772
        remh_hash = subm_hash = 92167662
        """
        #
        self._helper_group_hashes(head_hash, remh_hash, subm_hash, exp)

    def test_group_hashes3(self) -> None:
        head_hash = "7ea03eb6"
        remh_hash = "7ea03eb6"
        subm_hash = "7ea03eb6"
        exp = "head_hash = remh_hash = subm_hash = 7ea03eb6"
        #
        self._helper_group_hashes(head_hash, remh_hash, subm_hash, exp)

    def _helper_group_hashes(
        self, head_hash: str, remh_hash: str, subm_hash: Optional[str], exp: str
    ) -> None:
        act = git._group_hashes(head_hash, remh_hash, subm_hash)
        self.assert_equal(act, exp, fuzzy_match=True)


class Test_git_repo_name1(hut.TestCase):
    def test_parse_github_repo_name1(self) -> None:
        repo_name = "git@github.com:alphamatic/amp"
        act = git._parse_github_repo_name(repo_name)
        self.assert_equal(act, "alphamatic/amp")

    def test_parse_github_repo_name2(self) -> None:
        repo_name = "https://github.com/alphamatic/amp"
        act = git._parse_github_repo_name(repo_name)
        exp = "alphamatic/amp"
        self.assert_equal(act, exp)

    def test_get_repo_full_name_from_dirname1(self) -> None:
        func_call = "git.get_repo_full_name_from_dirname(dir_name='.')"
        _execute_func_call(func_call)

    def test_get_repo_full_name_from_client1(self) -> None:
        func_call = "git.get_repo_full_name_from_client(super_module=True)"
        _execute_func_call(func_call)

    def test_get_repo_full_name_from_client2(self) -> None:
        func_call = "git.get_repo_full_name_from_client(super_module=False)"
        _execute_func_call(func_call)

    def test_get_repo_name1(self) -> None:
        short_name = "amp"
        mode = "short_name"
        act = git.get_repo_name(short_name, mode)
        exp = "alphamatic/amp"
        self.assert_equal(act, exp)

    def test_get_repo_name2(self) -> None:
        full_name = "alphamatic/amp"
        mode = "full_name"
        act = git.get_repo_name(full_name, mode)
        exp = "amp"
        self.assert_equal(act, exp)

    def test_get_repo_name3(self) -> None:
        full_name = "alphamatic/lemonade"
        mode = "full_name"
        act = git.get_repo_name(full_name, mode)
        exp = "lem"
        self.assert_equal(act, exp)

    def test_get_repo_name4(self) -> None:
        full_name = "alphamatic/dev_tools"
        mode = "full_name"
        act = git.get_repo_name(full_name, mode)
        exp = "dev_tools"
        self.assert_equal(act, exp)

    def test_get_all_repo_names1(self) -> None:
        mode = "short_name"
        act = git.get_all_repo_names(mode)
        exp = ["amp", "dev_tools", "lem"]
        self.assert_equal(str(act), str(exp))

    def test_get_all_repo_names2(self) -> None:
        mode = "full_name"
        act = git.get_all_repo_names(mode)
        exp = ["alphamatic/amp", "alphamatic/dev_tools", "alphamatic/lemonade"]
        self.assert_equal(str(act), str(exp))

    def test_get_repo_name_rountrip1(self) -> None:
        """
        Test round-trip transformation for get_repo_name().
        """
        # Get the short name for all the repos.
        mode = "short_name"
        all_repo_short_names = git.get_all_repo_names(mode)
        # Round trip.
        for repo_short_name in all_repo_short_names:
            repo_full_name = git.get_repo_name(repo_short_name, "short_name")
            repo_short_name_tmp = git.get_repo_name(repo_full_name, "full_name")
            self.assert_equal(repo_short_name, repo_short_name_tmp)

    def test_get_task_prefix_from_repo_short_name1(self) -> None:
        short_name = "dev_tools"
        act = git.get_task_prefix_from_repo_short_name(short_name)
        exp = "DevToolsTask"
        self.assert_equal(act, exp)


class Test_git_path1(hut.TestCase):
    def test_get_path_from_git_root1(self) -> None:
        file_name = "helpers/test/test_git.py"
        act = git.get_path_from_git_root(file_name, super_module=False)
        _LOG.debug("get_path_from_git_root()=%s", act)


class Test_git_modified_files1(hut.TestCase):
    def setUp(self) -> None:
        """
        All these tests need a reference to Git master branch.
        """
        super().setUp()
        git.fetch_origin_master_if_needed()

    def test_get_modified_files1(self) -> None:
        func_call = "git.get_modified_files()"
        _execute_func_call(func_call)

    def test_get_previous_committed_files1(self) -> None:
        func_call = "git.get_previous_committed_files()"
        _execute_func_call(func_call)

    def test_get_modified_files_in_branch1(self) -> None:
        func_call = "git.get_modified_files_in_branch('master')"
        _execute_func_call(func_call)

    def test_get_summary_files_in_branch1(self) -> None:
        func_call = "git.get_summary_files_in_branch('master')"
        _execute_func_call(func_call)

    def test_git_log1(self) -> None:
        func_call = "git.git_log()"
        _execute_func_call(func_call)


class Test_purify_docker_file_from_git_client1(hut.TestCase):
    """
    Test for a file that:

    - is not from Docker (e.g., it doesn't start with `/app`)
    - exists in the repo
    """

    @pytest.mark.skipif(
        not git.is_in_amp_as_supermodule(),
        reason="Run only in amp as super-module",
    )
    def test1(self) -> None:
        """
        Test for a file in the repo with respect to the super-module.
        """
        super_module = True
        exp_found = True
        exp = "helpers/test/test_git.py"
        self._helper(super_module, exp_found, exp)

    @pytest.mark.skipif(
        not git.is_in_amp_as_submodule(), reason="Run only in amp as sub-module"
    )
    def test2(self) -> None:
        """
        Test for a file in the repo with respect to the internal sub-module.
        """
        super_module = False
        exp_found = True
        exp = "helpers/test/test_git.py"
        self._helper(super_module, exp_found, exp)

    @pytest.mark.skipif(not git.is_lem(), reason="Run only in lem")
    def test3(self) -> None:
        """
        Test for a file in the repo with respect to the internal sub-module.
        """
        super_module = True
        exp_found = True
        exp = "amp/helpers/test/test_git.py"
        self._helper(super_module, exp_found, exp)

    def _helper(self, super_module: bool, exp_found: bool, exp: str) -> None:
        # Use this file since `purify_docker_file_from_git_client()` needs to do
        # a `find` in the repo so we need to have a fixed file structure.
        file_name = "amp/helpers/test/test_git.py"
<<<<<<< HEAD
        act_found, act = git.purify_docker_file_from_git_client(file_name, super_module)
=======
        act_found, act = git.purify_docker_file_from_git_client(
            file_name, super_module
        )
>>>>>>> 42e03b73
        self.assertEqual(act_found, exp_found)
        self.assertEqual(act, exp)


class Test_purify_docker_file_from_git_client2(hut.TestCase):
    """
    Test for a file that is from Docker (e.g., it starts with `/app`)
    """

    @pytest.mark.skipif(
        not git.is_in_amp_as_supermodule(),
        reason="Run only in amp as super-module",
    )
    def test1(self) -> None:
        """
        Test for a file in the repo with respect to the super-module.
        """
        super_module = True
        exp_found = True
        exp = "helpers/test/test_git.py"
        self._helper(super_module, exp_found, exp)

    @pytest.mark.skipif(
        not git.is_in_amp_as_submodule(), reason="Run only in amp as sub-module"
    )
    def test2(self) -> None:
        """
        Test for a file in the repo with respect to the internal sub-module.
        """
        super_module = False
        exp_found = True
        exp = "helpers/test/test_git.py"
        self._helper(super_module, exp_found, exp)

    @pytest.mark.skipif(not git.is_lem(), reason="Run only in lem")
    def test3(self) -> None:
        """
        Test for a file in the repo with respect to the internal sub-module.
        """
        super_module = True
        exp_found = True
        exp = "amp/helpers/test/test_git.py"
        self._helper(super_module, exp_found, exp)

    def _helper(self, super_module: bool, exp_found: bool, exp: str) -> None:
        # Use this file since `purify_docker_file_from_git_client()` needs to do
        # a `find` in the repo so we need to have a fixed file structure.
        file_name = "/app/amp/helpers/test/test_git.py"
<<<<<<< HEAD
        act_found, act = git.purify_docker_file_from_git_client(file_name, super_module)
=======
        act_found, act = git.purify_docker_file_from_git_client(
            file_name, super_module
        )
>>>>>>> 42e03b73
        self.assertEqual(act_found, exp_found)
        self.assertEqual(act, exp)


class Test_purify_docker_file_from_git_client3(hut.TestCase):
    """
    Test for a file that is from Docker (e.g., it starts with `/app`)
    """

    def test1(self) -> None:
        file_name = "/venv/lib/python3.8/site-packages/invoke/tasks.py"
        super_module = False
<<<<<<< HEAD
        act_found, act = git.purify_docker_file_from_git_client(file_name, super_module)
=======
        act_found, act = git.purify_docker_file_from_git_client(
            file_name, super_module
        )
>>>>>>> 42e03b73
        exp_found = False
        exp = "/venv/lib/python3.8/site-packages/invoke/tasks.py"
        self.assertEqual(act_found, exp_found)
        self.assertEqual(act, exp)<|MERGE_RESOLUTION|>--- conflicted
+++ resolved
@@ -274,13 +274,10 @@
         # Use this file since `purify_docker_file_from_git_client()` needs to do
         # a `find` in the repo so we need to have a fixed file structure.
         file_name = "amp/helpers/test/test_git.py"
-<<<<<<< HEAD
-        act_found, act = git.purify_docker_file_from_git_client(file_name, super_module)
-=======
         act_found, act = git.purify_docker_file_from_git_client(
             file_name, super_module
         )
->>>>>>> 42e03b73
+        self.assertEqual(act_found, exp_found)
         self.assertEqual(act_found, exp_found)
         self.assertEqual(act, exp)
 
@@ -329,13 +326,7 @@
         # Use this file since `purify_docker_file_from_git_client()` needs to do
         # a `find` in the repo so we need to have a fixed file structure.
         file_name = "/app/amp/helpers/test/test_git.py"
-<<<<<<< HEAD
         act_found, act = git.purify_docker_file_from_git_client(file_name, super_module)
-=======
-        act_found, act = git.purify_docker_file_from_git_client(
-            file_name, super_module
-        )
->>>>>>> 42e03b73
         self.assertEqual(act_found, exp_found)
         self.assertEqual(act, exp)
 
@@ -348,14 +339,11 @@
     def test1(self) -> None:
         file_name = "/venv/lib/python3.8/site-packages/invoke/tasks.py"
         super_module = False
-<<<<<<< HEAD
         act_found, act = git.purify_docker_file_from_git_client(file_name, super_module)
-=======
-        act_found, act = git.purify_docker_file_from_git_client(
-            file_name, super_module
-        )
->>>>>>> 42e03b73
         exp_found = False
         exp = "/venv/lib/python3.8/site-packages/invoke/tasks.py"
         self.assertEqual(act_found, exp_found)
+        exp_found = False
+        exp = "/venv/lib/python3.8/site-packages/invoke/tasks.py"
+        self.assertEqual(act_found, exp_found)
         self.assertEqual(act, exp)