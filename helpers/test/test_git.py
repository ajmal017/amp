--- conflicted
+++ resolved
@@ -197,18 +197,11 @@
 
 
 class Test_git_modified_files1(hut.TestCase):
-<<<<<<< HEAD
-
-=======
->>>>>>> cb2fdfe6
     def setUp(self) -> None:
         """
         All these tests need a reference to Git master branch.
         """
-<<<<<<< HEAD
-=======
         super().setUp()
->>>>>>> cb2fdfe6
         git.fetch_origin_master_if_needed()
 
     def test_get_modified_files1(self) -> None:
