--- conflicted
+++ resolved
@@ -118,18 +118,13 @@
             # e.g., amp.dev.build_clean_env.run_slow_coverage_tests.
             self.assert_equal(os.path.basename(amp_dir), "amp")
 
-<<<<<<< HEAD
     def test_get_branch_name1(self) -> None:
-=======
-    def test_get_branch_name(self) -> None:
->>>>>>> 3f489500
         _ = git.get_branch_name()
 
     @pytest.mark.skipif('si.get_user_name() == "jenkins"', reason="#781")
     @pytest.mark.skipif(
         'git.get_repo_symbolic_name(super_module=False) == "alphamatic/amp"'
     )
-<<<<<<< HEAD
     def test_get_submodule_hash1(self) -> None:
         dir_name = "amp"
         _ = git.get_submodule_hash(dir_name)
@@ -175,13 +170,6 @@
         exp = "head_hash = remh_hash = a2bfc704"
         #
         self._helper_group_hashes(head_hash, remh_hash, subm_hash, exp)
-=======
-    def test_get_submodule_hash(self) -> None:
-        _ = git.get_submodule_hash("amp")
-
-    def test_get_head_hash(self) -> None:
-        _ = git.get_head_hash(".")
->>>>>>> 3f489500
 
 
 # #############################################################################
