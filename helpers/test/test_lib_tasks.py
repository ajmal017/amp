--- conflicted
+++ resolved
@@ -34,16 +34,9 @@
 
 class _TestClassHandlingLibTasksSingleton(hut.TestCase):
     """
-<<<<<<< HEAD
     Test class injecting default parameters in the `lib_tasks` singleton on `setUp`
     and cleaning up the singleton on `tearDown`.
     """
-=======
-    Test class injecting default parameters in the `lib_tasks` singleton on
-    `setUp` and cleaning up the singleton on `tearDown`.
-    """
-
->>>>>>> cb2fdfe6
     def setUp(self) -> None:
         super().setUp()
         params = _get_default_params()
