--- conflicted
+++ resolved
@@ -35,11 +35,7 @@
         )
 
 
-<<<<<<< HEAD
-# ################################################################################
-=======
 # #############################################################################
->>>>>>> 53f5163d
 
 
 class TestTestCase1(hut.TestCase):
@@ -113,13 +109,9 @@
         tmp_dir = tempfile.mkdtemp()
         self.assert_equal(actual, expected, abort_on_error=False, dst_dir=tmp_dir)
         # Compute the signature from the dir.
-<<<<<<< HEAD
-        act = hut.get_dir_signature(tmp_dir, include_file_content=True, num_lines=None)
-=======
         act = hut.get_dir_signature(
             tmp_dir, include_file_content=True, num_lines=None
         )
->>>>>>> 53f5163d
         act = hut.purify_txt_from_client(act)
         act = act.replace(tmp_dir, "$TMP_DIR")
         # pylint: disable=line-too-long
@@ -172,11 +164,7 @@
         self.assert_equal(act, exp, fuzzy_match=False)
 
 
-<<<<<<< HEAD
-# ################################################################################
-=======
 # #############################################################################
->>>>>>> 53f5163d
 
 
 class Test_AssertEqual1(hut.TestCase):
@@ -461,11 +449,7 @@
         return to_skip
 
 
-<<<<<<< HEAD
-# ################################################################################
-=======
 # #############################################################################
->>>>>>> 53f5163d
 
 
 class TestCheckDataFrame1(hut.TestCase):
@@ -691,11 +675,7 @@
         return outcome_updated, file_exists, is_equal
 
 
-<<<<<<< HEAD
-# ################################################################################
-=======
 # #############################################################################
->>>>>>> 53f5163d
 
 
 class Test_unit_test1(hut.TestCase):
@@ -741,11 +721,7 @@
         self.assertEqual(act, exp)
 
 
-<<<<<<< HEAD
-# ################################################################################
-=======
 # #############################################################################
->>>>>>> 53f5163d
 
 
 class TestDataframeToJson(hut.TestCase):
@@ -824,20 +800,11 @@
         self.check_string(output_str)
 
 
-<<<<<<< HEAD
-# ################################################################################
-
-
-class Test_get_dir_signature1(hut.TestCase):
-
-    def test1(self):
-=======
 # #############################################################################
 
 
 class Test_get_dir_signature1(hut.TestCase):
     def test1(self) -> None:
->>>>>>> 53f5163d
         """
         Test dir signature excluding the file content.
         """
@@ -845,10 +812,7 @@
         act = self._helper(include_file_content)
         # pylint: disable=line-too-long
         exp = r"""
-<<<<<<< HEAD
-=======
         # Dir structure
->>>>>>> 53f5163d
         $GIT_ROOT/helpers/test/Test_get_dir_signature1.test1/input
         $GIT_ROOT/helpers/test/Test_get_dir_signature1.test1/input/result_0
         $GIT_ROOT/helpers/test/Test_get_dir_signature1.test1/input/result_0/config.pkl
@@ -862,11 +826,7 @@
         # pylint: enable=line-too-long
         self.assert_equal(act, exp, fuzzy_match=True)
 
-<<<<<<< HEAD
-    def test2(self):
-=======
     def test2(self) -> None:
->>>>>>> 53f5163d
         """
         Test dir signature including the file content.
         """
@@ -879,8 +839,4 @@
         in_dir = self.get_input_dir()
         act = hut.get_dir_signature(in_dir, include_file_content, num_lines=None)
         act = hut.purify_txt_from_client(act)
-<<<<<<< HEAD
-        return act
-=======
-        return act  # type: ignore[no-any-return]
->>>>>>> 53f5163d
+        return act  # type: ignore[no-any-return]