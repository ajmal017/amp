"""
Import as:

import helpers.unit_test as hut
"""

import inspect
import logging
import os
import pprint
import random
import re
import sys
import traceback
import unittest
from typing import Any, Dict, List, Mapping, Optional, Tuple, Union

import helpers.dbg as dbg
import helpers.git as git
import helpers.io_ as hio
import helpers.printing as hprint
import helpers.system_interaction as hsinte
import helpers.timer as htimer

# We use strings as type hints (e.g., 'pd.DataFrame') since we are not sure
# we have the corresponding libraries installed.


# Minimize dependencies from installed packages.

_WARNING = "\033[33mWARNING\033[0m"

try:
    import numpy as np

    _HAS_NUMPY = True
except ImportError as e:
    print(_WARNING + ": " + str(e))
    _HAS_NUMPY = False
try:
    import pandas as pd

    _HAS_PANDAS = True
except ImportError as e:
    print(_WARNING + ": " + str(e))
    _HAS_PANDAS = False

try:
    import matplotlib.pyplot as plt

    _HAS_MATPLOTLIB = True
except ImportError as e:
    print(_WARNING + ": " + str(e))
    _HAS_MATPLOTLIB = False


_LOG = logging.getLogger(__name__)
_LOG.setLevel(logging.INFO)

# #############################################################################

# Global setter / getter for updating test.

# This controls whether the output of a test is updated or not.
# Set by conftest.py.
_UPDATE_TESTS = False


# TODO(gp): -> ..._update_outcomes.
def set_update_tests(val: bool) -> None:
    global _UPDATE_TESTS
    _UPDATE_TESTS = val


def get_update_tests() -> bool:
    return _UPDATE_TESTS


# #############################################################################

# Global setter / getter for incremental mode.

# This is useful when a long test wants to reuse some data already generated.
# Set by conftest.py.
_INCREMENTAL_TESTS = False


def set_incremental_tests(val: bool) -> None:
    global _INCREMENTAL_TESTS
    _INCREMENTAL_TESTS = val


def get_incremental_tests() -> bool:
    return _INCREMENTAL_TESTS


# #############################################################################

_CONFTEST_IN_PYTEST = False


# TODO(gp): Use https://stackoverflow.com/questions/25188119
# -> is_in_unit_test()
def in_unit_test_mode() -> bool:
    """
    Return True if we are inside a pytest run.

    This is set by conftest.py.
    """
    return _CONFTEST_IN_PYTEST


# #############################################################################


# Set by conftest.py.
_GLOBAL_CAPSYS = None


def pytest_print(txt: str) -> None:
    """
    Print independently of the pytest output capture.
    """

    with _GLOBAL_CAPSYS.disabled():  # type: ignore
        sys.stdout.write(txt)


# #############################################################################


def convert_df_to_string(
    df: Union["pd.DataFrame", "pd.Series"],
    n_rows: Optional[int] = None,
    title: Optional[str] = None,
    index: bool = False,
    decimals: int = 6,
) -> str:
    """
    Convert DataFrame or Series to string for verifying test results.

    :param df: DataFrame to be verified
    :param n_rows: number of rows in expected output
    :param title: title for test output
    :param decimals: number of decimal points
    :return: string representation of input
    """
    if isinstance(df, pd.Series):
        df = df.to_frame()
    n_rows = n_rows or len(df)
    output = []
    # Add title in the beginning if provided.
    if title is not None:
        output.append(hprint.frame(title))
    # Provide context for full representation of data.
    with pd.option_context(
        "display.max_colwidth",
        int(1e6),
        "display.max_columns",
        None,
        "display.max_rows",
        None,
        "display.precision",
        decimals,
    ):
        # Add top N rows.
        output.append(df.head(n_rows).to_string(index=index))
        output_str = "\n".join(output)
    return output_str


def convert_info_to_string(info: Mapping) -> str:
    """
    Convert info to string for verifying test results.

    Info often contains pd.Series, so pandas context is provided
    to print all rows and all contents.

    :param info: info to convert to string
    :return: string representation of info
    """
    output = []
    # Provide context for full representation of pd.Series in info.
    with pd.option_context(
        "display.max_colwidth",
        int(1e6),
        "display.max_columns",
        None,
        "display.max_rows",
        None,
    ):
        output.append(hprint.frame("info"))
        output.append(pprint.pformat(info))
        output_str = "\n".join(output)
    return output_str


def convert_df_to_json_string(
    df: "pd.DataFrame",
    n_head: Optional[int] = 10,
    n_tail: Optional[int] = 10,
    columns_order: Optional[List[str]] = None,
) -> str:
    """
    Convert dataframe to pretty-printed json string.

    To select all rows of the dataframe, pass `n_head` as None.

    :param df: dataframe to convert
    :param n_head: number of printed top rows
    :param n_tail: number of printed bottom rows
    :param columns_order: order for the KG columns sort
    :return: dataframe converted to JSON string
    """
    # Append shape of the initial dataframe.
    shape = "original shape=%s" % (df.shape,)
    # Reorder columns.
    if columns_order is not None:
        dbg.dassert_set_eq(columns_order, df.cols)
        df = df[columns_order]
    # Select head.
    if n_head is not None:
        head_df = df.head(n_head)
    else:
        # If no n_head provided, append entire dataframe.
        head_df = df
    # Transform head to json.
    head_json = head_df.to_json(
        orient="index",
        force_ascii=False,
        indent=4,
        default_handler=str,
        date_format="iso",
        date_unit="s",
    )
    if n_tail is not None:
        # Transform tail to json.
        tail = df.tail(n_tail)
        tail_json = tail.to_json(
            orient="index",
            force_ascii=False,
            indent=4,
            default_handler=str,
            date_format="iso",
            date_unit="s",
        )
    else:
        # If no tail specified, append an empty string.
        tail_json = ""
    # Join shape and dataframe to single string.
    output_str = "\n".join([shape, "Head:", head_json, "Tail:", tail_json])
    return output_str


# TODO(gp): This seems the python3.9 version of `to_str`. Remove if possible.
def to_string(var: str) -> str:
    return """f"%s={%s}""" % (var, var)


def get_random_df(
    num_cols: int, seed: Optional[int] = None, **kwargs: Any
) -> "pd.DataFrame":
    """
    Compute df with random data with `num_cols` columns and index obtained by
    calling `pd.date_range(**kwargs)`.
    """
    if seed:
        np.random.seed(seed)
    dt = pd.date_range(**kwargs)
    df = pd.DataFrame(np.random.rand(len(dt), num_cols), index=dt)
    return df


def get_df_signature(df: "pd.DataFrame", num_rows: int = 3) -> str:
    dbg.dassert_isinstance(df, pd.DataFrame)
    txt: List[str] = []
    txt.append("df.shape=%s" % str(df.shape))
    with pd.option_context(
        "display.max_colwidth", int(1e6), "display.max_columns", None
    ):
        txt.append("df.head=\n%s" % df.head(num_rows))
        txt.append("df.tail=\n%s" % df.tail(num_rows))
    txt = "\n".join(txt)
    return txt


def create_test_dir(
    dir_name: str, incremental: bool, file_dict: Dict[str, str]
) -> None:
    """
    Create a directory `dir_name` with the files from `file_dict`.

    `file_dict` is interpreted as pair of files relative to `dir_name`
    and content.
    """
    dbg.dassert_no_duplicates(file_dict.keys())
    hio.create_dir(dir_name, incremental=incremental)
    for file_name in file_dict:
        dst_file_name = os.path.join(dir_name, file_name)
        _LOG.debug("file_name=%s -> %s", file_name, dst_file_name)
        hio.create_enclosing_dir(dst_file_name, incremental=incremental)
        file_content = file_dict[file_name]
        hio.to_file(dst_file_name, file_content)


<<<<<<< HEAD
def get_dir_signature(dir_name: str, include_file_content: bool, num_lines: Optional[int]) -> str:
=======
def get_dir_signature(
    dir_name: str, include_file_content: bool, num_lines: Optional[int]
) -> str:
>>>>>>> 53f5163d
    """
    Compute a string with the content of the files in `dir_name`.

    :param include_file_content: include the content of the files, besides the
        name of files and directories
    :param num_lines: number of lines to print for each file
    """
    # Find all the files under `dir_name`.
    _LOG.debug("dir_name=%s", dir_name)
    dbg.dassert_exists(dir_name)
<<<<<<< HEAD
    #file_names = glob.glob(os.path.join(dir_name, "*"), recursive=True)
=======
    # file_names = glob.glob(os.path.join(dir_name, "*"), recursive=True)
>>>>>>> 53f5163d
    cmd = f'find {dir_name} -name "*"'
    remove_files_non_present = False
    file_names = hsinte.system_to_files(cmd, dir_name, remove_files_non_present)
    file_names = sorted(file_names)
    #
    txt: List[str] = []
    # Save the directory / file structure.
<<<<<<< HEAD
    txt.append("\n".join(file_names))
    #
    if include_file_content:
=======
    txt.append("# Dir structure")
    txt.append("\n".join(file_names))
    #
    if include_file_content:
        txt.append("# File signatures")
>>>>>>> 53f5163d
        # Remove the dirs.
        file_names = hsinte.remove_dirs(file_names)
        # Scan the files.
        txt.append("len(file_names)=%s" % len(file_names))
        txt.append("file_names=%s" % ", ".join(file_names))
        for file_name in file_names:
            _LOG.debug("file_name=%s", file_name)
            txt.append("# " + file_name)
            # Read file.
            txt_tmp = hio.from_file(file_name)
            # This seems unstable on different systems.
            # txt.append("num_chars=%s" % len(txt_tmp))
            txt_tmp = txt_tmp.split("\n")
            # Filter lines, if needed.
            txt.append("num_lines=%s" % len(txt_tmp))
            if num_lines is not None:
                dbg.dassert_lte(1, num_lines)
                txt_tmp = txt_tmp[:num_lines]
            txt.append("'''\n" + "\n".join(txt_tmp) + "\n'''")
    else:
        dbg.dassert_is(num_lines, None)
    # Concat everything in a single string.
    txt = "\n".join(txt)
    return txt


# TODO(gp): Maybe it's more general than this file.
def filter_text(regex: str, txt: str) -> str:
    """
    Remove lines in `txt` that match the regex `regex`.
    """
    _LOG.debug("Filtering with '%s'", regex)
    if regex is None:
        return txt
    txt_out = []
    txt_as_arr = txt.split("\n")
    for line in txt_as_arr:
        if re.search(regex, line):
            _LOG.debug("Skipping line='%s'", line)
            continue
        txt_out.append(line)
    # We can only remove lines.
    dbg.dassert_lte(
        len(txt_out),
        len(txt_as_arr),
        "txt_out=\n'''%s'''\ntxt=\n'''%s'''",
        "\n".join(txt_out),
        "\n".join(txt_as_arr),
    )
    txt = "\n".join(txt_out)
    return txt


def purify_amp_references(txt: str) -> str:
    """
    Remove references to amp.
    """
    txt = re.sub("^amp/", "", txt, flags=re.MULTILINE)
    txt = re.sub("/amp/", "/", txt, flags=re.MULTILINE)
    txt = re.sub(" amp/", " ", txt, flags=re.MULTILINE)
    txt = re.sub("/amp:", ":", txt, flags=re.MULTILINE)
    txt = re.sub(r"^\./", "", txt, flags=re.MULTILINE)
    return txt


def purify_app_references(txt: str) -> str:
    """
    Remove references to `/app`.
    """
    txt = re.sub("/app/", "", txt, flags=re.MULTILINE)
    return txt


def purify_file_names(file_names: List[str]) -> List[str]:
    """
<<<<<<< HEAD
    Express file names in terms of the root of git repo, removing reference to `amp`.
=======
    Express file names in terms of the root of git repo, removing reference to
    `amp`.
>>>>>>> 53f5163d
    """
    git_root = git.get_client_root(super_module=True)
    file_names = [os.path.relpath(f, git_root) for f in file_names]
    # TODO(gp): Add also `purify_app_references`.
    file_names = list(map(purify_amp_references, file_names))
    return file_names


def purify_txt_from_client(txt: str) -> str:
    """
    Remove from a string all the information specific of a git client.
    """
    # We remove references to the Git modules starting from the innermost one.
    for super_module in [False, True]:
        # Replace the git path with `$GIT_ROOT`.
        super_module_path = git.get_client_root(super_module=super_module)
        if super_module_path != "/":
            txt = txt.replace(super_module_path, "$GIT_ROOT")
        else:
            # If the git path is `/` then we don't need to do anything.
            pass
    # Replace the current path with `$PWD`
    pwd = os.getcwd()
    txt = txt.replace(pwd, "$PWD")
    # Replace the user name with `$USER_NAME`.
    user_name = hsinte.get_user_name()
    txt = txt.replace(user_name, "$USER_NAME")
    # Remove `/app` references.
    txt = purify_app_references(txt)
    # Remove `amp` reference.
    txt = purify_amp_references(txt)
    return txt


def diff_files(
    file_name1: str,
    file_name2: str,
    tag: Optional[str] = None,
    abort_on_exit: bool = True,
    dst_dir: str = ".",
    error_msg: str = "",
) -> None:
    """
    Compare the passed filenames and create script to compare them with
    vimdiff.

    :param tag: add a banner the tag
    :param abort_on_exit: whether to assert or not
    :param dst_dir: dir where to save the comparing script
    """
    _LOG.debug(hprint.to_str("tag abort_on_exit dst_dir"))
    file_name1 = os.path.relpath(file_name1, os.getcwd())
    file_name2 = os.path.relpath(file_name2, os.getcwd())
    msg = []
    # Add tag.
    if tag is not None:
        msg.append("\n" + hprint.frame(tag, "-"))
    # Diff to screen.
    _, res = hsinte.system_to_string(
        "echo; sdiff --expand-tabs -l -w 150 %s %s" % (file_name1, file_name2),
        abort_on_error=False,
        log_level=logging.DEBUG,
    )
    msg.append(res)
    # Save a script to diff.
    diff_script = os.path.join(dst_dir, "tmp_diff.sh")
    vimdiff_cmd = "vimdiff %s %s" % (file_name1, file_name2)
    # TODO(gp): Use create_executable_script().
    hio.to_file(diff_script, vimdiff_cmd)
    cmd = "chmod +x " + diff_script
    hsinte.system(cmd)
    # Report how to diff.
    msg.append("Diff with:")
    msg.append("> " + vimdiff_cmd)
    msg.append("or running:")
    msg.append("> " + diff_script)
    msg_as_str = "\n".join(msg)
    # Append also error_msg to the current message.
    if error_msg:
        msg_as_str += "\n" + error_msg
    # Add also the stack trace to the logging error.
    if False:
        log_msg_as_str = (
            msg_as_str
            + "\n"
            + hprint.frame("Traceback", "-")
            + "\n"
            + "".join(traceback.format_stack())
        )
        _LOG.error(log_msg_as_str)
    # Assert.
    if abort_on_exit:
        raise RuntimeError(msg_as_str)


def diff_strings(
    string1: str,
    string2: str,
    tag: Optional[str] = None,
    abort_on_exit: bool = True,
    dst_dir: str = ".",
) -> None:
    """
    Compare two strings using the diff_files() flow by creating a script to
    compare with vimdiff.

    :param dst_dir: where to save the intermediatary files
    """
    _LOG.debug(hprint.to_str("tag abort_on_exit dst_dir"))
    # Save the actual and expected strings to files.
    file_name1 = "%s/tmp.string1.txt" % dst_dir
    hio.to_file(file_name1, string1)
    #
    file_name2 = "%s/tmp.string2.txt" % dst_dir
    hio.to_file(file_name2, string2)
    # Compare with diff_files.
    if tag is None:
        tag = "string1 vs string2"
    diff_files(
        file_name1,
        file_name2,
        tag=tag,
        abort_on_exit=abort_on_exit,
        dst_dir=dst_dir,
    )


def diff_df_monotonic(
    df: "pd.DataFrame",
    tag: Optional[str] = None,
    abort_on_exit: bool = True,
    dst_dir: str = ".",
) -> None:
    """
    Check for a dataframe to be monotonic using the vimdiff flow from
    diff_files().
    """
    _LOG.debug(hprint.to_str("abort_on_exit dst_dir"))
    if not df.index.is_monotonic_increasing:
        df2 = df.copy()
        df2.sort_index(inplace=True)
        diff_strings(
            df.to_csv(),
            df2.to_csv(),
            tag=tag,
            abort_on_exit=abort_on_exit,
            dst_dir=dst_dir,
        )


# #############################################################################


# pylint: disable=protected-access
def get_pd_default_values() -> "pd._config.config.DictWrapper":
    import copy

    vals = copy.deepcopy(pd.options)
    return vals


def set_pd_default_values() -> None:
    # 'display':
    default_pd_values = {
        "chop_threshold": None,
        "colheader_justify": "right",
        "column_space": 12,
        "date_dayfirst": False,
        "date_yearfirst": False,
        "encoding": "UTF-8",
        "expand_frame_repr": True,
        "float_format": None,
        "html": {"border": 1, "table_schema": False, "use_mathjax": True},
        "large_repr": "truncate",
        "latex": {
            "escape": True,
            "longtable": False,
            "multicolumn": True,
            "multicolumn_format": "l",
            "multirow": False,
            "repr": False,
        },
        "max_categories": 8,
        "max_columns": 20,
        "max_colwidth": 50,
        "max_info_columns": 100,
        "max_info_rows": 1690785,
        "max_rows": 60,
        "max_seq_items": 100,
        "memory_usage": True,
        "min_rows": 10,
        "multi_sparse": True,
        "notebook_repr_html": True,
        "pprint_nest_depth": 3,
        "precision": 6,
        "show_dimensions": "truncate",
        "unicode": {"ambiguous_as_wide": False, "east_asian_width": False},
        "width": 80,
    }
    section = "display"
    for key, new_val in default_pd_values.items():
        if isinstance(new_val, dict):
            continue
        full_key = "%s.%s" % (section, key)
        old_val = pd.get_option(full_key)
        if old_val != new_val:
            _LOG.debug(
                "-> Assigning a different value: full_key=%s, "
                "old_val=%s, new_val=%s",
                full_key,
                old_val,
                new_val,
            )
        pd.set_option(full_key, new_val)


# #############################################################################


# TODO(gp): -> txt: str
def _remove_spaces(obj: Any) -> str:
    """
    Remove spaces to implement fuzzy matching.
    """
    string = str(obj)
    string = string.replace("\\n", "\n").replace("\\t", "\t")
    # Convert multiple empty spaces (but not newlines) into a single one.
    string = re.sub(r"[^\S\n]+", " ", string)
    # Remove insignificant crap.
    lines = []
    for line in string.split("\n"):
        # Remove leading and trailing spaces.
        line = re.sub(r"^\s+", "", line)
        line = re.sub(r"\s+$", "", line)
        # Skip empty lines.
        if line != "":
            lines.append(line)
    string = "\n".join(lines)
    return string


def _remove_lines(txt: str) -> str:
    """
    Remove lines of separating characters long at least 20 characters.
    """
    txt_tmp: List[str] = []
    for line in txt.split("\n"):
        if re.match(r"^\s*[\#\-><=]{20,}\s*$", line):
            continue
        txt_tmp.append(line)
    return "\n".join(txt_tmp)


def _fuzzy_clean(txt: str) -> str:
    """
    Remove irrelevant artifacts to make string comparison less strict.
    """
    txt = _remove_spaces(txt)
    txt = _remove_lines(txt)
    return txt


# TODO(gp): Use the one in hprint.
def _to_pretty_string(obj: str) -> str:
    if isinstance(obj, dict):
        ret = pprint.pformat(obj)
    else:
        ret = str(obj)
    ret = ret.rstrip("\n")
    return ret


def _assert_equal(
    actual: str,
    expected: str,
    full_test_name: str,
    test_dir: str,
    fuzzy_match: bool = False,
    purify_text: bool = False,
    abort_on_error: bool = True,
    dst_dir: str = ".",
    error_msg: str = "",
) -> bool:
    """
    Same interface as in `assert_equal()`.
    """
    _LOG.debug(
        hprint.to_str(
            "full_test_name test_dir fuzzy_match abort_on_error dst_dir"
        )
    )
    #
    _LOG.debug("Before any transformation:")
    _LOG.debug("act=\n'%s'", actual)
    _LOG.debug("exp=\n'%s'", expected)
    #
    if purify_text:
        _LOG.debug("Purifying actual")
        actual = purify_txt_from_client(actual)
    # Fuzzy match, if needed.
    actual_orig = actual
    expected_orig = expected
    if fuzzy_match:
        _LOG.debug("# Using fuzzy match")
        actual = _fuzzy_clean(actual)
        expected = _fuzzy_clean(expected)
    # Check.
    _LOG.debug("The values being compared are:")
    _LOG.debug("act=\n'%s'", actual)
    _LOG.debug("exp=\n'%s'", expected)
    is_equal = expected == actual
    if not is_equal:
        _LOG.error(
            "%s",
            "\n" + hprint.frame("Test '%s' failed" % full_test_name, "=", 80),
        )
        # Print the correct output, like:
        #   exp = r'""""
        #   2021-02-17 09:30:00-05:00
        #   2021-02-17 10:00:00-05:00
        #   2021-02-17 11:00:00-05:00
        #   """
        txt = []
        txt.append(hprint.frame("The expected variable should be", "-"))
        # We always return the variable exactly as this should be, even if we could
        # make it look better through indentation in case of fuzzy match.
        txt.append(f'exp = r"""{actual_orig}"""')
        txt = "\n".join(txt)
        error_msg += txt
        # Select what to save.
        compare_orig = False
        if compare_orig:
            tag = "(ORIGINAL) ACTUAL vs EXPECTED"
            actual = actual_orig
            expected = expected_orig
        else:
            if fuzzy_match:
                tag = "(FUZZY) ACTUAL vs EXPECTED"
            else:
                tag = "ACTUAL vs EXPECTED"
        # Save the actual and expected strings to files.
        act_file_name = "%s/tmp.actual.txt" % test_dir
        hio.to_file(act_file_name, actual)
        #
        exp_file_name = "%s/tmp.expected.txt" % test_dir
        hio.to_file(exp_file_name, expected)
        #
        _LOG.debug("Actual:\n'%s'", actual)
        _LOG.debug("Expected:\n'%s'", expected)
        diff_files(
            act_file_name,
            exp_file_name,
            tag=tag,
            abort_on_exit=abort_on_error,
            dst_dir=dst_dir,
            error_msg=error_msg,
        )
    _LOG.debug("-> is_equal=%s", is_equal)
    return is_equal


# #############################################################################


class TestCase(unittest.TestCase):
    """
    Add some functions to compare actual results to a golden outcome.
    """

    def setUp(self) -> None:
        # Print banner to signal the start of a new test.
        func_name = "%s.%s" % (self.__class__.__name__, self._testMethodName)
        _LOG.debug("\n%s", hprint.frame(func_name))
        # Set the random seed.
        random.seed(20000101)
        if _HAS_NUMPY:
            np.random.seed(20000101)
        # Disable matplotlib plotting by overwriting the `show` function.
        if _HAS_MATPLOTLIB:
            plt.show = lambda: 0
        # Name of the dir with artifacts for this test.
        self._scratch_dir: Optional[str] = None
        # The base directory is the one including the class under test.
        self._base_dir_name = os.path.dirname(inspect.getfile(self.__class__))
        _LOG.debug("base_dir_name=%s", self._base_dir_name)
        # Store whether a test needs to be updated or not.
        self._update_tests = get_update_tests()
        print("Setting to %s", get_update_tests())
        self._overriden_update_tests = False
        # Store whether the golden outcome of this test was updated.
        self._test_was_updated = False
        # Store whether the output files need to be added to git.
        self._git_add = True
        # Error message printed when comparing actual and expected outcome.
        self._error_msg = ""
        # Set the default pandas options (see AmpTask1140).
        if _HAS_PANDAS:
            self._old_pd_options = get_pd_default_values()
            set_pd_default_values()
        # Start the timer to measure the execution time of the test.
        self._timer = htimer.Timer()

    def tearDown(self) -> None:
        # Stop the timer to measure the execution time of the test.
        self._timer.stop()
        pytest_print("(%.2f s) " % self._timer.get_total_elapsed())
        # Report if the test was updated
        if self._test_was_updated:
            if not self._overriden_update_tests:
                pytest_print(
                    "("
                    + hprint.color_highlight("WARNING", "yellow")
                    + ": Test was updated) ",
                )
            else:
                # We forced an update from the unit test itself, so no need
                # to report an update.
                pass
        # Recover the original default pandas options.
        if _HAS_PANDAS:
            pd.options = self._old_pd_options
        # Force matplotlib to close plots to decouple tests.
        if _HAS_MATPLOTLIB:
            plt.close()
            plt.clf()
        # Delete the scratch dir, if needed.
        # TODO(gp): We would like to keep this if the test failed.
        #  I can't find an easy way to detect this situation.
        #  For now just re-run with --incremental.
        if self._scratch_dir and os.path.exists(self._scratch_dir):
            if get_incremental_tests():
                _LOG.warning("Skipping deleting %s", self._scratch_dir)
            else:
                _LOG.debug("Deleting %s", self._scratch_dir)
                hio.delete_dir(self._scratch_dir)

    def set_base_dir_name(self, base_dir_name: str) -> None:
        """
        Set the base directory for the input, output, and scratch directories.

        This is used to override the standard location of the base
        directory which is close to the class under test.
        """
        self._base_dir_name = base_dir_name
        _LOG.debug("Setting base_dir_name to '%s'", self._base_dir_name)
        hio.create_dir(self._base_dir_name, incremental=True)

    def mock_update_tests(self) -> None:
        """
        When unit testing the unit test framework we want to test updating the
        golden outcome.
        """
        self._update_tests = True
        self._overriden_update_tests = True
        self._git_add = False

    def get_input_dir(
        self,
        test_class_name: Optional[str] = None,
        test_method_name: Optional[str] = None,
    ) -> str:
        """
        Return the path of the directory storing input data for this test
        class.

        :return: dir name
        """
        dir_name = os.path.join(
            self._get_current_path(test_class_name, test_method_name), "input"
        )
        return dir_name

    def get_output_dir(self) -> str:
        """
        Return the path of the directory storing output data for this test
        class.

        :return: dir name
        """
        dir_name = os.path.join(self._get_current_path(), "output")
        return dir_name

    # TODO(gp): -> get_scratch_dir().
    def get_scratch_space(
        self,
        test_class_name: Optional[str] = None,
        test_method_name: Optional[str] = None,
        use_absolute_path: bool = True,
    ) -> str:
        """
        Return the path of the directory storing scratch data for this test
        class. The directory is also created and cleaned up based on whether
        the incremental behavior is enabled or not.

        :return: dir name
        """
        if self._scratch_dir is None:
            # Create the dir on the first invocation on a given test.
            curr_path = self._get_current_path(
                test_class_name=test_class_name,
                test_method_name=test_method_name,
                use_absolute_path=use_absolute_path,
            )
            dir_name = os.path.join(curr_path, "tmp.scratch")
            hio.create_dir(dir_name, incremental=get_incremental_tests())
            self._scratch_dir = dir_name
        return self._scratch_dir

    def assert_equal(
        self,
        actual: str,
        expected: str,
        fuzzy_match: bool = False,
        purify_text: bool = False,
        abort_on_error: bool = True,
        dst_dir: str = ".",
    ) -> bool:
        """
        Return if `actual` and `expected` are different and report the
        difference.

        Implement a better version of `self.assertEqual()` that reports mismatching
        strings with sdiff and save them to files for further analysis with
        vimdiff.

        The interface is similar to `check_string()`.
        """
        _LOG.debug(hprint.to_str("fuzzy_match abort_on_error dst_dir"))
        dbg.dassert_in(type(actual), (bytes, str), "actual=%s", str(actual))
        dbg.dassert_in(type(expected), (bytes, str), "expected=%s", str(expected))
        # TODO(gp): Add purify_text.
        # # Remove reference from the current environment.
        # if purify_text:
        #     actual = purify_txt_from_client(actual)
        #
        dir_name = self._get_current_path()
        _LOG.debug("dir_name=%s", dir_name)
        hio.create_dir(dir_name, incremental=True)
        dbg.dassert_exists(dir_name)
        #
        test_name = self._get_test_name()
        is_equal = _assert_equal(
            actual,
            expected,
            test_name,
            dir_name,
            fuzzy_match=fuzzy_match,
            purify_text=purify_text,
            abort_on_error=abort_on_error,
            dst_dir=dst_dir,
        )
        return is_equal

    def check_string(
        self,
        actual: str,
        fuzzy_match: bool = False,
        purify_text: bool = False,
        use_gzip: bool = False,
        tag: str = "test",
        abort_on_error: bool = True,
    ) -> Tuple[bool, bool, Optional[bool]]:
        """
        Check the actual outcome of a test against the expected outcome
        contained in the file. If `--update_outcomes` is used, updates the
        golden reference file with the actual outcome.

        :param fuzzy_match: ignore differences in spaces and end of lines (see
          `_to_single_line_cmd`)
        :param: purify_text: remove some artifacts (e.g., user names,
            directories, reference to Git client)
        :return: outcome_updated, file_exists, is_equal
        :raises: `RuntimeError` if there is a mismatch. If `about_on_error` is False
            (which should be used only for unit testing) return the result but do not
            assert
        """
        _LOG.debug(hprint.to_str("fuzzy_match purify_text abort_on_error"))
        dbg.dassert_in(type(actual), (bytes, str), "actual='%s'", actual)
        #
        dir_name, file_name = self._get_golden_outcome_file_name(tag)
        if use_gzip:
            file_name += ".gz"
        _LOG.debug("file_name=%s", file_name)
        # Remove reference from the current environment.
        if purify_text:
            _LOG.debug("Purifying actual")
            actual = purify_txt_from_client(actual)
        _LOG.debug("actual=\n%s", actual)
        outcome_updated = False
        file_exists = os.path.exists(file_name)
        _LOG.debug("file_exists=%s", file_exists)
        is_equal: Optional[bool] = None
        if self._update_tests:
            _LOG.debug("Update golden outcomes")
            # Determine whether outcome needs to be updated.
            if file_exists:
                expected = hio.from_file(file_name, use_gzip=use_gzip)
                is_equal = expected == actual
                if not is_equal:
                    outcome_updated = True
            else:
                # The golden outcome doesn't exist.
                outcome_updated = True
            _LOG.debug("outcome_updated=%s", outcome_updated)
            if outcome_updated:
                # Update the golden outcome.
                self._check_string_update_outcome(file_name, actual, use_gzip)
        else:
            # Check the test result.
            _LOG.debug("Check golden outcomes")
            if file_exists:
                # Golden outcome is available: check the actual outcome against
                # the golden outcome.
                expected = hio.from_file(file_name, use_gzip=use_gzip)
                test_name = self._get_test_name()
                is_equal = _assert_equal(
                    actual,
                    expected,
                    test_name,
                    dir_name,
                    fuzzy_match=fuzzy_match,
                    # We have handled the purification of the output earlier.
                    purify_text=False,
                    abort_on_error=abort_on_error,
                )
            else:
                # No golden outcome available: save the result.
                _LOG.warning(
                    "Can't find golden outcome file '%s': updating it", file_name
                )
                outcome_updated = True
                self._check_string_update_outcome(file_name, actual, use_gzip)
                is_equal = None
        self._test_was_updated = outcome_updated
        _LOG.debug(hprint.to_str("outcome_updated file_exists is_equal"))
        return outcome_updated, file_exists, is_equal

    def check_dataframe(
        self,
        actual: "pd.DataFrame",
        err_threshold: float = 0.05,
        tag: str = "test_df",
        abort_on_error: bool = True,
    ) -> Tuple[bool, bool, Optional[bool]]:
        """
        Like check_string() but for pandas dataframes, instead of strings.

        :return: outcome_updated, file_exists, is_equal
        :raises: RuntimeError if there is an error unless `about_on_error` is
            False, which should be used only for unit testing
        """
        _LOG.debug(hprint.to_str("err_threshold tag abort_on_error"))
        dbg.dassert_isinstance(actual, pd.DataFrame)
        #
        dir_name, file_name = self._get_golden_outcome_file_name(tag)
        _LOG.debug("file_name=%s", file_name)
        outcome_updated = False
        file_exists = os.path.exists(file_name)
        _LOG.debug(hprint.to_str("file_exists"))
        is_equal: Optional[bool] = None
        if self._update_tests:
            _LOG.debug("Update golden outcomes")
            # Determine whether outcome needs to be updated.
            if file_exists:
                is_equal, _ = self._check_df_compare_outcome(
                    file_name, actual, err_threshold
                )
                _LOG.debug(hprint.to_str("is_equal"))
                if not is_equal:
                    outcome_updated = True
            else:
                # The golden outcome doesn't exist.
                outcome_updated = True
            _LOG.debug("outcome_updated=%s", outcome_updated)
            if outcome_updated:
                # Update the golden outcome.
                self._check_df_update_outcome(file_name, actual)
        else:
            # Check the test result.
            if file_exists:
                # Golden outcome is available: check the actual outcome against
                # the golden outcome.
                is_equal, expected = self._check_df_compare_outcome(
                    file_name, actual, err_threshold
                )
                # If not equal, report debug information.
                if not is_equal:
                    test_name = self._get_test_name()
                    _assert_equal(
                        str(actual),
                        str(expected),
                        test_name,
                        dir_name,
                        fuzzy_match=False,
                        purify_text=False,
                        abort_on_error=abort_on_error,
                        error_msg=self._error_msg,
                    )
            else:
                # No golden outcome available: save the result.
                _LOG.warning(
                    "Can't find golden outcome file '%s': updating it", file_name
                )
                outcome_updated = True
                self._check_df_update_outcome(file_name, actual)
                is_equal = None
        self._test_was_updated = outcome_updated
        _LOG.debug(hprint.to_str("outcome_updated file_exists is_equal"))
        return outcome_updated, file_exists, is_equal

    # #########################################################################

    def _git_add_file(self, file_name: str) -> None:
        """
        Add to git repo `file_name`, if needed.
        """
        if self._git_add:
            cmd = "git add %s; git add -u %s" % (file_name, file_name)
            _LOG.debug("> %s", cmd)
            rc = hsinte.system(cmd, abort_on_error=False)
            if rc:
                _LOG.warning(
                    "Can't run '%s': you need to add the file manually",
                    cmd,
                )

    def _check_string_update_outcome(
        self, file_name: str, actual: str, use_gzip: bool
    ) -> None:
        _LOG.debug(hprint.to_str("file_name"))
        hio.to_file(file_name, actual, use_gzip=use_gzip)
        # Add to git repo.
        self._git_add_file(file_name)

    # #########################################################################

    def _check_df_update_outcome(
        self,
        file_name: str,
        actual: "pd.DataFrame",
    ) -> None:
        _LOG.debug(hprint.to_str("file_name"))
        hio.create_enclosing_dir(file_name)
        actual.to_csv(file_name)
        # Add to git repo.
        self._git_add_file(file_name)

    def _check_df_compare_outcome(
        self, file_name: str, actual: "pd.DataFrame", err_threshold: float
    ) -> Tuple[bool, "pd.DataFrame"]:
        _LOG.debug(hprint.to_str("file_name"))
        _LOG.debug("actual_=\n%s", actual)
        dbg.dassert_lte(0, err_threshold)
        dbg.dassert_lte(err_threshold, 1.0)
        # Load the expected df from file.
        expected = pd.read_csv(file_name, index_col=0)
        _LOG.debug("expected=\n%s", expected)
        dbg.dassert_isinstance(expected, pd.DataFrame)
        ret = True
        # Compare columns.
        if actual.columns.tolist() != expected.columns.tolist():
            msg = "Columns are different:\n%s\n%s" % (
                str(actual.columns),
                str(expected.columns),
            )
            self._to_error(msg)
            ret = False
        # Compare the values.
        _LOG.debug("actual.shape=%s", str(actual.shape))
        _LOG.debug("expected.shape=%s", str(expected.shape))
        # From https://numpy.org/doc/stable/reference/generated/numpy.allclose.html
        # absolute(a - b) <= (atol + rtol * absolute(b))
        # absolute(a - b) / absolute(b)) <= rtol
        is_close = np.allclose(
            actual, expected, rtol=err_threshold, equal_nan=True
        )
        if not is_close:
            _LOG.error("Dataframe values are not close")
            if actual.shape == expected.shape:
                close_mask = np.isclose(actual, expected, equal_nan=True)
                #
                msg = "actual=\n%s" % actual
                self._to_error(msg)
                #
                msg = "expected=\n%s" % expected
                self._to_error(msg)
                #
                actual_masked = np.where(close_mask, np.nan, actual)
                msg = "actual_masked=\n%s" % actual_masked
                self._to_error(msg)
                #
                expected_masked = np.where(close_mask, np.nan, expected)
                msg = "expected_masked=\n%s" % expected_masked
                self._to_error(msg)
                #
                err = np.abs((actual_masked - expected_masked) / expected_masked)
                msg = "err=\n%s" % err
                self._to_error(msg)
                max_err = np.nanmax(np.nanmax(err))
                msg = "max_err=%.3f" % max_err
                self._to_error(msg)
            else:
                msg = (
                    "Shapes are different:\n"
                    "actual.shape=%s\n"
                    "expected.shape=%s" % (str(actual.shape), str(expected.shape))
                )
                self._to_error(msg)
            ret = False
        _LOG.debug("ret=%s", ret)
        return ret, expected

    # #########################################################################

    def _get_golden_outcome_file_name(self, tag: str) -> Tuple[str, str]:
        dir_name = self._get_current_path()
        _LOG.debug("dir_name=%s", dir_name)
        hio.create_dir(dir_name, incremental=True)
        dbg.dassert_exists(dir_name)
        # Get the expected outcome.
        file_name = self.get_output_dir() + f"/{tag}.txt"
        return dir_name, file_name

    def _get_test_name(self) -> str:
        """
        Return the full test name as `class.method`.
        """
        return "%s.%s" % (self.__class__.__name__, self._testMethodName)

    def _get_current_path(
        self,
        test_class_name: Optional[str] = None,
        test_method_name: Optional[str] = None,
        use_absolute_path: bool = True,
    ) -> str:
        """
        Return the name of the directory containing the input / output data
        (e.g., ./core/dataflow/test/TestContinuousSarimaxModel.test_compare)
        """
        if test_class_name is None:
            test_class_name = self.__class__.__name__
        if test_method_name is None:
            test_method_name = self._testMethodName
        dir_name = "%s.%s" % (
            test_class_name,
            test_method_name,
        )
        if use_absolute_path:
            # E.g., .../dataflow/test/TestContinuousSarimaxModel.test_compare
            dir_name = os.path.join(self._base_dir_name, dir_name)
        return dir_name

    def _to_error(self, msg: str) -> None:
        self._error_msg += msg + "\n"
        _LOG.error(msg)


# #############################################################################
# Notebook testing.
# #############################################################################


def run_notebook(
    file_name: str,
    scratch_dir: str,
    config_builder: Optional[str] = None,
    idx: int = 0,
) -> None:
    """
    Run jupyter notebook.

    `core.config_builders.get_config_from_env()` supports passing in a config
    only through a path to a config builder function that returns a list of
    configs, and a config index from that list.

    Assert if the notebook doesn't complete successfully.

    :param file_name: path to the notebook to run. If this is a .py file,
        convert to .ipynb first
    :param scratch_dir: temporary dir storing the output
    :param config_builder: path to config builder function that returns a list
        of configs
    :param idx: index of target config in the config list
    """
    file_name = os.path.abspath(file_name)
    dbg.dassert_exists(file_name)
    dbg.dassert_exists(scratch_dir)
    # Build command line.
    cmd = []
    # Convert .py file into .ipynb if needed.
    root, ext = os.path.splitext(file_name)
    if ext == ".ipynb":
        notebook_name = file_name
    elif ext == ".py":
        cmd.append(f"jupytext --update --to notebook {file_name}; ")
        notebook_name = f"{root}.ipynb"
    else:
        raise ValueError(f"Unsupported file format for `file_name`='{file_name}'")
    # Export config variables.
    if config_builder is not None:
        cmd.append(f'export __CONFIG_BUILDER__="{config_builder}"; ')
        cmd.append(f'export __CONFIG_IDX__="{idx}"; ')
        cmd.append(f'export __CONFIG_DST_DIR__="{scratch_dir}" ;')
    # Execute notebook.
    cmd.append("cd %s && " % scratch_dir)
    cmd.append("jupyter nbconvert %s" % notebook_name)
    cmd.append("--execute")
    cmd.append("--to html")
    cmd.append("--ExecutePreprocessor.kernel_name=python")
    # No time-out.
    cmd.append("--ExecutePreprocessor.timeout=-1")
    # Execute.
    cmd_as_str = " ".join(cmd)
    hsinte.system(cmd_as_str, abort_on_error=True)<|MERGE_RESOLUTION|>--- conflicted
+++ resolved
@@ -303,13 +303,8 @@
         hio.to_file(dst_file_name, file_content)
 
 
-<<<<<<< HEAD
-def get_dir_signature(dir_name: str, include_file_content: bool, num_lines: Optional[int]) -> str:
-=======
 def get_dir_signature(
-    dir_name: str, include_file_content: bool, num_lines: Optional[int]
-) -> str:
->>>>>>> 53f5163d
+    dir_name: str, include_file_content: bool, num_lines: Optional[int]) -> str:
     """
     Compute a string with the content of the files in `dir_name`.
 
@@ -320,11 +315,7 @@
     # Find all the files under `dir_name`.
     _LOG.debug("dir_name=%s", dir_name)
     dbg.dassert_exists(dir_name)
-<<<<<<< HEAD
     #file_names = glob.glob(os.path.join(dir_name, "*"), recursive=True)
-=======
-    # file_names = glob.glob(os.path.join(dir_name, "*"), recursive=True)
->>>>>>> 53f5163d
     cmd = f'find {dir_name} -name "*"'
     remove_files_non_present = False
     file_names = hsinte.system_to_files(cmd, dir_name, remove_files_non_present)
@@ -332,17 +323,11 @@
     #
     txt: List[str] = []
     # Save the directory / file structure.
-<<<<<<< HEAD
-    txt.append("\n".join(file_names))
-    #
-    if include_file_content:
-=======
     txt.append("# Dir structure")
     txt.append("\n".join(file_names))
     #
     if include_file_content:
         txt.append("# File signatures")
->>>>>>> 53f5163d
         # Remove the dirs.
         file_names = hsinte.remove_dirs(file_names)
         # Scan the files.
@@ -418,12 +403,7 @@
 
 def purify_file_names(file_names: List[str]) -> List[str]:
     """
-<<<<<<< HEAD
     Express file names in terms of the root of git repo, removing reference to `amp`.
-=======
-    Express file names in terms of the root of git repo, removing reference to
-    `amp`.
->>>>>>> 53f5163d
     """
     git_root = git.get_client_root(super_module=True)
     file_names = [os.path.relpath(f, git_root) for f in file_names]
