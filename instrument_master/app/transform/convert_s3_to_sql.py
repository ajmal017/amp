#!/usr/bin/env python
r"""
Converts data from S3 to SQL and inserts it into DB.

Usage examples:
- Convert daily data from S3 to SQL for AAPL, and provider "kibot":
  > convert_s3_to_sql.py \
      --provider kibot \
      --symbol AAPL \
      --frequency D \
      --contract_type continuous \
      --asset_class stocks \
      --exchange NYSE \
      --currency USD

- Convert daily data from S3 to SQL for AAPL, Kibot provider, specifying connection:
  > convert_s3_to_sql.py \
      --provider kibot \
      --symbol AAPL \
      --frequency D \
      --contract_type continuous \
      --asset_class stocks \
      --exchange NYSE \
      --currency USD \
      --dbname im_postgres_db_local \
      --dbhost im_postgres_local \
      --dbuser menjgbcvejlpcbejlc \
      --dbpass eidvlbaresntlcdbresntdjlrs \
      --dbport 5432

- Convert daily data from S3 to SQL for a bunch of symbols for IB:
  > convert_s3_to_sql.py \
      --provider ib \
      --frequency D \
      --contract_type continuous \
      --asset_class futures \
      --exchange NYMEX \
      --currency USD
"""

import argparse
import logging
import os
from typing import List

import pandas as pd

import helpers.dbg as dbg
import helpers.parser as hparse
<<<<<<< HEAD
import instrument_master.app.services.file_path_generator_factory as iasfil
import instrument_master.app.services.loader_factory as iasloa
import instrument_master.app.services.sql_writer_factory as iassql
import instrument_master.app.services.symbol_universe_factory as iassym
import instrument_master.app.services.transformer_factory as iastra
import instrument_master.common.data.load.s3_data_loader as icdls3
import instrument_master.common.data.load.sql_data_loader as icdlsq
import instrument_master.common.data.transform.transform as icdttr
import instrument_master.common.data.types as icdtyp
import instrument_master.common.metadata.symbols as icmsym
=======
import instrument_master.app.services.loader_factory as vasloa
import instrument_master.app.services.sql_writer_factory as vassql
import instrument_master.app.services.transformer_factory as vastra
import instrument_master.common.data.load.abstract_data_loader as icdlab
import instrument_master.common.data.transform.transform as vcdttr
import instrument_master.common.data.types as vcdtyp
>>>>>>> 210c3998

_LOG = logging.getLogger(__name__)


def _get_symbols_from_args(args: argparse.Namespace) -> List[icmsym.Symbol]:
    """
    Get list of symbols to extract.
    """
    # If all args are specified to extract only one symbol, return this symbol.
    if args.symbol and args.exchange and args.asset_class and args.currency:
        return [
            icmsym.Symbol(
                ticker=args_symbol,
                exchange=args.exchange,
                asset_class=args.asset_class,
                contract_type=args.contract_type,
                currency=args.currency,
            )
            for args_symbol in args.symbol
        ]
    # Find all matched symbols otherwise.
    symbol_universe = iassym.SymbolUniverseFactory.get_symbol_universe(
        args.provider
    )
    file_path_generator = iasfil.FilePathGeneratorFactory.get_file_path_generator(
        args.provider
    )
    if args.symbol is None:
        args_symbols = [args.symbol]
    else:
        args_symbols = args.symbol
    symbols: List[icmsym.Symbol] = []
    for symbol in args_symbols:
        symbols.extend(
            symbol_universe.get(
                ticker=symbol,
                exchange=args.exchange,
                asset_class=args.asset_class,
                contract_type=args.contract_type,
                currency=args.currency,
                is_downloaded=True,
                frequency=args.frequency,
                path_generator=file_path_generator,
            )
        )
    return symbols


def _parse() -> argparse.ArgumentParser:
    parser = argparse.ArgumentParser(
        description=__doc__, formatter_class=argparse.RawDescriptionHelpFormatter
    )
    parser.add_argument(
        "--provider",
        type=str,
        help="Provider to transform",
        action="store",
        required=True,
    )
    parser.add_argument(
        "--serial",
        action="store_true",
        help="Download data serially",
    )
    parser.add_argument(
        "--symbol",
        type=str,
        help="Symbols to process",
        action="append",
        required=False,
    )
    parser.add_argument(
        "--exchange",
        type=str,
        help="Selected Exchange",
        required=False,
    )
    parser.add_argument(
        "--asset_class",
        type=icdtyp.AssetClass,
        help="Asset class (e.g. Futures)",
        required=False,
    )
    parser.add_argument(
        "--currency",
        type=str,
        help="Symbol currency (e.g. USD)",
        required=False,
    )
    parser.add_argument(
        "--frequency",
        type=icdtyp.Frequency,
        help="Frequency of data (e.g. Minutely)",
        required=True,
    )
    parser.add_argument(
        "--contract_type",
        type=icdtyp.ContractType,
        help="Contract type (e.g. Expiry)",
        required=False,
    )
    parser.add_argument("--start_ts",
        type=pd.Timestamp,
        help="Start timestamp. Example: 2021-02-01T00:00:00")
    parser.add_argument("--end_ts",
        type=pd.Timestamp,
        help="Ending timestamp. Example: 2021-02-05T00:00:00")
    parser.add_argument("--incremental", action="store_true", default=False)
    parser.add_argument(
        "--unadjusted",
        action="store_true",
        help="Set if data is unadjusted in S3",
    )
    parser.add_argument(
        "--dbuser",
        type=str,
        help="Postgres User",
        default=os.environ.get("POSTGRES_USER", None),
    )
    parser.add_argument(
        "--dbpass",
        type=str,
        help="Postgres Password",
        default=os.environ.get("POSTGRES_PASSWORD", None),
    )
    parser.add_argument(
        "--dbhost",
        type=str,
        help="Postgres Host",
        default=os.environ.get("POSTGRES_HOST", None),
    )
    parser.add_argument(
        "--dbport",
        type=int,
        help="Postgres Port",
        default=os.environ.get("POSTGRES_PORT", None),
    )
    parser.add_argument(
        "--dbname",
        type=str,
        help="Postgres DB",
        default=os.environ.get("POSTGRES_DB", None),
    )
    parser.add_argument(
        "--max_num_assets",
        action="store",
        type=int,
        default=None,
        help="Maximum number of assets to copy (for debug)",
    )
    parser.add_argument(
        "--max_num_rows",
        action="store",
        type=int,
        default=None,
        help="Maximum number of rows per asset to copy (for debug)",
    )
    hparse.add_verbosity_arg(parser)
    return parser


def _main(parser: argparse.ArgumentParser) -> None:
    args = parser.parse_args()
    dbg.init_logger(verbosity=args.log_level)
    dbg.shutup_chatty_modules()
    # Set up parameters for running.
    provider = args.provider
<<<<<<< HEAD
    symbols = _get_symbols_from_args(args)
    s3_data_loader: icdls3.AbstractS3DataLoader = iasloa.LoaderFactory.get_loader(
=======
    s3_data_loader: icdlab.AbstractDataLoader = vasloa.LoaderFactory.get_loader(
>>>>>>> 210c3998
        storage_type="s3", provider=provider
    )
    s3_to_sql_transformer = iastra.TransformerFactory.get_s3_to_sql_transformer(
        provider=provider
    )
    sql_writer_backend = iassql.SqlWriterFactory.get_sql_writer_backend(
        provider=provider,
        dbname=args.dbname,
        user=args.dbuser,
        password=args.dbpass,
        host=args.dbhost,
        port=args.dbport,
    )
<<<<<<< HEAD
    sql_data_loader: icdlsq.AbstractSqlDataLoader = (
        iasloa.LoaderFactory.get_loader(
=======
    sql_data_loader: icdlab.AbstractDataLoader = (
        vasloa.LoaderFactory.get_loader(
>>>>>>> 210c3998
            storage_type="sql",
            provider=provider,
            dbname=args.dbname,
            user=args.dbuser,
            password=args.dbpass,
            host=args.dbhost,
            port=args.dbport,
        )
    )
    _LOG.info("Connecting to database")
    sql_writer_backend.ensure_exchange_exists(args.exchange)
    exchange_id = sql_data_loader.get_exchange_id(args.exchange)
    # Select symbols to process.
    if args.max_num_assets is not None:
        _LOG.warning(
            "Selected only %d symbols as per user request", args.max_num_assets
        )
        dbg.dassert_lte(1, args.max_num_assets)
        symbols = symbols[: args.max_num_assets]
    # Construct list of parameters.
    params_list = []
    for symbol in symbols:
        params_list.append(
            dict(
                symbol=symbol.ticker,
                max_num_rows=args.max_num_rows,
                s3_data_loader=s3_data_loader,
                sql_writer_backend=sql_writer_backend,
                sql_data_loader=sql_data_loader,
                s3_to_sql_transformer=s3_to_sql_transformer,
                asset_class=symbol.asset_class,
                contract_type=symbol.contract_type,
                frequency=args.frequency,
                unadjusted=args.unadjusted,
                exchange_id=exchange_id,
<<<<<<< HEAD
                exchange=symbol.exchange,
=======
                exchange=args.exchange,
                incremental=args.incremental,
                start_ts=args.start_ts,
                end_ts=args.end_ts
>>>>>>> 210c3998
            )
        )
    # Run converting.
    icdttr.convert_s3_to_sql_bulk(serial=args.serial, params_list=params_list)
    _LOG.info("Closing database connection")
    sql_writer_backend.close()
    sql_data_loader.conn.close()


if __name__ == "__main__":
    _main(_parse())<|MERGE_RESOLUTION|>--- conflicted
+++ resolved
@@ -47,25 +47,15 @@
 
 import helpers.dbg as dbg
 import helpers.parser as hparse
-<<<<<<< HEAD
 import instrument_master.app.services.file_path_generator_factory as iasfil
 import instrument_master.app.services.loader_factory as iasloa
 import instrument_master.app.services.sql_writer_factory as iassql
 import instrument_master.app.services.symbol_universe_factory as iassym
 import instrument_master.app.services.transformer_factory as iastra
-import instrument_master.common.data.load.s3_data_loader as icdls3
-import instrument_master.common.data.load.sql_data_loader as icdlsq
+import instrument_master.common.data.load.abstract_data_loader as icdlab
 import instrument_master.common.data.transform.transform as icdttr
 import instrument_master.common.data.types as icdtyp
 import instrument_master.common.metadata.symbols as icmsym
-=======
-import instrument_master.app.services.loader_factory as vasloa
-import instrument_master.app.services.sql_writer_factory as vassql
-import instrument_master.app.services.transformer_factory as vastra
-import instrument_master.common.data.load.abstract_data_loader as icdlab
-import instrument_master.common.data.transform.transform as vcdttr
-import instrument_master.common.data.types as vcdtyp
->>>>>>> 210c3998
 
 _LOG = logging.getLogger(__name__)
 
@@ -167,12 +157,16 @@
         help="Contract type (e.g. Expiry)",
         required=False,
     )
-    parser.add_argument("--start_ts",
+    parser.add_argument(
+        "--start_ts",
         type=pd.Timestamp,
-        help="Start timestamp. Example: 2021-02-01T00:00:00")
-    parser.add_argument("--end_ts",
+        help="Start timestamp. Example: 2021-02-01T00:00:00",
+    )
+    parser.add_argument(
+        "--end_ts",
         type=pd.Timestamp,
-        help="Ending timestamp. Example: 2021-02-05T00:00:00")
+        help="Ending timestamp. Example: 2021-02-05T00:00:00",
+    )
     parser.add_argument("--incremental", action="store_true", default=False)
     parser.add_argument(
         "--unadjusted",
@@ -233,12 +227,8 @@
     dbg.shutup_chatty_modules()
     # Set up parameters for running.
     provider = args.provider
-<<<<<<< HEAD
     symbols = _get_symbols_from_args(args)
-    s3_data_loader: icdls3.AbstractS3DataLoader = iasloa.LoaderFactory.get_loader(
-=======
-    s3_data_loader: icdlab.AbstractDataLoader = vasloa.LoaderFactory.get_loader(
->>>>>>> 210c3998
+    s3_data_loader: icdlab.AbstractS3DataLoader = iasloa.LoaderFactory.get_loader(
         storage_type="s3", provider=provider
     )
     s3_to_sql_transformer = iastra.TransformerFactory.get_s3_to_sql_transformer(
@@ -252,13 +242,8 @@
         host=args.dbhost,
         port=args.dbport,
     )
-<<<<<<< HEAD
-    sql_data_loader: icdlsq.AbstractSqlDataLoader = (
+    sql_data_loader: icdlab.AbstractSqlDataLoader = (
         iasloa.LoaderFactory.get_loader(
-=======
-    sql_data_loader: icdlab.AbstractDataLoader = (
-        vasloa.LoaderFactory.get_loader(
->>>>>>> 210c3998
             storage_type="sql",
             provider=provider,
             dbname=args.dbname,
@@ -294,14 +279,10 @@
                 frequency=args.frequency,
                 unadjusted=args.unadjusted,
                 exchange_id=exchange_id,
-<<<<<<< HEAD
-                exchange=symbol.exchange,
-=======
                 exchange=args.exchange,
                 incremental=args.incremental,
                 start_ts=args.start_ts,
-                end_ts=args.end_ts
->>>>>>> 210c3998
+                end_ts=args.end_ts,
             )
         )
     # Run converting.
