--- conflicted
+++ resolved
@@ -1,11 +1,6 @@
 version: '3'
 
 services:
-<<<<<<< HEAD
-  app:
-    image: ${IMAGE}
-=======
-#  TODO(*): move to the right place. Also move targets from the makefile
   app:
     image: ${IMAGE}
     restart: "no"
@@ -22,57 +17,38 @@
 
   im_postgres_local:
     image: postgres:13
->>>>>>> 816dda7e
     restart: "no"
-    depends_on:
-      - im_postgres_local
-    volumes:
-      - ../../../:/app
-      - ~/.aws:/root/.aws
-    env_file:
-      - ../env/local/im_postgres_config.env
-    working_dir: /app
-    entrypoint: /app/instrument_master/devops/docker_build/entrypoints/entrypoint_deploy.sh
-
-<<<<<<< HEAD
-  im_postgres_local:
-    image: postgres:13
-    restart: "no"
-=======
-  # ###########################################################################
-  # Airflow
-  # ###########################################################################
-
-  # It seems that Airflow needs this name.
-  # TODO(*): Check if that's true. Otherwise call it airflow-redis.
-  redis_local:
-      image: docker.io/bitnami/redis:6.0-debian-10
-      env_file:
-        - ../env/local/airflow.env
-      volumes:
-      - redis_data_local:/bitnami/redis/data
-
-  # It seems that Airflow needs this name.
-  # TODO(*): Check if that's true. Otherwise call it ariflow-postgresql.
-  postgresql:
-    image: docker.io/bitnami/postgresql:10-debian-10
-    volumes:
-      - postgresql_data_local:/bitnami/postgresql
-    env_file:
-      - ../env/local/airflow_postgres.env
-
-  airflow-scheduler:
-    image: docker.io/bitnami/airflow-scheduler:2-debian-10
-    user: root
-    env_file:
-      - ../env/local/airflow.env
->>>>>>> 816dda7e
     volumes:
       - im_postgres_data_local:/var/lib/postgresql/data
     ports:
-      - 5432:5450
+      - 5432:5432
     env_file:
       - ../env/local/im_postgres_config.env
 
 volumes:
-  im_postgres_data_local: {}+  im_postgres_data_local: {}
+
+# OLD
+
+#  app:
+#    image: ${IMAGE}
+#    restart: "no"
+#    depends_on:
+#      - im_postgres_local
+#    volumes:
+#      - ../../../:/app
+#      - ~/.aws:/root/.aws
+#    env_file:
+#      - ../env/local/im_postgres_config.env
+#    working_dir: /app
+#    entrypoint: /app/instrument_master/devops/docker_build/entrypoints/entrypoint_deploy.sh
+#
+#  im_postgres_local:
+#    image: postgres:13
+#    restart: "no"
+#    volumes:
+#      - im_postgres_data_local:/var/lib/postgresql/data
+#    ports:
+#      - 5432:5450
+#    env_file:
+#      - ../env/local/im_postgres_config.env