--- conflicted
+++ resolved
@@ -4,14 +4,11 @@
 import lib_tasks as ltasks
 """
 
-<<<<<<< HEAD
 import csv
-=======
 # TODO(gp): Move to helpers.lib_tasks? Do we need to move / rename also
 #  test_tasks.py?
 
 import datetime
->>>>>>> 87f59469
 import functools
 import logging
 import os
@@ -28,11 +25,8 @@
 import helpers.git as git
 import helpers.printing as hprint
 import helpers.system_interaction as hsinte
-<<<<<<< HEAD
+import helpers.version as hversi
 import helpers.table as htable
-=======
-import helpers.version as hversi
->>>>>>> 87f59469
 
 _LOG = logging.getLogger(__name__)
 
