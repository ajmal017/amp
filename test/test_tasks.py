--- conflicted
+++ resolved
@@ -5,6 +5,7 @@
 import invoke
 import pytest
 
+import helpers.dbg as dbg
 import helpers.printing as hprint
 import helpers.system_interaction as hsinte
 import helpers.unit_test as hut
@@ -14,12 +15,10 @@
 # TODO(gp): We should separate what can be tested by lib_tasks.py and what
 #  should be tested as part of tasks.py
 
-<<<<<<< HEAD
-=======
-# dbg.init_logger()
->>>>>>> f47f67cd
 _LOG = logging.getLogger(__name__)
 
+try:
+    import invoke
 
 def _get_default_params() -> Dict[str, str]:
     """
