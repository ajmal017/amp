r"""
Import as:

import vendors.first_rate.utils as fru


Download equity data from the http://firstratedata.com.

- Save the data as zipped csvs for each equity to one of the
  [commodity, crypto, fx, index, stock_A-D, stock_E-I, stock_J-N,
  stock_O-R, stock_S-Z] category directories.
- Combine zipped csvs for each equity, add "timestamp" column and
  column names. Save as csv to corresponding category directories
- Save csvs to parquet (divided by category)

Usage example:
> python vendors/first_rate/utils.py \
  --zipped_dst_dir /data/first_rate/zipped \
  --unzipped_dst_dir /data/first_rate/unzipped \
  --pq_dst_dir /data/first_rate/pq
"""

import logging
import os
import re
import zipfile

import numpy as np
import pandas as pd
import requests
from bs4 import BeautifulSoup
from tqdm.autonotebook import tqdm

import helpers.csv as csv
import helpers.dbg as dbg
import helpers.io_ as io_

_LOG = logging.getLogger(__name__)


class _FileURL:
    """
    A container for file urls.
    """

    def __init__(self, url, timezone, category, col_names, path=""):
        """
        :param url: file url
        :param timezone: The timezone from the dataset description on the
            website
        :param category: the navigation category in which a file appears on
            the FirstRate website. The categories are:
            [commodity, crypto, fx, index, stock_A-D, stock_E-I, stock_J-N,
            stock_O-R, stock_S-Z]
        :param col_names: Column names from the "Format" field of the
            dataset description on the FirstRate website
        :param path: A path to which this file is saved as zipped csv
        """
        self.url = url
        self.timezone = timezone
        self.category = category
        self.col_names = col_names
        self.path = path


class _RawDataDownloader:
    """
    Get all category urls from a website, then walk them one by one and
    extract all download links and timezones. Save the files from the
    download links to the category directories. The timezone
    information will be appended to each file name as a suffix.
    """

    def __init__(self, website, dst_dir, max_num_files):
        """
        :param website: the website url
        :param dst_dir: destination directory
        """
        self.website = website
        self.dst_dir = dst_dir
        self.file_urls = []
        self.path_object_dict = {}
        if max_num_files is not None:
            _LOG.warning("Limiting number of files to %s", max_num_files)
            dbg.dassert_lte(1, max_num_files)
        self.max_num_files = max_num_files

    def execute(self):
        _LOG.info("Collecting the links")
        all_urls = self._walk_get_all_urls()
        if self.max_num_files is not None:
            all_urls = all_urls[: self.max_num_files]
        _LOG.info("Downloading the %d files", len(all_urls))
        path_object = {}
        for url_object in tqdm(all_urls):
            self._download_url_to_path(url_object)
            path_object[url_object.path] = url_object
        self.path_object_dict = path_object

    def _walk_get_all_urls(self):
        """
        Get all category urls from a website, then walk them one by one and
        extract all download links and timezones into FileURL objects.

        :return: a list of FileURL objects
        """
        categories_urls = self._get_categories_urls()
        url_objects = []
        for category_url in tqdm(categories_urls):
            url_objects_category = self._walk_html_with_links_to_download_links(
                category_url
            )
            url_objects.extend(url_objects_category)
        self.file_urls = url_objects
        return url_objects

    @staticmethod
    def _request_soup(html_url):
        """
        Download html content of the page to BeautifulSoup.

        :param html_url: html url
        :return: BeautifulSoup object if the request status code was 200,
            otherwise None
        """
        req_res = requests.get(html_url)
        if req_res.status_code == 200:
            soup = BeautifulSoup(req_res.content, "lxml")
        else:
            _LOG.warning(
                "For %s request status code is %s", html_url, req_res.status_code
            )
            soup = None
        return soup

    @staticmethod
    def _add_website_to_url(url_part, website):
        """
        If the first part of the url is cut, add it.

        :param url_part: The cut url
        :param website The first part of the url
        :return: Full url
        """
        if not url_part.startswith("http"):
            full_url = f"{website}{url_part}"
        else:
            full_url = url_part
        return full_url

    @staticmethod
    def _get_urls(soup, website):
        """
        Get all urls from a page.

        :param soup: BeautifulSoup object where the urls need to be found
        :param website: if the urls' first parts are cut,
            add website to them
        :return: list of detected urls
        """
        hrefs = soup.find_all("a")
        part_urls = [href["href"] for href in hrefs]
        full_urls = [
            _RawDataDownloader._add_website_to_url(part_url, website)
            for part_url in part_urls
        ]
        return full_urls

    def _get_card_bodies_urls(self, soup):
        """
        Finds all "card-body" attributes in BeautifulSoup and extracts urls
        from them.

        :param soup: BeautifulSoup object
        :return: [[full_urls]] - a list of urls for each card body
        """
        card_bodies = soup.find_all(attrs="card-body")
        urls_for_cards = []
        for card_body in card_bodies:
            full_urls = self._get_urls(card_body, self.website)
            urls_for_cards.append(full_urls)
        return urls_for_cards

    @staticmethod
    def _extract_timezones(card_body):
        """
        Extract timezones from a BeautifulSoup object.
        Timezones are located in the card-body attribute

        :param card_body: BeautifulSoup object
        :return: list of timezones
        """
        time_zones = []
        for label in card_body.select("label"):
            if label.string == "Time Zone":
                time_zones.append(
                    label.next_element.next_element.next_element.string
                )
        return time_zones

    @staticmethod
    def _extract_col_names(card_body):
        columns = []
        for label in card_body.select("label"):
            if label.string == "Format : ":
                cols_label = label.next_element.next_element.next_element.string
                cols_list = cols_label.split("|")
                cols_list = list(map(lambda x: x.strip(), cols_list))
                columns.append(cols_list)
        return columns

    def _get_download_links_and_tzs(self, card_bodies, category):
        """
        Extract timezones and download links from a list of BeautifulSoup
        objects (in first_rate the links and timezones are located in
        card_bodies attributes).

        :param card_bodies: BeautifulSoup objects
        :param category: category of the url (commodity, stock_A-D, etc.)
            This will be used later to save files to different directories.
        :return: list ot FileURL objects (containing timezone, url and
            category)
        """
        url_objects = []
        for card_body in card_bodies:
            tzs = self._extract_timezones(card_body)
            col_names = self._extract_col_names(card_body)
            urls = self._get_urls(card_body, self.website)
            for tz, col_name_list, url in zip(tzs, col_names, urls):
                if url.split("/")[-2] != "purchase":
                    furl = _FileURL(url, tz, category, col_name_list)
                    url_objects.append(furl)
                else:
                    _LOG.warning(
                        "%s is a purchase link, not downloading" "its contents",
                        url,
                    )
        return url_objects

    @staticmethod
    def _download_file(url, dst_path):
        """
        Download file from url to path.

        :param url: url of the file
        :param dst_path: destination path
        """
        with requests.get(url, stream=True) as r:
            with open(dst_path, "wb") as fout:
                fout.write(r.content)
        _LOG.debug("Saved %s to %s", url, dst_path)

    def _download_url_to_path(self, url_object):
        """
        Construct a path from the contents of the FileURL object by adding
        a category directory and appending timezone as a suffix to the
        file name from the url.

        :param url_object: FileURL object
        """
        category_dir_path = os.path.join(self.dst_dir, url_object.category)
        io_.create_dir(category_dir_path, incremental=True)
        file_name = os.path.basename(url_object.url)
        file_name = f"_{url_object.timezone}.".join(file_name.rsplit("."))
        file_path = os.path.join(category_dir_path, file_name)
        url_object.path = file_path
        self._download_file(url_object.url, url_object.path)

    def _walk_html_with_links_to_download_links(self, html_url):
        """
        Go to each link from a (category) page and get all links and
        timezones found there.

        :param html_url: a (category) url
        :return: list of FileURL objects
        """
        category = "_".join(html_url.split("/")[4:])
        soup = self._request_soup(html_url)
        full_urls = np.array(self._get_card_bodies_urls(soup)).flatten()
        url_objects_for_urls = []
        for full_url in tqdm(full_urls):
            dataset_soup = self._request_soup(full_url)
            if dataset_soup is None:
                _LOG.warning(
                    "No files found at %s, request returned None", full_url
                )
            else:
                card_bodies = dataset_soup.find_all(attrs="card-body")
                if len(card_bodies) == 0:
                    _LOG.warning("No links were found for %s", full_url)
                url_objects = self._get_download_links_and_tzs(
                    card_bodies, category
                )
                url_objects_for_urls.extend(url_objects)
        all_urls = url_objects_for_urls
        return all_urls

    def _get_categories_urls(self):
        r"""
        Get all nav-links containing 'it/' from the website.

        :return: list of full urls
        """
        soup = self._request_soup(self.website)
        nav_links = soup.find_all(attrs="nav-link")
        hrefs = list(map(lambda x: x["href"], nav_links))
        hrefs_categories = [href for href in hrefs if "it/" in href]
        hrefs_categories_urls = [
            self._add_website_to_url(part_url, self.website)
            for part_url in hrefs_categories
        ]
        return hrefs_categories_urls


class _ZipCSVCombiner:
    """
    - Combine csvs from a zip file
    - add "timestamp" column
    - localize that column to the timezone parsed from the FirstRate
      website
    - add column names (parsed from the FirstRate website)
    - save as csv
    """

    def __init__(self, url_object: _FileURL, output_path: str):
        """
        :param url_object: _FileURL object
        :param output_path: destination path for the csv
        """
        self.url_object = url_object
        self.output_path = output_path

    def execute(self):
        df = self._read_zipped_csvs()
        df = self._process_df(df)
        df.to_csv(self.output_path, index=0)

    def _read_zipped_csvs(self):
        dfs = []
        with zipfile.ZipFile(self.url_object.path) as zf:
            for csv_path in zf.namelist():
                with zf.open(csv_path) as zc:
                    df_part = pd.read_csv(zc, sep=",", header=None)
                dfs.append(df_part)
        processed_dfs = []
        for df in dfs:
            df = self._process_datetime_cols(df)
            processed_dfs.append(df)
        df = pd.concat(processed_dfs)
        return df

    @staticmethod
    def _process_datetime_cols(df):
        first_col = 0
        second_col = 1
<<<<<<< HEAD
        if isinstance(df.iloc[0, 0], int) or isinstance(df.iloc[0, 0], np.int64):
=======
        if isinstance(df.iloc[0, 0], (int, np.int64)):
>>>>>>> 14ec7943
            first_col = "date"
        elif isinstance(df.iloc[0, 0], str):
            without_symbols = re.sub("[./\:\- ]", "", df.iloc[0, 0])
            if len(without_symbols) == 8:
                first_col = "date"
            elif len(without_symbols) >= 11:
                first_col = "datetime"
        if first_col == "date":
            if isinstance(df.iloc[0, 1], str):
                if df.iloc[0, 1][-3] == ":":
                    second_col = "time"
        df.rename(columns={0: first_col, 1: second_col}, inplace=True)

        if first_col == "date":
            if second_col == "time":
                df["timestamp"] = df.iloc[:, 0].astype(str) + " " + df.iloc[:, 1]
                df.drop(columns=["time"], inplace=True)
            else:
                df["timestamp"] = df.iloc[:, 0]
                df["timestamp"] = pd.to_datetime(df["timestamp"], format="%Y%m%d")
            df.drop(columns=["date"], inplace=True)
        elif first_col == "datetime":
            df["timestamp"] = df.iloc[:, 0]
            df.drop(columns=["datetime"], inplace=True)
        else:
            _LOG.warning("Timestamp column was not found")
        if "timestamp" in df.columns:
            df["timestamp"] = pd.to_datetime(df["timestamp"])
            df = df[["timestamp"] + list(df.columns.drop("timestamp"))]
            df.columns = ["timestamp"] + list(range(df.shape[1] - 1))
        return df

    @staticmethod
    def _add_col_names(df, col_names):
        col_names = list(map(lambda x: x.lower(), col_names))
        col_names = ["timestamp"] + [
            col
            for col in col_names
            if ("date" not in str(col) and "time" not in str(col))
        ]
        if len(col_names) < len(df.columns):
            col_names.extend([""] * (len(df.columns) - len(col_names)))
        elif len(col_names) > len(df.columns):
            col_names = col_names[: df.shape[1]]
        df.columns = col_names
        return df

    def _process_df(self, df):
        _TIMEZONES = {"UTC": "UTC", "EST": "US/Eastern"}
        df = self._add_col_names(df, self.url_object.col_names)
        if "timestamp" in df.columns:
            df["timestamp"] = df["timestamp"].dt.tz_localize(
                _TIMEZONES[self.url_object.timezone]
            )
            df.sort_values("timestamp", inplace=True)
        else:
            df.sort_values(df.columns[0], inplace=True)
        return df


class _MultipleZipCSVCombiner:
    """
    Combine zipped csvs in first_rate directory. Add column names to the
    csvs, add timestamp column and localize it.
    """

    def __init__(self, input_dir, path_object_dict, dst_dir):
        """
        :param input_dir: first_rate directory with categories
        :param path_object_dict: path_object_dict attribute of the
            RawDataDownloader
        :param dst_dir: destination directory
        """
        self.input_dir = input_dir
        self.path_object_dict = path_object_dict
        self.dst_dir = dst_dir

    def execute(self):
        _LOG.info("Combining zipped csvs into one")
        for category_dir in tqdm(os.listdir(self.input_dir)):
            category_dir_input_path = os.path.join(self.input_dir, category_dir)
            category_dir_dst_path = os.path.join(self.dst_dir, category_dir)
            io_.create_dir(category_dir_dst_path, incremental=True)
            for zip_name in tqdm(os.listdir(category_dir_input_path)):
<<<<<<< HEAD
                # Combine csvs from the zip file, process them and save
=======
                # Combine csvs from the zip file, process them and save.
>>>>>>> 14ec7943
                zip_path = os.path.join(category_dir_input_path, zip_name)
                url_object = self.path_object_dict[zip_path]
                csv_name = os.path.splitext(zip_name)[0] + ".csv"
                csv_path = os.path.join(category_dir_dst_path, csv_name)
                zcc = _ZipCSVCombiner(url_object, csv_path)
                zcc.execute()


class _CSVToParquetConverter:
    """
    Save csv files divided by categories into parquet
    """

    def __init__(self, input_dir, dst_dir):
        """
        :param input_dir: input directory with categories
        :param dst_dir: destination directory
        """
        self.input_dir = input_dir
        self.dst_dir = dst_dir

    def execute(self):
        _LOG.info("Saving to parquet")
        for category_dir in tqdm(os.listdir(self.input_dir)):
            category_dir_input_path = os.path.join(self.input_dir, category_dir)
            category_dir_dst_path = os.path.join(self.dst_dir, category_dir)
            io_.create_dir(category_dir_dst_path, incremental=True)
            csv.convert_csv_dir_to_pq_dir(
                category_dir_input_path, category_dir_dst_path, header="infer"
<<<<<<< HEAD
            )


if __name__ == "__main__":
    _WEBSITE = "http://firstratedata.com"
    _ZIPPED_DST_DIR = "/data/first_rate/zipped/"
    _UNZIPPED_DST_DIR = "/data/first_rate/unzipped/"
    _PQ_DST_DIR = "/data/first_rate/pq"
    parser = argparse.ArgumentParser(
        description=__doc__, formatter_class=argparse.RawDescriptionHelpFormatter
    )
    parser.add_argument(
        "--zipped_dst_dir",
        required=False,
        action="store",
        default=_ZIPPED_DST_DIR,
        type=str,
    )
    parser.add_argument(
        "--unzipped_dst_dir",
        required=False,
        action="store",
        default=_UNZIPPED_DST_DIR,
        type=str,
    )
    parser.add_argument(
        "--pq_dst_dir",
        required=False,
        action="store",
        default=_PQ_DST_DIR,
        type=str,
    )
    parser.add_argument(
        "--max_num_files",
        action="store",
        default=None,
        type=int,
        help="Maximum number of files to be downloaded",
    )
    parser.add_argument(
        "-v",
        dest="log_level",
        default="INFO",
        choices=["DEBUG", "INFO", "WARNING", "ERROR", "CRITICAL"],
        help="Set the logging level",
    )
    args = parser.parse_args()
    dbg.init_logger(args.log_level)

    rdd = _RawDataDownloader(
        _WEBSITE, args.zipped_dst_dir, max_num_files=args.max_num_files
    )
    rdd.execute()

    mzcc = _MultipleZipCSVCombiner(
        args.zipped_dst_dir, rdd.path_object_dict, args.unzipped_dst_dir
    )
    mzcc.execute()

    ctpc = _CSVToParquetConverter(args.unzipped_dst_dir, args.pq_dst_dir)
    ctpc.execute()
=======
            )
>>>>>>> 14ec7943
<|MERGE_RESOLUTION|>--- conflicted
+++ resolved
@@ -353,11 +353,7 @@
     def _process_datetime_cols(df):
         first_col = 0
         second_col = 1
-<<<<<<< HEAD
-        if isinstance(df.iloc[0, 0], int) or isinstance(df.iloc[0, 0], np.int64):
-=======
         if isinstance(df.iloc[0, 0], (int, np.int64)):
->>>>>>> 14ec7943
             first_col = "date"
         elif isinstance(df.iloc[0, 0], str):
             without_symbols = re.sub("[./\:\- ]", "", df.iloc[0, 0])
@@ -442,11 +438,7 @@
             category_dir_dst_path = os.path.join(self.dst_dir, category_dir)
             io_.create_dir(category_dir_dst_path, incremental=True)
             for zip_name in tqdm(os.listdir(category_dir_input_path)):
-<<<<<<< HEAD
-                # Combine csvs from the zip file, process them and save
-=======
                 # Combine csvs from the zip file, process them and save.
->>>>>>> 14ec7943
                 zip_path = os.path.join(category_dir_input_path, zip_name)
                 url_object = self.path_object_dict[zip_path]
                 csv_name = os.path.splitext(zip_name)[0] + ".csv"
@@ -476,68 +468,4 @@
             io_.create_dir(category_dir_dst_path, incremental=True)
             csv.convert_csv_dir_to_pq_dir(
                 category_dir_input_path, category_dir_dst_path, header="infer"
-<<<<<<< HEAD
-            )
-
-
-if __name__ == "__main__":
-    _WEBSITE = "http://firstratedata.com"
-    _ZIPPED_DST_DIR = "/data/first_rate/zipped/"
-    _UNZIPPED_DST_DIR = "/data/first_rate/unzipped/"
-    _PQ_DST_DIR = "/data/first_rate/pq"
-    parser = argparse.ArgumentParser(
-        description=__doc__, formatter_class=argparse.RawDescriptionHelpFormatter
-    )
-    parser.add_argument(
-        "--zipped_dst_dir",
-        required=False,
-        action="store",
-        default=_ZIPPED_DST_DIR,
-        type=str,
-    )
-    parser.add_argument(
-        "--unzipped_dst_dir",
-        required=False,
-        action="store",
-        default=_UNZIPPED_DST_DIR,
-        type=str,
-    )
-    parser.add_argument(
-        "--pq_dst_dir",
-        required=False,
-        action="store",
-        default=_PQ_DST_DIR,
-        type=str,
-    )
-    parser.add_argument(
-        "--max_num_files",
-        action="store",
-        default=None,
-        type=int,
-        help="Maximum number of files to be downloaded",
-    )
-    parser.add_argument(
-        "-v",
-        dest="log_level",
-        default="INFO",
-        choices=["DEBUG", "INFO", "WARNING", "ERROR", "CRITICAL"],
-        help="Set the logging level",
-    )
-    args = parser.parse_args()
-    dbg.init_logger(args.log_level)
-
-    rdd = _RawDataDownloader(
-        _WEBSITE, args.zipped_dst_dir, max_num_files=args.max_num_files
-    )
-    rdd.execute()
-
-    mzcc = _MultipleZipCSVCombiner(
-        args.zipped_dst_dir, rdd.path_object_dict, args.unzipped_dst_dir
-    )
-    mzcc.execute()
-
-    ctpc = _CSVToParquetConverter(args.unzipped_dst_dir, args.pq_dst_dir)
-    ctpc.execute()
-=======
-            )
->>>>>>> 14ec7943
+            )