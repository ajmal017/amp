import abc
import os
import re
import datetime
<<<<<<< HEAD
from typing import Any, List, Optional, Tuple, Union
=======
from typing import Any, List, Tuple, Optional, Type, Union
>>>>>>> 6b927faf

import pandas as pd
import pandas.tseries.offsets as offsets
import helpers.dbg as dbg
import vendors2.kibot.data.load.s3_data_loader as vkdls3
import vendors2.kibot.data.types as vkdt
import vendors2.kibot.metadata.load.expiry_contract_mapper as vkmlex
import vendors2.kibot.metadata.load.expiry_contract_mapper as vkmdle
import vendors2.kibot.metadata.load.s3_backend as vkmls3
import vendors2.kibot.metadata.types as vkmdt


class KibotMetadata:
    # pylint: disable=line-too-long
    """
    Generate Kibot metadata.

    The metadata is computed from:
     - minutely contract metadata (`read_1min_contract_metadata()`)
     - tick-bid-ask metadata (`read_continuous_contract_metadata()`) is used to
       extract start date and exchange, which are not available in the minutely
       metadata.

    The expiration dates provided here are accurate for both daily and minutely
    metadata.

    The metadata is indexed by the symbol.

    The metadata contains the following columns:
    - `Description`
    - `StartDate`
    - `Exchange`
    - `num_contracts`
    - `min_contract`
    - `max_contract`
    - `num_expiries`
    - `expiries`

                                   Description  StartDate                                  Exchange  num_contracts min_contract max_contract  num_expiries                                expiries
    AD   CONTINUOUS AUSTRALIAN DOLLAR CONTRACT  9/27/2009  Chicago Mercantile Exchange (CME GLOBEX)           65.0      11.2009      11.2020          12.0  [0, 1, 2, 3, 4, 5, 6, 7, 8, 9, 10, 11]
    AEX          CONTINUOUS AEX INDEX CONTRACT        NaN                                       NaN          116.0      03.2010      02.2020          12.0  [0, 1, 2, 3, 4, 5, 6, 7, 8, 9, 10, 11]
    """
    # pylint: enable=line-too-long

    def __init__(self) -> None:
        self.minutely_metadata = self._compute_kibot_metadata("1min")
        self.tickbidask_metadata = self._compute_kibot_metadata("tick-bid-ask")

    def get_metadata(self, contract_type: str = "1min") -> pd.DataFrame:
        """
        Return the metadata.
        """
        if contract_type in ["1min", "daily"]:
            # Minutely and daily dataframes are identical except for the `Link`
            # column.
            metadata = self.minutely_metadata.copy()
        elif contract_type == "tick-bid-ask":
            metadata = self.tickbidask_metadata.copy()
        else:
            raise ValueError("Invalid `contract_type`='%s'" % contract_type)
        return metadata

    def get_futures(self, contract_type: str = "1min") -> List[str]:
        """
        Return the continuous contracts, e.g., ES, CL.
        """
        futures: List[str] = self.get_metadata(contract_type).index.tolist()
        return futures

    @classmethod
    # For now the metadata is always stored on S3, so we don't need to use `cls`.
    def get_expiry_contracts(cls, symbol: str) -> List[str]:
        """
        Return the expiry contracts corresponding to a continuous contract.
        """
        one_min_contract_metadata = cls.read_1min_contract_metadata()
        one_min_contract_metadata, _ = cls._extract_month_year_expiry(
            one_min_contract_metadata
        )
        # Select the rows with the Symbol equal to the requested one.
        mask = one_min_contract_metadata["SymbolBase"] == symbol
        df = one_min_contract_metadata[mask]
        contracts: List[str] = df.loc[:, "Symbol"].tolist()
        return contracts

    @classmethod
    def read_tickbidask_contract_metadata(cls) -> pd.DataFrame:
        return vkmls3.S3Backend().read_tickbidask_contract_metadata()

    @classmethod
    def read_kibot_exchange_mapping(cls) -> pd.DataFrame:
        return vkmls3.S3Backend().read_kibot_exchange_mapping()

    @classmethod
    def read_continuous_contract_metadata(cls) -> pd.DataFrame:
        return vkmls3.S3Backend().read_continuous_contract_metadata()

    @classmethod
    def read_1min_contract_metadata(cls) -> pd.DataFrame:
        return vkmls3.S3Backend().read_1min_contract_metadata()

    # //////////////////////////////////////////////////////////////////////////

    # TODO(Julia): Replace `one_min` with `expiry` once the PR is approved.
    @classmethod
    def _compute_kibot_metadata(cls, contract_type: str) -> pd.DataFrame:
        if contract_type in ["1min", "daily"]:
            # Minutely and daily dataframes are identical except for the `Link`
            # column.
            one_min_contract_metadata = cls.read_1min_contract_metadata()
        elif contract_type == "tick-bid-ask":
            one_min_contract_metadata = cls.read_tickbidask_contract_metadata()
        else:
            raise ValueError("Invalid `contract_type`='%s'" % contract_type)
        continuous_contract_metadata = cls.read_continuous_contract_metadata()
        # Extract month, year, expiries and SymbolBase from the Symbol col.
        (
            one_min_contract_metadata,
            one_min_symbols_metadata,
        ) = cls._extract_month_year_expiry(one_min_contract_metadata)
        # Calculate stats for expiries.
        expiry_counts = cls._calculate_expiry_counts(one_min_contract_metadata)
        # Drop unneeded columns from the symbol metadata dataframe
        # originating from 1 min contract metadata.
        one_min_contracts = one_min_symbols_metadata.copy()
        one_min_contracts.set_index("Symbol", inplace=True)
        one_min_contracts.drop(
            columns=["year", "Link"], inplace=True, errors="ignore"
        )
        # Choose needed columns from the continuous contract metadata.
        cont_contracts_chosen = continuous_contract_metadata.loc[
            :, ["Symbol", "StartDate", "Exchange"]
        ]
        cont_contracts_chosen = cont_contracts_chosen.set_index(
            "Symbol", drop=True
        )
        # Combine 1 min metadata, continuous contract metadata and stats for
        # expiry contracts.
        if contract_type == "tick-bid-ask":
            to_concat = [one_min_contracts, expiry_counts]
        else:
            to_concat = [one_min_contracts, cont_contracts_chosen, expiry_counts]
        kibot_metadata = pd.concat(
            to_concat,
            axis=1,
            join="outer",
            sort=True,
        )
        # Sort by index.
        kibot_metadata.sort_index(inplace=True)
        # Remove empty nans.
        kibot_metadata.dropna(how="all", inplace=True)
        # Convert date columns to datetime.
        kibot_metadata["min_contract"] = pd.to_datetime(
            kibot_metadata["min_contract"], format="%m.%Y"
        )
        kibot_metadata["max_contract"] = pd.to_datetime(
            kibot_metadata["max_contract"], format="%m.%Y"
        )
        # Data can be incomplete, when mocked in a testing environment.
        kibot_metadata = kibot_metadata[kibot_metadata["num_contracts"].notna()]
        # Convert integer columns to `int`.
        kibot_metadata["num_contracts"] = kibot_metadata["num_contracts"].astype(
            int
        )
        kibot_metadata["num_expiries"] = kibot_metadata["num_expiries"].astype(
            int
        )
        # Append Exchange_symbol, Exchange_group, Globex_symbol columns.
        kibot_metadata = cls._annotate_with_exchange_mapping(kibot_metadata)
        # Change index to continuous.
        kibot_metadata = kibot_metadata.reset_index()
        kibot_metadata = kibot_metadata.rename({"index": "Kibot_symbol"}, axis=1)
        columns = [
            "Kibot_symbol",
            "Description",
            "StartDate",
            "Exchange",
            "Exchange_group",
            "Exchange_abbreviation",
            "Exchange_symbol",
            "num_contracts",
            "min_contract",
            "max_contract",
            "num_expiries",
            "expiries",
        ]
        return kibot_metadata[columns]

    _CONTRACT_EXPIRIES = {
        "F": 1,
        "G": 2,
        "H": 3,
        "J": 4,
        "K": 5,
        "M": 6,
        "N": 7,
        "Q": 8,
        "U": 9,
        "V": 10,
        "X": 11,
        "Z": 12,
    }

    @classmethod
    def _get_zero_elememt(cls, list_: List[Any]) -> Any:
        return list_[0] if list_ else None

    @classmethod
    def _extract_month_year_expiry(
        cls,
        one_min_contract_metadata: pd.DataFrame,
    ) -> Tuple[pd.DataFrame, pd.DataFrame]:
        """
        Extract month, year, expiries and SymbolBase from the Symbol.
        """
        # Extract year by extracting the trailing digits. Contracts that
        # do not have a year are continuous.
        one_min_contract_metadata = one_min_contract_metadata.copy()
        one_min_contract_metadata["year"] = (
            one_min_contract_metadata["Symbol"]
            .apply(lambda x: re.findall(r"\d+$", x))
            .apply(cls._get_zero_elememt)
        )
        one_min_symbols_metadata = one_min_contract_metadata.loc[
            one_min_contract_metadata["year"].isna()
        ]
        # Drop continuous contracts.
        one_min_contract_metadata.dropna(subset=["year"], inplace=True)
        # Extract SymbolBase, month, year and expiries from contract names.
        symbol_month_year = (
            one_min_contract_metadata["Symbol"]
            .apply(vkmlex.ExpiryContractMapper.parse_expiry_contract)
            .apply(pd.Series)
        )
        symbol_month_year.columns = ["SymbolBase", "month", "year"]
        symbol_month_year["expiries"] = (
            symbol_month_year["month"] + symbol_month_year["year"]
        )
        symbol_month_year.drop(columns="year", inplace=True)
        one_min_contract_metadata.drop(
            columns="SymbolBase", inplace=True, errors="ignore"
        )
        one_min_contract_metadata = pd.concat(
            [one_min_contract_metadata, symbol_month_year], axis=1
        )
        return one_min_contract_metadata, one_min_symbols_metadata

    @classmethod
    def _calculate_expiry_counts(
        cls,
        one_min_contract_metadata: pd.DataFrame,
    ) -> pd.DataFrame:
        """
        Calculate the following stats for each symbol:

        - number of contracts
        - number of expiries
        - the oldest contract
        - the newest contract

        :return: pd.DataFrame with calculated counts
        """
        one_min_contracts_with_exp = one_min_contract_metadata.copy()
        # To sort the contracts easily, revert expiries so that the year
        # comes before month.
        one_min_contracts_with_exp[
            "expiries_year_first"
        ] = one_min_contracts_with_exp["expiries"].apply(lambda x: x[1:] + x[0])
        base_groupby = one_min_contracts_with_exp.groupby("SymbolBase")
        # Count the contracts.
        num_contracts = pd.Series(
            base_groupby["expiries"].nunique(), name="num_contracts"
        )
        # Get months at which the contract expires.
        num_expiries = pd.Series(
            base_groupby["month"].nunique(), name="num_expiries"
        )
        # Get the earliest contract, bring it to the mm.yyyy format.
        min_contract = pd.Series(
            base_groupby["expiries_year_first"].min(), name="min_contract"
        )
        min_contract = min_contract.apply(
            lambda x: str(cls._CONTRACT_EXPIRIES[x[-1]]).zfill(2) + ".20" + x[:2]
        )
        # Get the oldest contract, bring it to the mm.yyyy format.
        max_contract = pd.Series(
            base_groupby["expiries_year_first"].max(), name="max_contract"
        )
        max_contract = max_contract.apply(
            lambda x: str(cls._CONTRACT_EXPIRIES[x[-1]]).zfill(2) + ".20" + x[:2]
        )
        # Get all months at which contracts for each symbol expires,
        # change the str months to the month numbers from 0 to 11.
        expiries = pd.Series(base_groupby["month"].unique(), name="expiries")
        expiries = expiries.apply(
            lambda x: list(map(lambda y: cls._CONTRACT_EXPIRIES[y], x))
        )
        # Combine all counts.
        expiry_counts = pd.concat(
            [num_contracts, min_contract, max_contract, num_expiries, expiries],
            axis=1,
        )
        return expiry_counts

    @classmethod
    def _annotate_with_exchange_mapping(
        cls,
        kibot_metadata: pd.DataFrame,
    ) -> pd.DataFrame:
        """
        Annotate Kibot with exchanges and their symbols.

        The annotations include
         - "Exchange_group" for high-level exchanges' group
         - "Exchange_abbreviation" for exchange abbreviation
         - "Exchange_symbol" for contract designation in given exchange

        Annotations are provided only for commodity-related contracts.

        :param kibot_metadata: Kibot metadata dataframe
        kibot_to_cme_mapping = (
            vkmls3.S3Backend().read_kibot_exchange_mapping()
        )
        """
        kibot_to_cme_mapping = cls.read_kibot_exchange_mapping()
        # Add mapping columns to the dataframe.
        annotated_metadata = pd.concat(
            [kibot_metadata, kibot_to_cme_mapping], axis=1
        )
        return annotated_metadata

    def get_kibot_symbols(self, contract_type: str = "1min") -> pd.Series:
        metadata = self.get_metadata(contract_type)
        return metadata["Kibot_symbol"]


class ContractLifetimeComputer(abc.ABC):
    @abc.abstractmethod
    def compute_lifetime(self, contract_name: str) -> vkmdt.ContractLifetime:
<<<<<<< HEAD
        """
        Compute the lifetime of a contract, e.g. 'CLJ17'.
=======
        """Compute the lifetime of a contract, e.g. 'CLJ17'.
>>>>>>> 6b927faf

        :param contract_name: the contract for which to compute the lifetime.
        :return: the computed lifetime.
        """


class KibotTradingActivityContractLifetimeComputer(ContractLifetimeComputer):
    """
    Use the price data from Kibot to compute the lifetime.
    """

    def compute_lifetime(self, contract_name: str) -> vkmdt.ContractLifetime:
<<<<<<< HEAD
        df = vkdls3.S3KibotDataLoader().read_data(
            "Kibot",
            contract_name,
            vkdt.AssetClass.Futures,
            vkdt.Frequency.Daily,
            vkdt.ContractType.Expiry,
        )
=======
        df = vkdls3.S3KibotDataLoader() \
            .read_data("Kibot", contract_name,
                       vkdt.AssetClass.Futures, vkdt.Frequency.Daily,
                       vkdt.ContractType.Expiry)
>>>>>>> 6b927faf
        start_date = pd.Timestamp(df.first_valid_index())
        end_date = pd.Timestamp(df.last_valid_index())
        return vkmdt.ContractLifetime(start_date, end_date)


class KibotHardcodedContractLifetimeComputer(ContractLifetimeComputer):
    """Use hardcoded rules from Kibot to compute a the lifetime."""

    def __init__(self, start_timedelta_days: int, end_timedelta_days: int):
        self.start_timedelta_days = start_timedelta_days
        self.end_timedelta_days = end_timedelta_days

    def compute_lifetime(self, contract_name: str) -> vkmdt.ContractLifetime:
        ecm = vkmdle.ExpiryContractMapper()
        _, month, year = ecm.parse_expiry_contract(contract_name)
        year = ecm.parse_year(year)

        month = ecm.expiry_to_month_num(month)

        date = datetime.date(year, month, 25)
        # Closes 1 month preceding the expiry month.
        date -= pd.DateOffset(months=1)

        # Closes 3 business days before the 25th.
        date -= offsets.BDay(3)

        return vkmdt.ContractLifetime(
            pd.Timestamp(date - offsets.Day(self.start_timedelta_days)),
            pd.Timestamp(date - offsets.Day(self.end_timedelta_days))
        )
<<<<<<< HEAD
=======


class ContractExpiryMapper:
    contracts: pd.DataFrame
>>>>>>> 6b927faf


class ContractsLoader:
    def __init__(
        self,
        symbols: List[str],
        file: str,
        lifetime_computer: ContractLifetimeComputer,
        refresh: bool = False,
    ) -> None:
        if os.path.isfile(file) and not refresh:
            self.contracts = self._load_from_csv(file)
        else:
            self.contracts = self._compute_lifetimes(symbols, lifetime_computer)
            csv.to_typed_csv(self.contracts, file)

    def get_contracts(self):
        return self.contracts

    @staticmethod
    def _load_from_csv(file: str) -> pd.DataFrame:
        return csv.from_typed_csv(file)

    @staticmethod
    def _compute_lifetimes(
        symbols: Union[pd.Series, List[str]],
        lifetime_computer: ContractLifetimeComputer,
    ) -> pd.DataFrame:
        """
        Compute the lifetime for all contracts available for all symbols passed
        in.

        :param symbols: kibot symbols from which to retrieve contracts
        """
        kb = KibotMetadata()
        dbg.dassert_in(type(symbols), [pd.Series, list])
        if isinstance(symbols, pd.Series):
            symbols = [symbol for _, symbol in symbols.items()]

        df = []
        for symbol in symbols:
            contracts = kb.get_expiry_contracts(symbol)
            lifetimes = [
                lifetime_computer.compute_lifetime(cn) for cn in contracts
            ]
            for contract, lifetime in zip(contracts, lifetimes):
                lifetime.start_date = pd.Timestamp(lifetime.start_date)
                lifetime.end_date = pd.Timestamp(lifetime.end_date)
                df.append(
                    [symbol, contract, lifetime.start_date, lifetime.end_date]
                )
        return pd.DataFrame(
            df, columns=["symbol", "contract", "start_date", "end_date"]
        )


class ContractExpiryMapper:
    def __init__(self, contracts_factory: ContractsLoader) -> None:
        self.contracts = contracts_factory.get_contracts()

    def get_expiry(
        self, date: vkmdt.DATE_TYPE, date_month_offset: int, symbol: str
    ) -> Optional[vkmdt.Expiry]:
        """
        Return expiry for contract given `datetime` and `month` offset.

        :param date: includes year, month, day, and possibly time (otherwise ... assumed)
        :param date_month_offset: relative month, e.g., 1 for front month, 2 for first back month, and so on
        :param symbol: Kibot symbol
        :return: absolute month and year of contract for `symbol`, expressed using Futures month codes
            and last two digits of year, e.g., `("Z", "20")`
        """
        dbg.dassert_in(symbol, self.contracts["symbol"].values)

        # Grab all contract lifetimes.
        contracts = self.contracts.loc[self.contracts["symbol"] == symbol]
        df = contracts.sort_values(by="end_date")

        # Find first index with a `start_date` before `date` and
        # an `end_date` after `date`.
        idx = df["end_date"].searchsorted(pd.Timestamp(date), side="left")
        while df["start_date"].iloc[idx] > date:
            idx = df["end_date"].searchsorted(pd.Timestamp(date), side="left")
            # 0 = no contracts with a `start_date` before `date`
            if idx >= len(df.index) or idx == 0:
                return None

        # Add the offset.
        idx = idx + date_month_offset
        if idx >= len(df.index):
            # Index does not exist.
            return None

        # Return the expiry date.
        ret = df["end_date"][idx]
        return vkmdt.Expiry(
            month=vkmdle.ExpiryContractMapper().month_to_expiry_num(ret.month),
            year=str(ret.year)[2::],
        )<|MERGE_RESOLUTION|>--- conflicted
+++ resolved
@@ -2,11 +2,7 @@
 import os
 import re
 import datetime
-<<<<<<< HEAD
 from typing import Any, List, Optional, Tuple, Union
-=======
-from typing import Any, List, Tuple, Optional, Type, Union
->>>>>>> 6b927faf
 
 import pandas as pd
 import pandas.tseries.offsets as offsets
@@ -347,12 +343,8 @@
 class ContractLifetimeComputer(abc.ABC):
     @abc.abstractmethod
     def compute_lifetime(self, contract_name: str) -> vkmdt.ContractLifetime:
-<<<<<<< HEAD
         """
         Compute the lifetime of a contract, e.g. 'CLJ17'.
-=======
-        """Compute the lifetime of a contract, e.g. 'CLJ17'.
->>>>>>> 6b927faf
 
         :param contract_name: the contract for which to compute the lifetime.
         :return: the computed lifetime.
@@ -365,7 +357,6 @@
     """
 
     def compute_lifetime(self, contract_name: str) -> vkmdt.ContractLifetime:
-<<<<<<< HEAD
         df = vkdls3.S3KibotDataLoader().read_data(
             "Kibot",
             contract_name,
@@ -373,12 +364,6 @@
             vkdt.Frequency.Daily,
             vkdt.ContractType.Expiry,
         )
-=======
-        df = vkdls3.S3KibotDataLoader() \
-            .read_data("Kibot", contract_name,
-                       vkdt.AssetClass.Futures, vkdt.Frequency.Daily,
-                       vkdt.ContractType.Expiry)
->>>>>>> 6b927faf
         start_date = pd.Timestamp(df.first_valid_index())
         end_date = pd.Timestamp(df.last_valid_index())
         return vkmdt.ContractLifetime(start_date, end_date)
@@ -409,13 +394,33 @@
             pd.Timestamp(date - offsets.Day(self.start_timedelta_days)),
             pd.Timestamp(date - offsets.Day(self.end_timedelta_days))
         )
-<<<<<<< HEAD
-=======
-
-
-class ContractExpiryMapper:
-    contracts: pd.DataFrame
->>>>>>> 6b927faf
+
+
+class KibotHardcodedContractLifetimeComputer(ContractLifetimeComputer):
+    """Use hardcoded rules from Kibot to compute a the lifetime."""
+
+    def __init__(self, start_timedelta_days: int, end_timedelta_days: int):
+        self.start_timedelta_days = start_timedelta_days
+        self.end_timedelta_days = end_timedelta_days
+
+    def compute_lifetime(self, contract_name: str) -> vkmdt.ContractLifetime:
+        ecm = vkmdle.ExpiryContractMapper()
+        _, month, year = ecm.parse_expiry_contract(contract_name)
+        year = ecm.parse_year(year)
+
+        month = ecm.expiry_to_month_num(month)
+
+        date = datetime.date(year, month, 25)
+        # Closes 1 month preceding the expiry month.
+        date -= pd.DateOffset(months=1)
+
+        # Closes 3 business days before the 25th.
+        date -= offsets.BDay(3)
+
+        return vkmdt.ContractLifetime(
+            pd.Timestamp(date - offsets.Day(self.start_timedelta_days)),
+            pd.Timestamp(date - offsets.Day(self.end_timedelta_days))
+        )
 
 
 class ContractsLoader:
